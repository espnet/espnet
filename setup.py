#!/usr/bin/env python3

"""ESPnet setup script."""

import os

from setuptools import find_packages, setup

requirements = {
    "install": [
        "setuptools>=38.5.1",
        "packaging",
        "configargparse>=1.2.1",
        "typeguard>=2.7.0",
        "humanfriendly",
        "scipy>=1.4.1",
        "filelock",
        "librosa>=0.8.0",
        "jamo==0.4.1",  # For kss
        "PyYAML>=5.1.2",
        "soundfile>=0.10.2",
        "h5py>=2.10.0",
        "kaldiio>=2.17.0",
        "torch>=1.3.0",
        "torch_complex",
        "nltk>=3.4.5",
        "numpy",
        # https://github.com/espnet/espnet/runs/6646737793?check_suite_focus=true#step:8:7651
        "protobuf<=3.20.1",
        # ASR
        "sentencepiece",
        "ctc-segmentation>=1.6.6",
        # TTS
        "pyworld>=0.2.10",
        "pypinyin<=0.44.0",
        "espnet_tts_frontend",
        # ENH
        "ci_sdr",
        "pytorch_wpe",
        "fast-bss-eval==0.1.3",
        # fix CI error due to the use of deprecated functions
        # https://github.com/espnet/espnet/actions/runs/3174416926/jobs/5171182884#step:8:8419
        # https://importlib-metadata.readthedocs.io/en/latest/history.html#v5-0-0
        "importlib-metadata<5.0",
    ],
    # train: The modules invoked when training only.
    "train": [
        "matplotlib",
        "pillow>=6.1.0",
        "editdistance==0.5.2",
        "wandb",
        "tensorboard>=1.14",
    ],
    # recipe: The modules actually are not invoked in the main module of espnet,
    #         but are invoked for the python scripts in each recipe
    "recipe": [
        "espnet_model_zoo",
        "gdown",
        "resampy",
        "pysptk>=0.1.17",
        "morfessor",  # for zeroth-korean
        "youtube_dl",  # for laborotv
        "nnmnkwii",
        "museval>=0.2.1",
        "pystoi>=0.2.2",
        "mir-eval>=0.6",
        "fastdtw",
        "nara_wpe>=0.0.5",
        "sacrebleu>=1.5.1",
    ],
    # all: The modules should be optionally installled due to some reason.
    #      Please consider moving them to "install" occasionally
    # NOTE(kamo): The modules in "train" and "recipe" are appended into "all"
    "all": [
        # NOTE(kamo): Append modules requiring specific pytorch version or torch>1.3.0
        "torchaudio",
        "torch_optimizer",
        "fairscale",
        "transformers",
        "gtn==0.0.0",
    ],
<<<<<<< HEAD
    "setup": ["numpy<=1.21.4", "pytest-runner",],
=======
    "setup": [
        "pytest-runner",
    ],
>>>>>>> 74f8cda2
    "test": [
        "pytest>=3.3.0",
        "pytest-timeouts>=1.2.1",
        "pytest-pythonpath>=0.7.3",
        "pytest-cov>=2.7.1",
        "hacking>=2.0.0",
        "mock>=2.0.0",
        "pycodestyle",
        "jsondiff<2.0.0,>=1.2.0",
        "flake8>=3.7.8",
        "flake8-docstrings>=1.3.1",
        "black",
        "isort",
    ],
    "doc": [
        "Jinja2<3.1",
        "Sphinx==2.1.2",
        "sphinx-rtd-theme>=0.2.4",
        "sphinx-argparse>=0.2.5",
        "commonmark==0.8.1",
        "recommonmark>=0.4.0",
        "nbsphinx>=0.4.2",
        "sphinx-markdown-tables>=0.0.12",
    ],
}
requirements["all"].extend(requirements["train"] + requirements["recipe"])
requirements["test"].extend(requirements["train"])

install_requires = requirements["install"]
setup_requires = requirements["setup"]
tests_require = requirements["test"]
extras_require = {
    k: v for k, v in requirements.items() if k not in ["install", "setup"]
}

dirname = os.path.dirname(__file__)
version_file = os.path.join(dirname, "espnet", "version.txt")
with open(version_file, "r") as f:
    version = f.read().strip()
setup(
    name="espnet",
    version=version,
    url="http://github.com/espnet/espnet",
    author="Shinji Watanabe",
    author_email="shinjiw@ieee.org",
    description="ESPnet: end-to-end speech processing toolkit",
    long_description=open(os.path.join(dirname, "README.md"), encoding="utf-8").read(),
    long_description_content_type="text/markdown",
    license="Apache Software License",
    packages=find_packages(include=["espnet*"]),
    package_data={"espnet": ["version.txt"]},
    # #448: "scripts" is inconvenient for developping because they are copied
    # scripts=get_all_scripts('espnet/bin'),
    install_requires=install_requires,
    setup_requires=setup_requires,
    tests_require=tests_require,
    extras_require=extras_require,
    python_requires=">=3.7.0",
    classifiers=[
        "Programming Language :: Python",
        "Programming Language :: Python :: 3",
        "Programming Language :: Python :: 3.7",
        "Programming Language :: Python :: 3.8",
        "Programming Language :: Python :: 3.9",
        "Programming Language :: Python :: 3.10",
        "Development Status :: 5 - Production/Stable",
        "Intended Audience :: Science/Research",
        "Operating System :: POSIX :: Linux",
        "License :: OSI Approved :: Apache Software License",
        "Topic :: Software Development :: Libraries :: Python Modules",
    ],
)<|MERGE_RESOLUTION|>--- conflicted
+++ resolved
@@ -79,13 +79,9 @@
         "transformers",
         "gtn==0.0.0",
     ],
-<<<<<<< HEAD
-    "setup": ["numpy<=1.21.4", "pytest-runner",],
-=======
     "setup": [
         "pytest-runner",
     ],
->>>>>>> 74f8cda2
     "test": [
         "pytest>=3.3.0",
         "pytest-timeouts>=1.2.1",
