--- conflicted
+++ resolved
@@ -32,15 +32,11 @@
         'tensorboardX>=1.4',
         'pillow>=5.3.0',
         'nara_wpe',
-<<<<<<< HEAD
-        'kaldiio'
-=======
         'museval',
         'pystoi',
         'kaldiio',
         # A backport of inspect.signature for python2
         'funcsigs'
->>>>>>> a58b032d
     ],
     'setup': ['numpy', 'pytest-runner'],
     'test': [
