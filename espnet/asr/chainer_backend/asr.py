--- conflicted
+++ resolved
@@ -307,24 +307,6 @@
         # set up updater
         updater = CustomParallelUpdater(
             train_iters, optimizer, converter=converter, devices=devices)
-<<<<<<< HEAD
-        # set up validation iterator
-=======
-
-    # Set up a trainer
-    trainer = training.Trainer(
-        updater, (args.epochs, 'epoch'), out=args.outdir)
-
-    if use_sortagrad:
-        trainer.extend(ShufflingEnabler(train_iters),
-                       trigger=(args.sortagrad if args.sortagrad != -1 else args.epochs, 'epoch'))
-
-    # Resume from a snapshot
-    if args.resume:
-        chainer.serializers.load_npz(args.resume, trainer)
-
-    # set up validation iterator
->>>>>>> 1abf186f
     valid = make_batchset(valid_json, args.batch_size,
                           args.maxlen_in, args.maxlen_out, args.minibatches)
     if args.n_iter_processes > 0:
@@ -338,7 +320,7 @@
             batch_size=1, repeat=False, shuffle=False)
     evaluator = extensions.Evaluator(valid_iter, model, converter=converter, device=gpu_id)
 
-    trainer = prepare_trainer(updater, evaluator, converter, model, valid_json, args, gpu_id)
+    trainer = prepare_trainer(updater, evaluator, converter, model, train_iters, valid_json, args, gpu_id)
 
     # Run the training
     trainer.run()
