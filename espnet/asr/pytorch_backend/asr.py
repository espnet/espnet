#!/usr/bin/env python

# Copyright 2017 Johns Hopkins University (Shinji Watanabe)
#  Apache 2.0  (http://www.apache.org/licenses/LICENSE-2.0)


import copy
import json
import logging
import math
import os
import sys

from chainer.datasets import TransformDataset
from chainer import reporter as reporter_module
from chainer import training
from chainer.training import extensions
import numpy as np
from tensorboardX import SummaryWriter
import torch

from espnet.asr.asr_utils import adadelta_eps_decay
from espnet.asr.asr_utils import add_results_to_json
from espnet.asr.asr_utils import CompareValueTrigger
from espnet.asr.asr_utils import get_model_conf
from espnet.asr.asr_utils import make_batchset
from espnet.asr.asr_utils import plot_spectrogram
from espnet.asr.asr_utils import restore_snapshot
from espnet.asr.asr_utils import torch_load
from espnet.asr.asr_utils import torch_resume
from espnet.asr.asr_utils import torch_save
from espnet.asr.asr_utils import torch_snapshot
import espnet.lm.pytorch_backend.extlm as extlm_pytorch
import espnet.lm.pytorch_backend.lm as lm_pytorch
from espnet.nets.asr_interface import ASRInterface
from espnet.nets.pytorch_backend.e2e_asr import pad_list
from espnet.nets.pytorch_backend.e2e_asr import StreamingE2E
from espnet.transform.spectrogram import IStft
from espnet.transform.transformation import Transformation
from espnet.utils.cli_utils import FileWriterWrapper
from espnet.utils.deterministic_utils import set_deterministic_pytorch
from espnet.utils.dynamic_import import dynamic_import
from espnet.utils.io_utils import LoadInputsAndTargets
from espnet.utils.training.iterators import ShufflingEnabler
from espnet.utils.training.iterators import ToggleableShufflingMultiprocessIterator
from espnet.utils.training.iterators import ToggleableShufflingSerialIterator
from espnet.utils.training.tensorboard_logger import TensorboardLogger
from espnet.utils.training.train_utils import check_early_stop
from espnet.utils.training.train_utils import set_early_stop

import matplotlib
matplotlib.use('Agg')

if sys.version_info[0] == 2:
    from itertools import izip_longest as zip_longest
else:
    from itertools import zip_longest as zip_longest

REPORT_INTERVAL = 100


class CustomEvaluator(extensions.Evaluator):
    """Custom Evaluator for Pytorch

    :param torch.nn.Module model : The model to evaluate
    :param chainer.dataset.Iterator : The train iterator
    :param target :
    :param CustomConverter converter : The batch converter
    :param torch.device device : The device used
    """

    def __init__(self, model, iterator, target, converter, device):
        super(CustomEvaluator, self).__init__(iterator, target)
        self.model = model
        self.converter = converter
        self.device = device

    # The core part of the update routine can be customized by overriding
    def evaluate(self):
        iterator = self._iterators['main']

        if self.eval_hook:
            self.eval_hook(self)

        if hasattr(iterator, 'reset'):
            iterator.reset()
            it = iterator
        else:
            it = copy.copy(iterator)

        summary = reporter_module.DictSummary()

        self.model.eval()
        with torch.no_grad():
            for batch in it:
                observation = {}
                with reporter_module.report_scope(observation):
                    # read scp files
                    # x: original json with loaded features
                    #    will be converted to chainer variable later
                    x = self.converter(batch, self.device)
                    self.model(*x)
                summary.add(observation)
        self.model.train()

        return summary.compute_mean()


class CustomUpdater(training.StandardUpdater):
    """Custom Updater for Pytorch

    :param torch.nn.Module model : The model to update
    :param int grad_clip_threshold : The gradient clipping value to use
    :param chainer.dataset.Iterator train_iter : The training iterator
    :param torch.optim.optimizer optimizer: The training optimizer
    :param CustomConverter converter: The batch converter
    :param torch.device device : The device to use
    :param int ngpu : The number of gpus to use
    """

    def __init__(self, model, grad_clip_threshold, train_iter,
                 optimizer, converter, device, ngpu, accum_grad=1):
        super(CustomUpdater, self).__init__(train_iter, optimizer)
        self.model = model
        self.grad_clip_threshold = grad_clip_threshold
        self.converter = converter
        self.device = device
        self.ngpu = ngpu
        self.accum_grad = accum_grad
        self.forward_count = 0

    # The core part of the update routine can be customized by overriding.
    def update_core(self):
        # When we pass one iterator and optimizer to StandardUpdater.__init__,
        # they are automatically named 'main'.
        train_iter = self.get_iterator('main')
        optimizer = self.get_optimizer('main')

        # Get the next batch ( a list of json files)
        batch = train_iter.next()
        x = self.converter(batch, self.device)

        # Compute the loss at this time step and accumulate it
        loss = self.model(*x).mean() / self.accum_grad
        loss.backward()  # Backprop
        loss.detach()  # Truncate the graph
<<<<<<< HEAD
=======

        # update parameters
>>>>>>> 75310cd7
        self.forward_count += 1
        if self.forward_count != self.accum_grad:
            return
        self.forward_count = 0
        # compute the gradient norm to check if it is normal or not
        grad_norm = torch.nn.utils.clip_grad_norm_(
            self.model.parameters(), self.grad_clip_threshold)
        logging.info('grad norm={}'.format(grad_norm))
        if math.isnan(grad_norm):
            logging.warning('grad norm is nan. Do not update model.')
        else:
            optimizer.step()
<<<<<<< HEAD
            optimizer.zero_grad()
=======
        optimizer.zero_grad()
>>>>>>> 75310cd7


class CustomConverter(object):
    """Custom batch converter for Pytorch

    :param int subsampling_factor : The subsampling factor
    """

    def __init__(self, subsampling_factor=1):
        self.subsampling_factor = subsampling_factor
        self.ignore_id = -1

    def __call__(self, batch, device):
        """Transforms a batch and send it to a device

        :param list batch: The batch to transform
        :param torch.device device: The device to send to
        :return: a tuple xs_pad, ilens, ys_pad
        :rtype (torch.Tensor, torch.Tensor, torch.Tensor)
        """
        # batch should be located in list
        assert len(batch) == 1
        xs, ys = batch[0]

        # perform subsampling
        if self.subsampling_factor > 1:
            xs = [x[::self.subsampling_factor, :] for x in xs]

        # get batch of lengths of input sequences
        ilens = np.array([x.shape[0] for x in xs])

        # perform padding and convert to tensor
        if xs[0].dtype.kind == 'c':
            xs_pad_real = pad_list(
                [torch.from_numpy(x.real).float() for x in xs], 0).to(device)
            xs_pad_imag = pad_list(
                [torch.from_numpy(x.imag).float() for x in xs], 0).to(device)
            # Note(kamo):
            # {'real': ..., 'imag': ...} will be changed to ComplexTensor in E2E.
            # Don't create ComplexTensor and give it E2E here
            # because torch.nn.DataParellel can't handle it.
            xs_pad = {'real': xs_pad_real, 'imag': xs_pad_imag}
        else:
            xs_pad = pad_list(
                [torch.from_numpy(x).float() for x in xs], 0).to(device)

        ilens = torch.from_numpy(ilens).to(device)
        ys_pad = pad_list([torch.from_numpy(y).long() for y in ys],
                          self.ignore_id).to(device)

        return xs_pad, ilens, ys_pad


def train(args):
    """Train with the given args

    :param Namespace args: The program arguments
    """
    set_deterministic_pytorch(args)

    # check cuda availability
    if not torch.cuda.is_available():
        logging.warning('cuda is not available')

    # get input and output dimension info
    with open(args.valid_json, 'rb') as f:
        valid_json = json.load(f)['utts']
    utts = list(valid_json.keys())
    idim = int(valid_json[utts[0]]['input'][0]['shape'][-1])
    odim = int(valid_json[utts[0]]['output'][0]['shape'][-1])
    logging.info('#input dims : ' + str(idim))
    logging.info('#output dims: ' + str(odim))

    # specify attention, CTC, hybrid mode
    if args.mtlalpha == 1.0:
        mtl_mode = 'ctc'
        logging.info('Pure CTC mode')
    elif args.mtlalpha == 0.0:
        mtl_mode = 'att'
        logging.info('Pure attention mode')
    else:
        mtl_mode = 'mtl'
        logging.info('Multitask learning mode')

    # specify model architecture
    model_class = dynamic_import(args.model_module)
    model = model_class(idim, odim, args)
    assert isinstance(model, ASRInterface)
    subsampling_factor = model.subsample[0]

    if args.rnnlm is not None:
        rnnlm_args = get_model_conf(args.rnnlm, args.rnnlm_conf)
        rnnlm = lm_pytorch.ClassifierWithState(
            lm_pytorch.RNNLM(
                len(args.char_list), rnnlm_args.layer, rnnlm_args.unit))
        torch.load(args.rnnlm, rnnlm)
        model.rnnlm = rnnlm

    # write model config
    if not os.path.exists(args.outdir):
        os.makedirs(args.outdir)
    model_conf = args.outdir + '/model.json'
    with open(model_conf, 'wb') as f:
        logging.info('writing a model config file to ' + model_conf)
        f.write(json.dumps((idim, odim, vars(args)),
                           indent=4, ensure_ascii=False, sort_keys=True).encode('utf_8'))
    for key in sorted(vars(args).keys()):
        logging.info('ARGS: ' + key + ': ' + str(vars(args)[key]))

    reporter = model.reporter

    # check the use of multi-gpu
    if args.ngpu > 1:
        model = torch.nn.DataParallel(model, device_ids=list(range(args.ngpu)))
        logging.info('batch size is automatically increased (%d -> %d)' % (
            args.batch_size, args.batch_size * args.ngpu))
        args.batch_size *= args.ngpu

    # set torch device
    device = torch.device("cuda" if args.ngpu > 0 else "cpu")
    model = model.to(device)

    # Setup an optimizer
    if args.opt == 'adadelta':
        optimizer = torch.optim.Adadelta(
            model.parameters(), rho=0.95, eps=args.eps,
            weight_decay=args.weight_decay)
    elif args.opt == 'adam':
        optimizer = torch.optim.Adam(model.parameters(),
                                     weight_decay=args.weight_decay)
    elif args.opt == 'noam':
        from espnet.nets.pytorch_backend.transformer.optimizer import get_std_opt
        optimizer = get_std_opt(model, args.adim, args.transformer_warmup_steps, args.transformer_lr)
    else:
        raise NotImplementedError("unknown optimizer: " + args.opt)

    # FIXME: TOO DIRTY HACK
    setattr(optimizer, "target", reporter)
    setattr(optimizer, "serialize", lambda s: reporter.serialize(s))

    # Setup a converter
    converter = CustomConverter(subsampling_factor=subsampling_factor)

    # read json data
    with open(args.train_json, 'rb') as f:
        train_json = json.load(f)['utts']
    with open(args.valid_json, 'rb') as f:
        valid_json = json.load(f)['utts']

    use_sortagrad = args.sortagrad == -1 or args.sortagrad > 0
    # make minibatch list (variable length)
    train = make_batchset(train_json, args.batch_size,
                          args.maxlen_in, args.maxlen_out, args.minibatches,
                          min_batch_size=args.ngpu if args.ngpu > 1 else 1, shortest_first=use_sortagrad)
    valid = make_batchset(valid_json, args.batch_size,
                          args.maxlen_in, args.maxlen_out, args.minibatches,
                          min_batch_size=args.ngpu if args.ngpu > 1 else 1)

    load_tr = LoadInputsAndTargets(
        mode='asr', load_output=True, preprocess_conf=args.preprocess_conf,
        preprocess_args={'train': True}  # Switch the mode of preprocessing
    )
    load_cv = LoadInputsAndTargets(
        mode='asr', load_output=True, preprocess_conf=args.preprocess_conf,
        preprocess_args={'train': False}  # Switch the mode of preprocessing
    )
    # hack to make batchsize argument as 1
    # actual bathsize is included in a list
    if args.n_iter_processes > 0:
        train_iter = ToggleableShufflingMultiprocessIterator(
            TransformDataset(train, load_tr),
            batch_size=1, n_processes=args.n_iter_processes, n_prefetch=8, maxtasksperchild=20,
            shuffle=not use_sortagrad)
        valid_iter = ToggleableShufflingMultiprocessIterator(
            TransformDataset(valid, load_cv),
            batch_size=1, repeat=False, shuffle=False,
            n_processes=args.n_iter_processes, n_prefetch=8, maxtasksperchild=20)
    else:
        train_iter = ToggleableShufflingSerialIterator(
            TransformDataset(train, load_tr),
            batch_size=1, shuffle=not use_sortagrad)
        valid_iter = ToggleableShufflingSerialIterator(
            TransformDataset(valid, load_cv),
            batch_size=1, repeat=False, shuffle=False)

    # Set up a trainer
    updater = CustomUpdater(
        model, args.grad_clip, train_iter, optimizer, converter, device, args.ngpu, args.accum_grad)
    trainer = training.Trainer(
        updater, (args.epochs, 'epoch'), out=args.outdir)

    if use_sortagrad:
        trainer.extend(ShufflingEnabler([train_iter]),
                       trigger=(args.sortagrad if args.sortagrad != -1 else args.epochs, 'epoch'))

    # Resume from a snapshot
    if args.resume:
        logging.info('resumed from %s' % args.resume)
        torch_resume(args.resume, trainer)

    # Evaluate the model with the test dataset for each epoch
    trainer.extend(CustomEvaluator(model, valid_iter, reporter, converter, device))

    # Save attention weight each epoch
    if args.num_save_attention > 0 and args.mtlalpha != 1.0:
        data = sorted(list(valid_json.items())[:args.num_save_attention],
                      key=lambda x: int(x[1]['input'][0]['shape'][1]), reverse=True)
        if hasattr(model, "module"):
            att_vis_fn = model.module.calculate_all_attentions
            plot_class = model.module.attention_plot_class
        else:
            att_vis_fn = model.calculate_all_attentions
            plot_class = model.attention_plot_class
        att_reporter = plot_class(
            att_vis_fn, data, args.outdir + "/att_ws",
            converter=converter, transform=load_cv, device=device)
        trainer.extend(att_reporter, trigger=(1, 'epoch'))
    else:
        att_reporter = None

    # Make a plot for training and validation values
    trainer.extend(extensions.PlotReport(['main/loss', 'validation/main/loss',
                                          'main/loss_ctc', 'validation/main/loss_ctc',
                                          'main/loss_att', 'validation/main/loss_att'],
                                         'epoch', file_name='loss.png'))
    trainer.extend(extensions.PlotReport(['main/acc', 'validation/main/acc'],
                                         'epoch', file_name='acc.png'))
    trainer.extend(extensions.PlotReport(['main/cer_ctc', 'validation/main/cer_ctc'],
                                         'epoch', file_name='cer.png'))

    # Save best models
    trainer.extend(extensions.snapshot_object(model, 'model.loss.best', savefun=torch_save),
                   trigger=training.triggers.MinValueTrigger('validation/main/loss'))
    if mtl_mode != 'ctc':
        trainer.extend(extensions.snapshot_object(model, 'model.acc.best', savefun=torch_save),
                       trigger=training.triggers.MaxValueTrigger('validation/main/acc'))

    # save snapshot which contains model and optimizer states
    trainer.extend(torch_snapshot(), trigger=(1, 'epoch'))

    # epsilon decay in the optimizer
    if args.opt == 'adadelta':
        if args.criterion == 'acc' and mtl_mode != 'ctc':
            trainer.extend(restore_snapshot(model, args.outdir + '/model.acc.best', load_fn=torch_load),
                           trigger=CompareValueTrigger(
                               'validation/main/acc',
                               lambda best_value, current_value: best_value > current_value))
            trainer.extend(adadelta_eps_decay(args.eps_decay),
                           trigger=CompareValueTrigger(
                               'validation/main/acc',
                               lambda best_value, current_value: best_value > current_value))
        elif args.criterion == 'loss':
            trainer.extend(restore_snapshot(model, args.outdir + '/model.loss.best', load_fn=torch_load),
                           trigger=CompareValueTrigger(
                               'validation/main/loss',
                               lambda best_value, current_value: best_value < current_value))
            trainer.extend(adadelta_eps_decay(args.eps_decay),
                           trigger=CompareValueTrigger(
                               'validation/main/loss',
                               lambda best_value, current_value: best_value < current_value))

    # Write a log of evaluation statistics for each epoch
    trainer.extend(extensions.LogReport(trigger=(REPORT_INTERVAL, 'iteration')))
    report_keys = ['epoch', 'iteration', 'main/loss', 'main/loss_ctc', 'main/loss_att',
                   'validation/main/loss', 'validation/main/loss_ctc', 'validation/main/loss_att',
                   'main/acc', 'validation/main/acc', 'main/cer_ctc', 'validation/main/cer_ctc',
                   'elapsed_time']
    if args.opt == 'adadelta':
        trainer.extend(extensions.observe_value(
            'eps', lambda trainer: trainer.updater.get_optimizer('main').param_groups[0]["eps"]),
            trigger=(REPORT_INTERVAL, 'iteration'))
        report_keys.append('eps')
    if args.report_cer:
        report_keys.append('validation/main/cer')
    if args.report_wer:
        report_keys.append('validation/main/wer')
    trainer.extend(extensions.PrintReport(
        report_keys), trigger=(REPORT_INTERVAL, 'iteration'))

    trainer.extend(extensions.ProgressBar(update_interval=REPORT_INTERVAL))
    set_early_stop(trainer, args)

    if args.tensorboard_dir is not None and args.tensorboard_dir != "":
        writer = SummaryWriter(log_dir=args.tensorboard_dir)
        trainer.extend(TensorboardLogger(writer, att_reporter))
    # Run the training
    trainer.run()
    check_early_stop(trainer, args.epochs)


def recog(args):
    """Decode with the given args

    :param Namespace args: The program arguments
    """
    set_deterministic_pytorch(args)
    # read training config
    idim, odim, train_args = get_model_conf(args.model, args.model_conf)

    # load trained model parameters
    logging.info('reading model parameters from ' + args.model)
    model_class = dynamic_import(train_args.model_module)
    model = model_class(idim, odim, train_args)
    assert isinstance(model, ASRInterface)
    torch_load(args.model, model)
    model.recog_args = args

    # read rnnlm
    if args.rnnlm:
        rnnlm_args = get_model_conf(args.rnnlm, args.rnnlm_conf)
        rnnlm = lm_pytorch.ClassifierWithState(
            lm_pytorch.RNNLM(
                len(train_args.char_list), rnnlm_args.layer, rnnlm_args.unit))
        torch_load(args.rnnlm, rnnlm)
        rnnlm.eval()
    else:
        rnnlm = None

    if args.word_rnnlm:
        rnnlm_args = get_model_conf(args.word_rnnlm, args.word_rnnlm_conf)
        word_dict = rnnlm_args.char_list_dict
        char_dict = {x: i for i, x in enumerate(train_args.char_list)}
        word_rnnlm = lm_pytorch.ClassifierWithState(lm_pytorch.RNNLM(
            len(word_dict), rnnlm_args.layer, rnnlm_args.unit))
        torch_load(args.word_rnnlm, word_rnnlm)
        word_rnnlm.eval()

        if rnnlm is not None:
            rnnlm = lm_pytorch.ClassifierWithState(
                extlm_pytorch.MultiLevelLM(word_rnnlm.predictor,
                                           rnnlm.predictor, word_dict, char_dict))
        else:
            rnnlm = lm_pytorch.ClassifierWithState(
                extlm_pytorch.LookAheadWordLM(word_rnnlm.predictor,
                                              word_dict, char_dict))

    # gpu
    if args.ngpu == 1:
        gpu_id = list(range(args.ngpu))
        logging.info('gpu id: ' + str(gpu_id))
        model.cuda()
        if rnnlm:
            rnnlm.cuda()

    # read json data
    with open(args.recog_json, 'rb') as f:
        js = json.load(f)['utts']
    new_js = {}

    load_inputs_and_targets = LoadInputsAndTargets(
        mode='asr', load_output=False, sort_in_input_length=False,
        preprocess_conf=train_args.preprocess_conf
        if args.preprocess_conf is None else args.preprocess_conf,
        preprocess_args={'train': False})

    if args.batchsize == 0:
        with torch.no_grad():
            for idx, name in enumerate(js.keys(), 1):
                logging.info('(%d/%d) decoding ' + name, idx, len(js.keys()))
                batch = [(name, js[name])]
                feat = load_inputs_and_targets(batch)[0][0]
                if args.streaming_window:
                    logging.info('Using streaming recognizer with window size %d frames', args.streaming_window)
                    se2e = StreamingE2E(e2e=model, recog_args=args, char_list=train_args.char_list, rnnlm=rnnlm)
                    for i in range(0, feat.shape[0], args.streaming_window):
                        logging.info('Feeding frames %d - %d', i, i + args.streaming_window)
                        se2e.accept_input(feat[i:i + args.streaming_window])
                    logging.info('Running offline attention decoder')
                    se2e.decode_with_attention_offline()
                    logging.info('Offline attention decoder finished')
                    nbest_hyps = se2e.retrieve_recognition()
                else:
                    nbest_hyps = model.recognize(feat, args, train_args.char_list, rnnlm)
                new_js[name] = add_results_to_json(js[name], nbest_hyps, train_args.char_list)

    else:
        def grouper(n, iterable, fillvalue=None):
            kargs = [iter(iterable)] * n
            return zip_longest(*kargs, fillvalue=fillvalue)

        # sort data
        keys = list(js.keys())
        feat_lens = [js[key]['input'][0]['shape'][0] for key in keys]
        sorted_index = sorted(range(len(feat_lens)), key=lambda i: -feat_lens[i])
        keys = [keys[i] for i in sorted_index]

        with torch.no_grad():
            for names in grouper(args.batchsize, keys, None):
                names = [name for name in names if name]
                batch = [(name, js[name]) for name in names]
                feats = load_inputs_and_targets(batch)[0]
                nbest_hyps = model.recognize_batch(feats, args, train_args.char_list, rnnlm=rnnlm)

                for i, nbest_hyp in enumerate(nbest_hyps):
                    name = names[i]
                    new_js[name] = add_results_to_json(js[name], nbest_hyp, train_args.char_list)

    with open(args.result_label, 'wb') as f:
        f.write(json.dumps({'utts': new_js}, indent=4, ensure_ascii=False, sort_keys=True).encode('utf_8'))


def enhance(args):
    """Dumping enhanced speech and mask

    :param Namespace args: The program arguments
    """
    set_deterministic_pytorch(args)
    # read training config
    idim, odim, train_args = get_model_conf(args.model, args.model_conf)

    # load trained model parameters
    logging.info('reading model parameters from ' + args.model)
    model_class = dynamic_import(train_args.model_module)
    model = model_class(idim, odim, train_args)
    assert isinstance(model, ASRInterface)
    torch_load(args.model, model)
    model.recog_args = args

    # gpu
    if args.ngpu == 1:
        gpu_id = list(range(args.ngpu))
        logging.info('gpu id: ' + str(gpu_id))
        model.cuda()

    # read json data
    with open(args.recog_json, 'rb') as f:
        js = json.load(f)['utts']

    load_inputs_and_targets = LoadInputsAndTargets(
        mode='asr', load_output=False, sort_in_input_length=False,
        preprocess_conf=None  # Apply pre_process in outer func
    )
    if args.batchsize == 0:
        args.batchsize = 1

    # Creates writers for outputs from the network
    if args.enh_wspecifier is not None:
        enh_writer = FileWriterWrapper(args.enh_wspecifier,
                                       filetype=args.enh_filetype)
    else:
        enh_writer = None

    # Creates a Transformation instance
    preprocess_conf = (
        train_args.preprocess_conf if args.preprocess_conf is None
        else args.preprocess_conf)
    if preprocess_conf is not None:
        logging.info('Use preprocessing'.format(preprocess_conf))
        transform = Transformation(preprocess_conf)
    else:
        transform = None

    # Creates a IStft instance
    istft = None
    frame_shift = args.istft_n_shift  # Used for plot the spectrogram
    if args.apply_istft:
        if preprocess_conf is not None:
            # Read the conffile and find stft setting
            with open(preprocess_conf) as f:
                # Json format: e.g.
                #    {"process": [{"type": "stft",
                #                  "win_length": 400,
                #                  "n_fft": 512, "n_shift": 160,
                #                  "window": "han"},
                #                 {"type": "foo", ...}, ...]}
                conf = json.load(f)
                assert 'process' in conf, conf
                # Find stft setting
                for p in conf['process']:
                    if p['type'] == 'stft':
                        istft = IStft(win_length=p['win_length'],
                                      n_shift=p['n_shift'],
                                      window=p.get('window', 'hann'))
                        logging.info('stft is found in {}. '
                                     'Setting istft config from it\n{}'
                                     .format(preprocess_conf, istft))
                        frame_shift = p['n_shift']
                        break
        if istft is None:
            # Set from command line arguments
            istft = IStft(win_length=args.istft_win_length,
                          n_shift=args.istft_n_shift,
                          window=args.istft_window)
            logging.info('Setting istft config from the command line args\n{}'
                         .format(istft))

    # sort data
    keys = list(js.keys())
    feat_lens = [js[key]['input'][0]['shape'][0] for key in keys]
    sorted_index = sorted(range(len(feat_lens)), key=lambda i: -feat_lens[i])
    keys = [keys[i] for i in sorted_index]

    def grouper(n, iterable, fillvalue=None):
        kargs = [iter(iterable)] * n
        return zip_longest(*kargs, fillvalue=fillvalue)

    num_images = 0
    if not os.path.exists(args.image_dir):
        os.makedirs(args.image_dir)

    for names in grouper(args.batchsize, keys, None):
        batch = [(name, js[name]) for name in names]

        # May be in time region: (Batch, [Time, Channel])
        org_feats = load_inputs_and_targets(batch)[0]
        if transform is not None:
            # May be in time-freq region: : (Batch, [Time, Channel, Freq])
            feats = transform(org_feats, train=False)
        else:
            feats = org_feats

        with torch.no_grad():
            enhanced, mask, ilens = model.enhance(feats)

        for idx, name in enumerate(names):
            # Assuming mask, feats : [Batch, Time, Channel. Freq]
            #          enhanced    : [Batch, Time, Freq]
            enh = enhanced[idx][:ilens[idx]]
            mas = mask[idx][:ilens[idx]]
            feat = feats[idx]

            # Plot spectrogram
            if args.image_dir is not None and num_images < args.num_images:
                import matplotlib.pyplot as plt
                num_images += 1
                ref_ch = 0

                plt.figure(figsize=(20, 10))
                plt.subplot(4, 1, 1)
                plt.title('Mask [ref={}ch]'.format(ref_ch))
                plot_spectrogram(plt, mas[:, ref_ch].T, fs=args.fs,
                                 mode='linear', frame_shift=frame_shift,
                                 bottom=False, labelbottom=False)

                plt.subplot(4, 1, 2)
                plt.title('Noisy speech [ref={}ch]'.format(ref_ch))
                plot_spectrogram(plt, feat[:, ref_ch].T, fs=args.fs,
                                 mode='db', frame_shift=frame_shift,
                                 bottom=False, labelbottom=False)

                plt.subplot(4, 1, 3)
                plt.title('Masked speech [ref={}ch]'.format(ref_ch))
                plot_spectrogram(
                    plt, (feat[:, ref_ch] * mas[:, ref_ch]).T,
                    frame_shift=frame_shift,
                    fs=args.fs, mode='db', bottom=False, labelbottom=False)

                plt.subplot(4, 1, 4)
                plt.title('Enhanced speech')
                plot_spectrogram(plt, enh.T, fs=args.fs,
                                 mode='db', frame_shift=frame_shift)

                plt.savefig(os.path.join(args.image_dir, name + '.png'))
                plt.clf()

            # Write enhanced wave files
            if enh_writer is not None:
                if istft is not None:
                    enh = istft(enh)
                else:
                    enh = enh

                if args.keep_length:
                    if len(org_feats[idx]) < len(enh):
                        # Truncate the frames added by stft padding
                        enh = enh[:len(org_feats[idx])]
                    elif len(org_feats) > len(enh):
                        padwidth = [(0, (len(org_feats[idx]) - len(enh)))] \
                            + [(0, 0)] * (enh.ndim - 1)
                        enh = np.pad(enh, padwidth, mode='constant')

                if args.enh_filetype in ('sound', 'sound.hdf5'):
                    enh_writer[name] = (args.fs, enh)
                else:
                    # Hint: To dump stft_signal, mask or etc,
                    # enh_filetype='hdf5' might be convenient.
                    enh_writer[name] = enh

            if num_images >= args.num_images and enh_writer is None:
                logging.info('Breaking the process.')
                break<|MERGE_RESOLUTION|>--- conflicted
+++ resolved
@@ -144,11 +144,8 @@
         loss = self.model(*x).mean() / self.accum_grad
         loss.backward()  # Backprop
         loss.detach()  # Truncate the graph
-<<<<<<< HEAD
-=======
 
         # update parameters
->>>>>>> 75310cd7
         self.forward_count += 1
         if self.forward_count != self.accum_grad:
             return
@@ -161,11 +158,7 @@
             logging.warning('grad norm is nan. Do not update model.')
         else:
             optimizer.step()
-<<<<<<< HEAD
-            optimizer.zero_grad()
-=======
         optimizer.zero_grad()
->>>>>>> 75310cd7
 
 
 class CustomConverter(object):
