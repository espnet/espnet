--- conflicted
+++ resolved
@@ -34,11 +34,7 @@
 import espnet.lm.pytorch_backend.extlm as extlm_pytorch
 import espnet.lm.pytorch_backend.lm as lm_pytorch
 from espnet.nets.asr_interface import ASRInterface
-<<<<<<< HEAD
 from espnet.nets.asr_interface import FrontendASRInterface
-=======
-from espnet.nets.mt_interface import MTInterface
->>>>>>> 5a966c35
 from espnet.nets.pytorch_backend.e2e_asr import pad_list
 from espnet.nets.pytorch_backend.nets_utils import RealImagTensor
 from espnet.nets.pytorch_backend.streaming.segment import SegmentStreamingE2E
@@ -153,15 +149,7 @@
         loss.backward()  # Backprop
         # gradient noise injection
         if self.grad_noise:
-<<<<<<< HEAD
-            eta = 0.5  # {0.01,0.3,1.0}
-            duration = 1000
-            itr = (self.iteration // duration) + 1
-            add_gradient_noise(self.model, itr, eta)
-=======
-            from espnet.asr.asr_utils import add_gradient_noise
             add_gradient_noise(self.model, self.iteration, duration=100, eta=1.0, scale_factor=0.55)
->>>>>>> 5a966c35
         loss.detach()  # Truncate the graph
 
         # update parameters
@@ -232,29 +220,6 @@
         return xs_pad, ilens, ys_pad
 
 
-def load_trained_model(model_path):
-    """Load the trained model
-
-    :param str model_path: Path to model.***.best
-    """
-    # read training config
-    idim, odim, train_args = get_model_conf(
-        model_path, os.path.join(os.path.dirname(model_path), 'model.json'))
-
-    # load trained model parameters
-    logging.info('reading model parameters from ' + model_path)
-    # To be compatible with v.0.3.0 models
-    if hasattr(train_args, "model_module"):
-        model_module = train_args.model_module
-    else:
-        model_module = "espnet.nets.pytorch_backend.e2e_asr:E2E"
-    model_class = dynamic_import(model_module)
-    model = model_class(idim, odim, train_args)
-    torch_load(model_path, model)
-
-    return model, train_args
-
-
 def train(args):
     """Train with the given args
 
@@ -286,7 +251,6 @@
         mtl_mode = 'mtl'
         logging.info('Multitask learning mode')
 
-<<<<<<< HEAD
     if args.frontend_module is not None:
         # The concrete class for Fronend is here: espnet.nets.pytorch_backend.frontend_asr
         frontend_class = dynamic_import(args.frontend_module)
@@ -302,31 +266,31 @@
     model_class = dynamic_import(args.model_module)
     model = model_class(_idim, odim, args)
     assert isinstance(model, ASRInterface), type(model)
-=======
-    asr_model, mt_model = None, None
+
+    # FIXME(kamo): Too adhoc
     # Initialize encoder with pre-trained ASR encoder
     if args.asr_model:
-        asr_model, _ = load_trained_model(args.asr_model)
-        assert isinstance(asr_model, ASRInterface)
-
+        param_dict = torch_load(args.asr_model)
+        for n, p in model.named_parameters():
+            # overwrite the encoder
+            if n in param_dict and p.size() == param_dict[n].size():
+                if 'enc.enc' in n:
+                    p.data = param_dict[n].data
+                    logging.warning('Overwrite %s' % n)
+
+    # FIXME(kamo): Too adhoc
     # Initialize decoder with pre-trained MT decoder
     if args.mt_model:
-        mt_model, _ = load_trained_model(args.mt_model)
-        assert isinstance(mt_model, MTInterface)
-
-    # specify model architecture
-    model_class = dynamic_import(args.model_module)
-    model = model_class(idim, odim, args, asr_model=asr_model, mt_model=mt_model)
-    assert isinstance(model, ASRInterface)
->>>>>>> 5a966c35
+        param_dict = torch_load(args.mt_model)
+        for n, p in model.named_parameters():
+            # overwrite the decoder
+            if n in param_dict and p.size() == param_dict[n].size():
+                if 'dec.' in n or 'att' in n:
+                    p.data = param_dict[n].data
+                    logging.warning('Overwrite %s' % n)
+
     subsampling_factor = model.subsample[0]
     reporter = model.reporter
-
-    # delete pre-trained models
-    if args.asr_model:
-        del asr_model
-    if args.mt_model:
-        del mt_model
 
     if args.rnnlm is not None:
         rnnlm_args = get_model_conf(args.rnnlm, args.rnnlm_conf)
@@ -546,7 +510,6 @@
     :param Namespace args: The program arguments
     """
     set_deterministic_pytorch(args)
-<<<<<<< HEAD
     # read training config
     idim, odim, train_args = get_model_conf(args.model, args.model_conf)
 
@@ -571,10 +534,6 @@
     model_class = dynamic_import(model_module)
     model = model_class(_idim, odim, train_args)
     assert isinstance(model, ASRInterface), type(model)
-=======
-    model, train_args = load_trained_model(args.model)
-    assert isinstance(model, ASRInterface)
->>>>>>> 5a966c35
     model.recog_args = args
     if frontend_asr is not None:
         frontend_asr.register_asr(model)
