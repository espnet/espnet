#!/usr/bin/env python

# Copyright 2017 Johns Hopkins University (Shinji Watanabe)
#  Apache 2.0  (http://www.apache.org/licenses/LICENSE-2.0)


import copy
from itertools import zip_longest
import json
import logging
import math
import os

from chainer.datasets import TransformDataset
from chainer import reporter as reporter_module
from chainer import training
from chainer.training import extensions
from chainer.training.updater import StandardUpdater
import numpy as np
from tensorboardX import SummaryWriter
import torch
import yaml

from espnet.asr.asr_utils import adadelta_eps_decay
from espnet.asr.asr_utils import add_gradient_noise
from espnet.asr.asr_utils import add_results_to_json
from espnet.asr.asr_utils import CompareValueTrigger
from espnet.asr.asr_utils import get_model_conf
from espnet.asr.asr_utils import plot_spectrogram
from espnet.asr.asr_utils import restore_snapshot
from espnet.asr.asr_utils import snapshot_object
from espnet.asr.asr_utils import torch_load
from espnet.asr.asr_utils import torch_resume
from espnet.asr.asr_utils import torch_snapshot
import espnet.lm.pytorch_backend.extlm as extlm_pytorch
import espnet.lm.pytorch_backend.lm as lm_pytorch
from espnet.nets.asr_interface import ASRInterface
from espnet.nets.asr_interface import FrontendASRInterface
from espnet.nets.pytorch_backend.e2e_asr import pad_list
from espnet.nets.pytorch_backend.streaming.segment import SegmentStreamingE2E
from espnet.nets.pytorch_backend.streaming.window import WindowStreamingE2E
from espnet.nets.pytorch_backend.transformer.optimizer import get_std_opt
from espnet.transform.spectrogram import IStft
from espnet.transform.transformation import Transformation
from espnet.utils.cli_writers import file_writer_helper
from espnet.utils.deterministic_utils import set_deterministic_pytorch
from espnet.utils.dynamic_import import dynamic_import
from espnet.utils.io_utils import LoadInputsAndTargets
from espnet.utils.training.batchfy import make_batchset
from espnet.utils.training.evaluator import BaseEvaluator
from espnet.utils.training.iterators import ShufflingEnabler
from espnet.utils.training.iterators import ToggleableShufflingMultiprocessIterator
from espnet.utils.training.iterators import ToggleableShufflingSerialIterator
from espnet.utils.training.tensorboard_logger import TensorboardLogger
from espnet.utils.training.train_utils import check_early_stop
from espnet.utils.training.train_utils import set_early_stop

import matplotlib
matplotlib.use('Agg')

<<<<<<< HEAD
REPORT_INTERVAL = 100
=======
if sys.version_info[0] == 2:
    from itertools import izip_longest as zip_longest
else:
    from itertools import zip_longest as zip_longest

>>>>>>> 36bdb9a8

class CustomEvaluator(BaseEvaluator):
    """Custom Evaluator for Pytorch.

    Args:
        model (torch.nn.Module): The model to evaluate.
        iterator (chainer.dataset.Iterator) : The train iterator.

        target (link | dict[str, link]) :Link object or a dictionary of
            links to evaluate. If this is just a link object, the link is
            registered by the name ``'main'``.
        converter (espnet.asr.pytorch_backend.asr.CustomConverter): Converter
            function to build input arrays. Each batch extracted by the main
            iterator and the ``device`` option are passed to this function.
            :func:`chainer.dataset.concat_examples` is used by default.

        device (torch.device): The device used.
    """

    def __init__(self, model, iterator, target, converter, device):
        super(CustomEvaluator, self).__init__(iterator, target)
        self.model = model
        self.converter = converter
        self.device = device

    # The core part of the update routine can be customized by overriding
    def evaluate(self):
        """Main evaluate routine for CustomEvaluator."""
        iterator = self._iterators['main']

        if self.eval_hook:
            self.eval_hook(self)

        if hasattr(iterator, 'reset'):
            iterator.reset()
            it = iterator
        else:
            it = copy.copy(iterator)

        summary = reporter_module.DictSummary()

        self.model.eval()
        with torch.no_grad():
            for batch in it:
                observation = {}
                with reporter_module.report_scope(observation):
                    # read scp files
                    # x: original json with loaded features
                    #    will be converted to chainer variable later
                    x = self.converter(batch, self.device)
                    self.model(*x)
                summary.add(observation)
        self.model.train()

        return summary.compute_mean()


class CustomUpdater(StandardUpdater):
    """Custom Updater for Pytorch.

    Args:
        model (torch.nn.Module): The model to update.
        grad_clip_threshold (int): The gradient clipping value to use.
        train_iter (chainer.dataset.Iterator): The training iterator.
        optimizer (torch.optim.optimizer): The training optimizer.

        converter (espnet.asr.pytorch_backend.asr.CustomConverter): Converter
            function to build input arrays. Each batch extracted by the main
            iterator and the ``device`` option are passed to this function.
            :func:`chainer.dataset.concat_examples` is used by default.

        device (torch.device): The device to use.
        ngpu (int): The number of gpus to use.

    """

    def __init__(self, model, grad_clip_threshold, train_iter,
                 optimizer, converter, device, ngpu, grad_noise=False, accum_grad=1):
        super(CustomUpdater, self).__init__(train_iter, optimizer)
        self.model = model
        self.grad_clip_threshold = grad_clip_threshold
        self.converter = converter
        self.device = device
        self.ngpu = ngpu
        self.accum_grad = accum_grad
        self.forward_count = 0
        self.grad_noise = grad_noise
        self.iteration = 0

    # The core part of the update routine can be customized by overriding.
    def update_core(self):
        """Main update routine of the CustomUpdater."""
        # When we pass one iterator and optimizer to StandardUpdater.__init__,
        # they are automatically named 'main'.
        train_iter = self.get_iterator('main')
        optimizer = self.get_optimizer('main')

        # Get the next batch ( a list of json files)
        batch = train_iter.next()
        self.iteration += 1
        x = self.converter(batch, self.device)

        # Compute the loss at this time step and accumulate it
        loss = self.model(*x).mean() / self.accum_grad
        loss.backward()  # Backprop
        # gradient noise injection
        if self.grad_noise:
            add_gradient_noise(self.model, self.iteration, duration=100, eta=1.0, scale_factor=0.55)
        loss.detach()  # Truncate the graph

        # update parameters
        self.forward_count += 1
        if self.forward_count != self.accum_grad:
            return
        self.forward_count = 0
        # compute the gradient norm to check if it is normal or not
        grad_norm = torch.nn.utils.clip_grad_norm_(
            self.model.parameters(), self.grad_clip_threshold)
        logging.info('grad norm={}'.format(grad_norm))
        if math.isnan(grad_norm):
            logging.warning('grad norm is nan. Do not update model.')
        else:
            optimizer.step()
        optimizer.zero_grad()

    def update(self):
        self.update_core()
        # #iterations with accum_grad > 1
        # Ref.: https://github.com/espnet/espnet/issues/777
        if self.forward_count == 0:
            self.iteration += 1


class CustomConverter(object):
    """Custom batch converter for Pytorch.

    Args:
        subsampling_factor (int): The subsampling factor.

    """

    def __init__(self, subsampling_factor=1):
        self.subsampling_factor = subsampling_factor
        self.ignore_id = -1

    def __call__(self, batch, device):
        """Transforms a batch and send it to a device.

        Args:
            batch (list): The batch to transform.
            device (torch.device): The device to send to.

        Returns:
            tuple(torch.Tensor, torch.Tensor, torch.Tensor)

        """
        # batch should be located in list
        assert len(batch) == 1
        xs, ys = batch[0]

        # perform subsampling
        if self.subsampling_factor > 1:
            xs = [x[::self.subsampling_factor, :] for x in xs]

        # get batch of lengths of input sequences
        ilens = np.array([x.shape[0] for x in xs])

        # perform padding and convert to tensor
        # currently only support real number
        if xs[0].dtype.kind == 'c':
            xs_pad_real = pad_list(
                [torch.from_numpy(x.real).float() for x in xs], 0).to(device)
            xs_pad_imag = pad_list(
                [torch.from_numpy(x.imag).float() for x in xs], 0).to(device)
            # Note(kamo):
            # Don't create ComplexTensor and give it E2E here
            # because torch.nn.DataParellel can't handle ComplexTensor.
            xs_pad = {'real': xs_pad_real, 'imag': xs_pad_imag}
        else:
            xs_pad = pad_list([torch.from_numpy(x).float() for x in xs], 0).to(device)

        ilens = torch.from_numpy(ilens).to(device)
        # NOTE: this is for multi-task learning (e.g., speech translation)
        ys_pad = pad_list([torch.from_numpy(np.array(y[0]) if isinstance(y, tuple) else y).long()
                           for y in ys], self.ignore_id).to(device)

        return xs_pad, ilens, ys_pad


def train(args):
    """Train with the given args.

    Args:
        args (namespace): The program arguments.

    """
    set_deterministic_pytorch(args)

    # check cuda availability
    if not torch.cuda.is_available():
        logging.warning('cuda is not available')

    # get input and output dimension info
    with open(args.valid_json, 'rb') as f:
        valid_json = json.load(f)['utts']
    utts = list(valid_json.keys())
    idim = int(valid_json[utts[0]]['input'][0]['shape'][-1])
    odim = int(valid_json[utts[0]]['output'][0]['shape'][-1])
    logging.info('#input dims : ' + str(idim))
    logging.info('#output dims: ' + str(odim))

    # specify attention, CTC, hybrid mode
    if args.mtlalpha == 1.0:
        mtl_mode = 'ctc'
        logging.info('Pure CTC mode')
    elif args.mtlalpha == 0.0:
        mtl_mode = 'att'
        logging.info('Pure attention mode')
    else:
        mtl_mode = 'mtl'
        logging.info('Multitask learning mode')

    if args.frontend_module is not None:
        # The concrete class for Fronend is here: espnet.nets.pytorch_backend.frontend_asr
        frontend_class = dynamic_import(args.frontend_module)
        assert issubclass(frontend_class, FrontendASRInterface), frontend_class
        # Wrap model by frontend_class.
        frontend = frontend_class(idim, args)
        _idim = frontend.featdim
    else:
        def frontend(*args):
            return args
        _idim = idim

    # specify model architecture
    model_class = dynamic_import(args.model_module)
    model = model_class(_idim, odim, args)
    assert isinstance(model, ASRInterface), type(model)
    model.register_frontend(frontend)

    # FIXME(kamo): Too adhoc
    # Initialize encoder with pre-trained ASR encoder
    if args.asr_model:
        param_dict = torch_load(args.asr_model)
        for n, p in model.named_parameters():
            # overwrite the encoder
            if n in param_dict and p.size() == param_dict[n].size():
                if 'enc.enc' in n:
                    p.data = param_dict[n].data
                    logging.warning('Overwrite %s' % n)

    # FIXME(kamo): Too adhoc
    # Initialize decoder with pre-trained MT decoder
    if args.mt_model:
        param_dict = torch_load(args.mt_model)
        for n, p in model.named_parameters():
            # overwrite the decoder
            if n in param_dict and p.size() == param_dict[n].size():
                if 'dec.' in n or 'att' in n:
                    p.data = param_dict[n].data
                    logging.warning('Overwrite %s' % n)

    subsampling_factor = model.subsample[0]
    reporter = model.reporter

    if args.rnnlm is not None:
        rnnlm_args = get_model_conf(args.rnnlm, args.rnnlm_conf)
        rnnlm = lm_pytorch.ClassifierWithState(
            lm_pytorch.RNNLM(
                len(args.char_list), rnnlm_args.layer, rnnlm_args.unit))
        torch.load(args.rnnlm, rnnlm)
        model.rnnlm = rnnlm

    # write model config
    if not os.path.exists(args.outdir):
        os.makedirs(args.outdir)
    model_conf = args.outdir + '/model.json'
    with open(model_conf, 'wb') as f:
        logging.info('writing a model config file to ' + model_conf)
        f.write(json.dumps((idim, odim, vars(args)),
                           indent=4, ensure_ascii=False, sort_keys=True).encode('utf_8'))
    for key in sorted(vars(args).keys()):
        logging.info('ARGS: ' + key + ': ' + str(vars(args)[key]))

    # check the use of multi-gpu
    if args.ngpu > 1:
        model = torch.nn.DataParallel(model, device_ids=list(range(args.ngpu)))
        logging.info('batch size is automatically increased (%d -> %d)' % (
            args.batch_size, args.batch_size * args.ngpu))
        args.batch_size *= args.ngpu

    # set torch device
    device = torch.device("cuda" if args.ngpu > 0 else "cpu")
    model = model.to(device)

    # Setup an optimizer
    if args.opt == 'adadelta':
        optimizer = torch.optim.Adadelta(
            model.parameters(), rho=0.95, eps=args.eps,
            weight_decay=args.weight_decay)
    elif args.opt == 'adam':
        optimizer = torch.optim.Adam(model.parameters(),
                                     weight_decay=args.weight_decay)
    elif args.opt == 'noam':
        optimizer = get_std_opt(model, args.adim, args.transformer_warmup_steps, args.transformer_lr)
    else:
        raise NotImplementedError("unknown optimizer: " + args.opt)

    # FIXME: TOO DIRTY HACK
    setattr(optimizer, "target", reporter)
    setattr(optimizer, "serialize", lambda s: reporter.serialize(s))

    # Setup a converter
    converter = CustomConverter(subsampling_factor=subsampling_factor)

    # read json data
    with open(args.train_json, 'rb') as f:
        train_json = json.load(f)['utts']
    with open(args.valid_json, 'rb') as f:
        valid_json = json.load(f)['utts']

    use_sortagrad = args.sortagrad == -1 or args.sortagrad > 0
    # make minibatch list (variable length)
    train = make_batchset(train_json, args.batch_size,
                          args.maxlen_in, args.maxlen_out, args.minibatches,
                          min_batch_size=args.ngpu if args.ngpu > 1 else 1,
                          shortest_first=use_sortagrad,
                          count=args.batch_count,
                          batch_bins=args.batch_bins,
                          batch_frames_in=args.batch_frames_in,
                          batch_frames_out=args.batch_frames_out,
                          batch_frames_inout=args.batch_frames_inout)
    valid = make_batchset(valid_json, args.batch_size,
                          args.maxlen_in, args.maxlen_out, args.minibatches,
                          min_batch_size=args.ngpu if args.ngpu > 1 else 1,
                          count=args.batch_count,
                          batch_bins=args.batch_bins,
                          batch_frames_in=args.batch_frames_in,
                          batch_frames_out=args.batch_frames_out,
                          batch_frames_inout=args.batch_frames_inout)

    load_tr = LoadInputsAndTargets(
        mode='asr', load_output=True, preprocess_conf=args.preprocess_conf,
        preprocess_args={'train': True}  # Switch the mode of preprocessing
    )
    load_cv = LoadInputsAndTargets(
        mode='asr', load_output=True, preprocess_conf=args.preprocess_conf,
        preprocess_args={'train': False}  # Switch the mode of preprocessing
    )
    # hack to make batchsize argument as 1
    # actual bathsize is included in a list
    if args.n_iter_processes > 0:
        train_iter = ToggleableShufflingMultiprocessIterator(
            TransformDataset(train, load_tr),
            batch_size=1, n_processes=args.n_iter_processes, n_prefetch=8, maxtasksperchild=20,
            shuffle=not use_sortagrad)
        valid_iter = ToggleableShufflingMultiprocessIterator(
            TransformDataset(valid, load_cv),
            batch_size=1, repeat=False, shuffle=False,
            n_processes=args.n_iter_processes, n_prefetch=8, maxtasksperchild=20)
    else:
        train_iter = ToggleableShufflingSerialIterator(
            TransformDataset(train, load_tr),
            batch_size=1, shuffle=not use_sortagrad)
        valid_iter = ToggleableShufflingSerialIterator(
            TransformDataset(valid, load_cv),
            batch_size=1, repeat=False, shuffle=False)

    # Set up a trainer
    updater = CustomUpdater(
        model, args.grad_clip, train_iter, optimizer,
        converter, device, args.ngpu, args.grad_noise, args.accum_grad)
    trainer = training.Trainer(
        updater, (args.epochs, 'epoch'), out=args.outdir)

    if use_sortagrad:
        trainer.extend(ShufflingEnabler([train_iter]),
                       trigger=(args.sortagrad if args.sortagrad != -1 else args.epochs, 'epoch'))

    # Resume from a snapshot
    if args.resume:
        logging.info('resumed from %s' % args.resume)
        torch_resume(args.resume, trainer)

    # Evaluate the model with the test dataset for each epoch
    trainer.extend(CustomEvaluator(model, valid_iter, reporter, converter, device))

    # Save attention weight each epoch
    if args.num_save_attention > 0 and args.mtlalpha != 1.0:
        data = sorted(list(valid_json.items())[:args.num_save_attention],
                      key=lambda x: int(x[1]['input'][0]['shape'][1]), reverse=True)
        if hasattr(model, "module"):
            att_vis_fn = model.module.calculate_all_attentions
            plot_class = model.module.attention_plot_class
        else:
            att_vis_fn = model.calculate_all_attentions
            plot_class = model.attention_plot_class
        att_reporter = plot_class(
            att_vis_fn, data, args.outdir + "/att_ws",
            converter=converter, transform=load_cv, device=device)
        trainer.extend(att_reporter, trigger=(1, 'epoch'))
    else:
        att_reporter = None

    # Make a plot for training and validation values
    trainer.extend(extensions.PlotReport(['main/loss', 'validation/main/loss',
                                          'main/loss_ctc', 'validation/main/loss_ctc',
                                          'main/loss_att', 'validation/main/loss_att'],
                                         'epoch', file_name='loss.png'))
    trainer.extend(extensions.PlotReport(['main/acc', 'validation/main/acc'],
                                         'epoch', file_name='acc.png'))
    trainer.extend(extensions.PlotReport(['main/cer_ctc', 'validation/main/cer_ctc'],
                                         'epoch', file_name='cer.png'))

    # Save best models
    trainer.extend(snapshot_object(model, 'model.loss.best'),
                   trigger=training.triggers.MinValueTrigger('validation/main/loss'))
    if mtl_mode != 'ctc':
        trainer.extend(snapshot_object(model, 'model.acc.best'),
                       trigger=training.triggers.MaxValueTrigger('validation/main/acc'))

    # save snapshot which contains model and optimizer states
    trainer.extend(torch_snapshot(), trigger=(1, 'epoch'))

    # epsilon decay in the optimizer
    if args.opt == 'adadelta':
        if args.criterion == 'acc' and mtl_mode != 'ctc':
            trainer.extend(restore_snapshot(model, args.outdir + '/model.acc.best', load_fn=torch_load),
                           trigger=CompareValueTrigger(
                               'validation/main/acc',
                               lambda best_value, current_value: best_value > current_value))
            trainer.extend(adadelta_eps_decay(args.eps_decay),
                           trigger=CompareValueTrigger(
                               'validation/main/acc',
                               lambda best_value, current_value: best_value > current_value))
        elif args.criterion == 'loss':
            trainer.extend(restore_snapshot(model, args.outdir + '/model.loss.best', load_fn=torch_load),
                           trigger=CompareValueTrigger(
                               'validation/main/loss',
                               lambda best_value, current_value: best_value < current_value))
            trainer.extend(adadelta_eps_decay(args.eps_decay),
                           trigger=CompareValueTrigger(
                               'validation/main/loss',
                               lambda best_value, current_value: best_value < current_value))

    # Write a log of evaluation statistics for each epoch
    trainer.extend(extensions.LogReport(trigger=(args.report_interval_iters, 'iteration')))
    report_keys = ['epoch', 'iteration', 'main/loss', 'main/loss_ctc', 'main/loss_att',
                   'validation/main/loss', 'validation/main/loss_ctc', 'validation/main/loss_att',
                   'main/acc', 'validation/main/acc', 'main/cer_ctc', 'validation/main/cer_ctc',
                   'elapsed_time']
    if args.opt == 'adadelta':
        trainer.extend(extensions.observe_value(
            'eps', lambda trainer: trainer.updater.get_optimizer('main').param_groups[0]["eps"]),
            trigger=(args.report_interval_iters, 'iteration'))
        report_keys.append('eps')
    if args.report_cer:
        report_keys.append('validation/main/cer')
    if args.report_wer:
        report_keys.append('validation/main/wer')
    trainer.extend(extensions.PrintReport(
        report_keys), trigger=(args.report_interval_iters, 'iteration'))

    trainer.extend(extensions.ProgressBar(update_interval=args.report_interval_iters))
    set_early_stop(trainer, args)

    if args.tensorboard_dir is not None and args.tensorboard_dir != "":
        trainer.extend(TensorboardLogger(SummaryWriter(args.tensorboard_dir), att_reporter),
                       trigger=(args.report_interval_iters, "iteration"))
    # Run the training
    trainer.run()
    check_early_stop(trainer, args.epochs)


def recog(args):
    """Decode with the given args.

    Args:
        args (namespace): The program arguments.
    """
    set_deterministic_pytorch(args)
    # read training config
    idim, odim, train_args = get_model_conf(args.model, args.model_conf)

    # load trained model parameters
    logging.info('reading model parameters from ' + args.model)
    # To be compatible with v.0.3.0 models
    if hasattr(train_args, "model_module"):
        model_module = train_args.model_module
    else:
        model_module = "espnet.nets.pytorch_backend.e2e_asr:E2E"

    if train_args.frontend_module is not None:
        # The concrete class for Fronend is here: espnet.nets.pytorch_backend.frontend_asr
        frontend_class = dynamic_import(train_args.frontend_module)
        assert issubclass(frontend_class, FrontendASRInterface), frontend_class
        # Wrap model by frontend_class.
        frontend = frontend_class(idim, train_args)
        _idim = frontend.featdim
    else:
        def frontend(*args):
            return args
        _idim = idim

    model_class = dynamic_import(model_module)
    model = model_class(_idim, odim, train_args)
    assert isinstance(model, ASRInterface), type(model)
    model.recog_args = args
    model.register_frontend(frontend)
    torch_load(args.model, model)

    # read rnnlm
    if args.rnnlm:
        rnnlm_args = get_model_conf(args.rnnlm, args.rnnlm_conf)
        rnnlm = lm_pytorch.ClassifierWithState(
            lm_pytorch.RNNLM(
                len(train_args.char_list), rnnlm_args.layer, rnnlm_args.unit))
        torch_load(args.rnnlm, rnnlm)
        rnnlm.eval()
    else:
        rnnlm = None

    if args.word_rnnlm:
        rnnlm_args = get_model_conf(args.word_rnnlm, args.word_rnnlm_conf)
        word_dict = rnnlm_args.char_list_dict
        char_dict = {x: i for i, x in enumerate(train_args.char_list)}
        word_rnnlm = lm_pytorch.ClassifierWithState(lm_pytorch.RNNLM(
            len(word_dict), rnnlm_args.layer, rnnlm_args.unit))
        torch_load(args.word_rnnlm, word_rnnlm)
        word_rnnlm.eval()

        if rnnlm is not None:
            rnnlm = lm_pytorch.ClassifierWithState(
                extlm_pytorch.MultiLevelLM(word_rnnlm.predictor,
                                           rnnlm.predictor, word_dict, char_dict))
        else:
            rnnlm = lm_pytorch.ClassifierWithState(
                extlm_pytorch.LookAheadWordLM(word_rnnlm.predictor,
                                              word_dict, char_dict))

    # gpu
    if args.ngpu == 1:
        gpu_id = list(range(args.ngpu))
        logging.info('gpu id: ' + str(gpu_id))
        model.cuda()
        if rnnlm:
            rnnlm.cuda()

    # read json data
    with open(args.recog_json, 'rb') as f:
        js = json.load(f)['utts']
    new_js = {}

    load_inputs_and_targets = LoadInputsAndTargets(
        mode='asr', load_output=False, sort_in_input_length=False,
        preprocess_conf=train_args.preprocess_conf
        if args.preprocess_conf is None else args.preprocess_conf,
        preprocess_args={'train': False})

    if args.batchsize == 0:
        with torch.no_grad():
            for idx, name in enumerate(js.keys(), 1):
                logging.info('(%d/%d) decoding ' + name, idx, len(js.keys()))
                batch = [(name, js[name])]
                feat = load_inputs_and_targets(batch)[0][0]
                if args.streaming_mode == 'window':
                    logging.info('Using streaming recognizer with window size %d frames', args.streaming_window)
                    se2e = WindowStreamingE2E(e2e=model, recog_args=args, rnnlm=rnnlm)
                    for i in range(0, feat.shape[0], args.streaming_window):
                        logging.info('Feeding frames %d - %d', i, i + args.streaming_window)
                        se2e.accept_input(feat[i:i + args.streaming_window])
                    logging.info('Running offline attention decoder')
                    se2e.decode_with_attention_offline()
                    logging.info('Offline attention decoder finished')
                    nbest_hyps = se2e.retrieve_recognition()
                elif args.streaming_mode == 'segment':
                    logging.info('Using streaming recognizer with threshold value %d', args.streaming_min_blank_dur)
                    nbest_hyps = []
                    for n in range(args.nbest):
                        nbest_hyps.append({'yseq': [], 'score': 0.0})
                    se2e = SegmentStreamingE2E(e2e=model, recog_args=args, rnnlm=rnnlm)
                    r = np.prod(model.subsample)
                    for i in range(0, feat.shape[0], r):
                        hyps = se2e.accept_input(feat[i:i + r])
                        if hyps is not None:
                            text = ''.join([train_args.char_list[int(x)]
                                            for x in hyps[0]['yseq'][1:-1] if int(x) != -1])
                            text = text.replace('\u2581', ' ').strip()  # for SentencePiece
                            text = text.replace(model.space, ' ')
                            text = text.replace(model.blank, '')
                            logging.info(text)
                            for n in range(args.nbest):
                                nbest_hyps[n]['yseq'].extend(hyps[n]['yseq'])
                                nbest_hyps[n]['score'] += hyps[n]['score']
                else:
                    nbest_hyps = model.recognize(feat, args, train_args.char_list, rnnlm)
                new_js[name] = add_results_to_json(js[name], nbest_hyps, train_args.char_list)

    else:
        def grouper(n, iterable, fillvalue=None):
            kargs = [iter(iterable)] * n
            return zip_longest(*kargs, fillvalue=fillvalue)

        # sort data
        keys = list(js.keys())
        feat_lens = [js[key]['input'][0]['shape'][0] for key in keys]
        sorted_index = sorted(range(len(feat_lens)), key=lambda i: -feat_lens[i])
        keys = [keys[i] for i in sorted_index]

        with torch.no_grad():
            for names in grouper(args.batchsize, keys, None):
                names = [name for name in names if name]
                batch = [(name, js[name]) for name in names]
                feats = load_inputs_and_targets(batch)[0]
                nbest_hyps = model.recognize_batch(feats, args, train_args.char_list, rnnlm=rnnlm)

                for i, nbest_hyp in enumerate(nbest_hyps):
                    name = names[i]
                    new_js[name] = add_results_to_json(js[name], nbest_hyp, train_args.char_list)

    with open(args.result_label, 'wb') as f:
        f.write(json.dumps({'utts': new_js}, indent=4, ensure_ascii=False, sort_keys=True).encode('utf_8'))


def enhance(args):
    """Dumping enhanced speech and mask.

    Args:
        args (namespace): The program arguments.
    """
    set_deterministic_pytorch(args)
    # read training config
    idim, odim, train_args = get_model_conf(args.model, args.model_conf)

    # load trained model parameters
    logging.info('reading model parameters from ' + args.model)
    if train_args.frontend_module is None:
        raise RuntimeError('--frontend-module is not set when training.')

    # The concrete class for Fronend is here: espnet.nets.pytorch_backend.frontend_asr
    frontend_class = dynamic_import(train_args.frontend_module)
    assert issubclass(frontend_class, FrontendASRInterface), frontend_class
    # Wrap model by frontend_class.
    frontend = frontend_class(idim, train_args)

    model_class = dynamic_import(train_args.model_module)
    model = model_class(frontend.featdim, odim, train_args)
    assert isinstance(model, ASRInterface), type(model)
    model.recog_args = args
    model.register_frontend(frontend)
    torch_load(args.model, model)

    # gpu
    if args.ngpu == 1:
        gpu_id = list(range(args.ngpu))
        logging.info('gpu id: ' + str(gpu_id))
        model.cuda()

    # read json data
    with open(args.recog_json, 'rb') as f:
        js = json.load(f)['utts']

    load_inputs_and_targets = LoadInputsAndTargets(
        mode='asr', load_output=False, sort_in_input_length=False,
        preprocess_conf=None  # Apply pre_process in outer func
    )
    if args.batchsize == 0:
        args.batchsize = 1

    # Creates writers for outputs from the network
    if args.enh_wspecifier is not None:
        enh_writer = file_writer_helper(args.enh_wspecifier,
                                        filetype=args.enh_filetype)
    else:
        enh_writer = None

    # Creates a Transformation instance
    preprocess_conf = (
        train_args.preprocess_conf if args.preprocess_conf is None
        else args.preprocess_conf)
    if preprocess_conf is not None:
        logging.info('Use preprocessing'.format(preprocess_conf))
        transform = Transformation(preprocess_conf)
    else:
        transform = None

    # Creates a IStft instance
    istft = None
    frame_shift = args.istft_n_shift  # Used for plot the spectrogram
    if args.apply_istft:
        if preprocess_conf is not None:
            # Read the conffile and find stft setting
            with open(preprocess_conf) as f:
                # Json format: e.g.
                #    {"process": [{"type": "stft",
                #                  "win_length": 400,
                #                  "n_fft": 512, "n_shift": 160,
                #                  "window": "han"},
                #                 {"type": "foo", ...}, ...]}
                conf = yaml.load(f, Loader=yaml.Loader)
                assert 'process' in conf, conf
                # Find stft setting
                for p in conf['process']:
                    if p['type'] == 'stft':
                        istft = IStft(win_length=p['win_length'],
                                      n_shift=p['n_shift'],
                                      window=p.get('window', 'hann'))
                        logging.info('stft is found in {}. '
                                     'Setting istft config from it\n{}'
                                     .format(preprocess_conf, istft))
                        frame_shift = p['n_shift']
                        break
        if istft is None:
            # Set from command line arguments
            istft = IStft(win_length=args.istft_win_length,
                          n_shift=args.istft_n_shift,
                          window=args.istft_window)
            logging.info('Setting istft config from the command line args\n{}'
                         .format(istft))

    # sort data
    keys = list(js.keys())
    feat_lens = [js[key]['input'][0]['shape'][0] for key in keys]
    sorted_index = sorted(range(len(feat_lens)), key=lambda i: -feat_lens[i])
    keys = [keys[i] for i in sorted_index]

    def grouper(n, iterable, fillvalue=None):
        kargs = [iter(iterable)] * n
        return zip_longest(*kargs, fillvalue=fillvalue)

    num_images = 0
    if not os.path.exists(args.image_dir):
        os.makedirs(args.image_dir)

    for names in grouper(args.batchsize, keys, None):
        batch = [(name, js[name]) for name in names]

        # May be in time region: (Batch, [Time, Channel])
        org_feats = load_inputs_and_targets(batch)[0]
        if transform is not None:
            # May be in time-freq region: : (Batch, [Time, Channel, Freq])
            feats = transform(org_feats, train=False)
        else:
            feats = org_feats

        with torch.no_grad():
            # FIXME(kamo): Assuming using mask
            enhanced, ilens, mask = frontend.enhance(feats)

        for idx, name in enumerate(names):
            # Assuming mask, feats : [Batch, Time, Channel. Freq]
            #          enhanced    : [Batch, Time, Freq]
            enh = enhanced[idx][:ilens[idx]]
            mas = mask[idx][:ilens[idx]]
            feat = feats[idx]

            # Plot spectrogram
            if args.image_dir is not None and num_images < args.num_images:
                import matplotlib.pyplot as plt
                num_images += 1
                ref_ch = 0

                plt.figure(figsize=(20, 10))
                plt.subplot(4, 1, 1)
                plt.title('Mask [ref={}ch]'.format(ref_ch))
                plot_spectrogram(plt, mas[:, ref_ch].T, fs=args.fs,
                                 mode='linear', frame_shift=frame_shift,
                                 bottom=False, labelbottom=False)

                plt.subplot(4, 1, 2)
                plt.title('Noisy speech [ref={}ch]'.format(ref_ch))
                plot_spectrogram(plt, feat[:, ref_ch].T, fs=args.fs,
                                 mode='db', frame_shift=frame_shift,
                                 bottom=False, labelbottom=False)

                plt.subplot(4, 1, 3)
                plt.title('Masked speech [ref={}ch]'.format(ref_ch))
                plot_spectrogram(
                    plt, (feat[:, ref_ch] * mas[:, ref_ch]).T,
                    frame_shift=frame_shift,
                    fs=args.fs, mode='db', bottom=False, labelbottom=False)

                plt.subplot(4, 1, 4)
                plt.title('Enhanced speech')
                plot_spectrogram(plt, enh.T, fs=args.fs,
                                 mode='db', frame_shift=frame_shift)

                plt.savefig(os.path.join(args.image_dir, name + '.png'))
                plt.clf()

            # Write enhanced wave files
            if enh_writer is not None:
                if istft is not None:
                    enh = istft(enh)
                else:
                    enh = enh

                if args.keep_length:
                    if len(org_feats[idx]) < len(enh):
                        # Truncate the frames added by stft padding
                        enh = enh[:len(org_feats[idx])]
                    elif len(org_feats) > len(enh):
                        padwidth = [(0, (len(org_feats[idx]) - len(enh)))] \
                            + [(0, 0)] * (enh.ndim - 1)
                        enh = np.pad(enh, padwidth, mode='constant')

                if args.enh_filetype in ('sound', 'sound.hdf5'):
                    enh_writer[name] = (args.fs, enh)
                else:
                    # Hint: To dump stft_signal, mask or etc,
                    # enh_filetype='hdf5' might be convenient.
                    enh_writer[name] = enh

            if num_images >= args.num_images and enh_writer is None:
                logging.info('Breaking the process.')
                break<|MERGE_RESOLUTION|>--- conflicted
+++ resolved
@@ -57,16 +57,6 @@
 
 import matplotlib
 matplotlib.use('Agg')
-
-<<<<<<< HEAD
-REPORT_INTERVAL = 100
-=======
-if sys.version_info[0] == 2:
-    from itertools import izip_longest as zip_longest
-else:
-    from itertools import zip_longest as zip_longest
-
->>>>>>> 36bdb9a8
 
 class CustomEvaluator(BaseEvaluator):
     """Custom Evaluator for Pytorch.
