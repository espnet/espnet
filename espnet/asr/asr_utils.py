--- conflicted
+++ resolved
@@ -16,17 +16,11 @@
 
 # io related
 import numpy as np
-<<<<<<< HEAD
 
 from espnet.transform.transformation import using_transform_config
 from espnet.utils.pytorch_utils import torch_load
 from espnet.utils.training.train_utils import prepare_asr_tts_trainer
 from espnet.utils.training.train_utils import REPORT_INTERVAL
-=======
-import torch
-
-matplotlib.use('Agg')
->>>>>>> 1abf186f
 
 
 # * -------------------- training iterator related -------------------- *
@@ -369,7 +363,7 @@
     trainer.extend(extensions.ProgressBar(update_interval=REPORT_INTERVAL))
 
 
-def prepare_trainer(updater, evaluator, converter, model, valid_json, args, device):
+def prepare_trainer(updater, evaluator, converter, model, train_iters, valid_json, args, device):
     """Instantiates and adds common extensions to the trainer
 
     :param updater: The training updater
@@ -383,7 +377,8 @@
     """
     mtl_mode = get_mtl_mode(args.mtlalpha)
     plot_keys = get_plot_keys()
-    trainer = prepare_asr_tts_trainer(updater, evaluator, converter, model, valid_json, args, device, plot_keys,
+    trainer = prepare_asr_tts_trainer(updater, evaluator, converter, model, train_iters, valid_json, args, device,
+                                      plot_keys,
                                       mtl_mode)
     add_progress_report(trainer, args)
     add_epsilon_decay(trainer, model, args)
