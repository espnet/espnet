--- conflicted
+++ resolved
@@ -81,14 +81,6 @@
             tuple(torch.Tensor, torch.Tensor, torch.Tensor)
 
         """
-<<<<<<< HEAD
-        _, ys = batch[0]
-        ys_asr = copy.deepcopy(ys)
-        xs_pad, ilens, ys_pad = super().__call__(batch, device)
-        if self.use_source_text:
-            ys_pad_asr = pad_list(
-                [torch.from_numpy(np.array(y[1])).long() for y in ys_asr],
-=======
         # batch should be located in list
         assert len(batch) == 1
         xs, ys, ys_src = batch[0]
@@ -109,7 +101,6 @@
         if self.use_source_text:
             ys_pad_src = pad_list(
                 [torch.from_numpy(np.array(y, dtype=np.int64)) for y in ys_src],
->>>>>>> 36b62ae4
                 self.ignore_id,
             ).to(device)
         else:
@@ -147,25 +138,7 @@
         model_class = dynamic_import(args.model_module)
         model = model_class(idim, odim, args)
     assert isinstance(model, STInterface)
-<<<<<<< HEAD
-
-    subsampling_factor = model.subsample[0]
-
-    if args.rnnlm is not None:
-        rnnlm_args = get_model_conf(args.rnnlm, args.rnnlm_conf)
-        rnnlm = lm_pytorch.ClassifierWithState(
-            lm_pytorch.RNNLM(
-                len(args.char_list),
-                rnnlm_args.layer,
-                rnnlm_args.unit,
-                getattr(rnnlm_args, "embed_unit", None),  # for backward compatibility
-            )
-        )
-        torch_load(args.rnnlm, rnnlm)
-        model.rnnlm = rnnlm
-=======
     total_subsampling_factor = model.get_total_subsampling_factor()
->>>>>>> 36b62ae4
 
     # write model config
     if not os.path.exists(args.outdir):
@@ -259,11 +232,7 @@
 
     # Setup a converter
     converter = CustomConverter(
-<<<<<<< HEAD
-        subsampling_factor=subsampling_factor,
-=======
         subsampling_factor=model.subsample[0],
->>>>>>> 36b62ae4
         dtype=dtype,
         use_source_text=args.asr_weight > 0 or args.mt_weight > 0,
     )
@@ -289,11 +258,8 @@
         batch_frames_in=args.batch_frames_in,
         batch_frames_out=args.batch_frames_out,
         batch_frames_inout=args.batch_frames_inout,
-<<<<<<< HEAD
-=======
         iaxis=0,
         oaxis=0,
->>>>>>> 36b62ae4
     )
     valid = make_batchset(
         valid_json,
@@ -307,11 +273,8 @@
         batch_frames_in=args.batch_frames_in,
         batch_frames_out=args.batch_frames_out,
         batch_frames_inout=args.batch_frames_inout,
-<<<<<<< HEAD
-=======
         iaxis=0,
         oaxis=0,
->>>>>>> 36b62ae4
     )
 
     load_tr = LoadInputsAndTargets(
@@ -330,26 +293,6 @@
     # actual bathsize is included in a list
     # default collate function converts numpy array to pytorch tensor
     # we used an empty collate function instead which returns list
-<<<<<<< HEAD
-    train_iter = {
-        "main": ChainerDataLoader(
-            dataset=TransformDataset(train, lambda data: converter([load_tr(data)])),
-            batch_size=1,
-            num_workers=args.n_iter_processes,
-            shuffle=not use_sortagrad,
-            collate_fn=lambda x: x[0],
-        )
-    }
-    valid_iter = {
-        "main": ChainerDataLoader(
-            dataset=TransformDataset(valid, lambda data: converter([load_cv(data)])),
-            batch_size=1,
-            shuffle=False,
-            collate_fn=lambda x: x[0],
-            num_workers=args.n_iter_processes,
-        )
-    }
-=======
     train_iter = ChainerDataLoader(
         dataset=TransformDataset(train, lambda data: converter([load_tr(data)])),
         batch_size=1,
@@ -364,17 +307,12 @@
         collate_fn=lambda x: x[0],
         num_workers=args.n_iter_processes,
     )
->>>>>>> 36b62ae4
 
     # Set up a trainer
     updater = CustomUpdater(
         model,
         args.grad_clip,
-<<<<<<< HEAD
-        train_iter,
-=======
         {"main": train_iter},
->>>>>>> 36b62ae4
         optimizer,
         device,
         args.ngpu,
@@ -398,11 +336,7 @@
     # Evaluate the model with the test dataset for each epoch
     if args.save_interval_iters > 0:
         trainer.extend(
-<<<<<<< HEAD
-            CustomEvaluator(model, valid_iter, reporter, device, args.ngpu),
-=======
             CustomEvaluator(model, {"main": valid_iter}, reporter, device, args.ngpu),
->>>>>>> 36b62ae4
             trigger=(args.save_interval_iters, "iteration"),
         )
     else:
@@ -430,10 +364,7 @@
             converter=converter,
             transform=load_cv,
             device=device,
-<<<<<<< HEAD
-=======
             subsampling_factor=total_subsampling_factor,
->>>>>>> 36b62ae4
         )
         trainer.extend(att_reporter, trigger=(1, "epoch"))
     else:
@@ -658,15 +589,11 @@
 
     if args.tensorboard_dir is not None and args.tensorboard_dir != "":
         trainer.extend(
-<<<<<<< HEAD
-            TensorboardLogger(SummaryWriter(args.tensorboard_dir), att_reporter),
-=======
             TensorboardLogger(
                 SummaryWriter(args.tensorboard_dir),
                 att_reporter=att_reporter,
                 ctc_reporter=ctc_reporter,
             ),
->>>>>>> 36b62ae4
             trigger=(args.report_interval_iters, "iteration"),
         )
     # Run the training
@@ -686,26 +613,6 @@
     assert isinstance(model, STInterface)
     model.trans_args = args
 
-<<<<<<< HEAD
-    # read rnnlm
-    if args.rnnlm:
-        rnnlm_args = get_model_conf(args.rnnlm, args.rnnlm_conf)
-        if getattr(rnnlm_args, "model_module", "default") != "default":
-            raise ValueError(
-                "use '--api v2' option to decode with non-default language model"
-            )
-        rnnlm = lm_pytorch.ClassifierWithState(
-            lm_pytorch.RNNLM(
-                len(train_args.char_list), rnnlm_args.layer, rnnlm_args.unit
-            )
-        )
-        torch_load(args.rnnlm, rnnlm)
-        rnnlm.eval()
-    else:
-        rnnlm = None
-
-=======
->>>>>>> 36b62ae4
     # gpu
     if args.ngpu == 1:
         gpu_id = list(range(args.ngpu))
@@ -733,15 +640,11 @@
                 logging.info("(%d/%d) decoding " + name, idx, len(js.keys()))
                 batch = [(name, js[name])]
                 feat = load_inputs_and_targets(batch)[0][0]
-<<<<<<< HEAD
-                nbest_hyps = model.translate(feat, args, train_args.char_list, rnnlm)
-=======
                 nbest_hyps = model.translate(
                     feat,
                     args,
                     train_args.char_list,
                 )
->>>>>>> 36b62ae4
                 new_js[name] = add_results_to_json(
                     js[name], nbest_hyps, train_args.char_list
                 )
@@ -765,13 +668,9 @@
                 batch = [(name, js[name]) for name in names]
                 feats = load_inputs_and_targets(batch)[0]
                 nbest_hyps = model.translate_batch(
-<<<<<<< HEAD
-                    feats, args, train_args.char_list, rnnlm=rnnlm
-=======
                     feats,
                     args,
                     train_args.char_list,
->>>>>>> 36b62ae4
                 )
 
                 for i, nbest_hyp in enumerate(nbest_hyps):
