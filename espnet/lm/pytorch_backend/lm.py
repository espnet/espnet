#!/usr/bin/env python

# Copyright 2017 Johns Hopkins University (Shinji Watanabe)
#  Apache 2.0  (http://www.apache.org/licenses/LICENSE-2.0)

# This code is ported from the following implementation written in Torch.
# https://github.com/chainer/chainer/blob/master/examples/ptb/train_ptb_custom_loop.py

from __future__ import division
from __future__ import print_function

import copy
import logging
import six

import torch
import torch.nn as nn
import torch.nn.functional as F

import chainer
from chainer import Chain
from chainer.dataset import convert
from chainer import reporter
from chainer import training
from chainer.training import extensions

from espnet.lm.lm_utils import check_and_get_gpuid
from espnet.lm.lm_utils import prepare_trainer
from espnet.lm.lm_utils import read_tokens_and_get_iterators
from espnet.lm.lm_utils import test_perplexity

from espnet.nets.pytorch_backend.e2e_asr import to_device

from espnet.utils.deterministic_utils import set_deterministic_pytorch
from espnet.utils.training.iterators import ShufflingEnabler
from espnet.utils.training.train_utils import check_early_stop
from espnet.utils.training.train_utils import write_conf

from espnet.utils.pytorch_utils import torch_resume
from espnet.utils.pytorch_utils import warn_if_no_cuda


# dummy module to use chainer's trainer
class Reporter(Chain):
    def report(self, loss):
        pass


class ClassifierWithState(nn.Module):
    """A wrapper for pytorch RNNLM

    :param torch.nn.Module predictor : The RNNLM
    :param function lossfun : The loss function to use
    :param int/str label_key :
    """

    def __init__(self, predictor,
                 lossfun=F.cross_entropy,
                 label_key=-1):
        if not (isinstance(label_key, (int, str))):
            raise TypeError('label_key must be int or str, but is %s' %
                            type(label_key))
        super(ClassifierWithState, self).__init__()
        self.lossfun = lossfun
        self.y = None
        self.loss = None
        self.label_key = label_key
        self.predictor = predictor
        self.reporter = Reporter()

    def forward(self, state, *args, **kwargs):
        """Computes the loss value for an input and label pair.az

            It also computes accuracy and stores it to the attribute.
            When ``label_key`` is ``int``, the corresponding element in ``args``
            is treated as ground truth labels. And when it is ``str``, the
            element in ``kwargs`` is used.
            The all elements of ``args`` and ``kwargs`` except the groundtruth
            labels are features.
            It feeds features to the predictor and compare the result
            with ground truth labels.

        :param torch.Tensor state : the LM state
        :param list[torch.Tensor] args : Input minibatch
        :param dict[torch.Tensor] kwargs : Input minibatch
        :return loss value
        :rtype torch.Tensor
        """

        if isinstance(self.label_key, int):
            if not (-len(args) <= self.label_key < len(args)):
                msg = 'Label key %d is out of bounds' % self.label_key
                raise ValueError(msg)
            t = args[self.label_key]
            if self.label_key == -1:
                args = args[:-1]
            else:
                args = args[:self.label_key] + args[self.label_key + 1:]
        elif isinstance(self.label_key, str):
            if self.label_key not in kwargs:
                msg = 'Label key "%s" is not found' % self.label_key
                raise ValueError(msg)
            t = kwargs[self.label_key]
            del kwargs[self.label_key]

        self.y = None
        self.loss = None
        state, self.y = self.predictor(state, *args, **kwargs)
        self.loss = self.lossfun(self.y, t)
        return state, self.loss

    def predict(self, state, x):
        """Predict log probabilities for given state and input x using the predictor

        :param torch.Tensor state : The current state
        :param torch.Tensor x : The input
        :return a tuple (new state, log prob vector)
        :rtype (torch.Tensor, torch.Tensor)
        """
        if hasattr(self.predictor, 'normalized') and self.predictor.normalized:
            return self.predictor(state, x)
        else:
            state, z = self.predictor(state, x)
            return state, F.log_softmax(z, dim=1)

    def buff_predict(self, state, x, n):
        if self.predictor.__class__.__name__ == 'RNNLM':
            return self.predict(state, x)

        new_state = []
        new_log_y = []
        for i in range(n):
            state_i = None if state is None else state[i]
            state_i, log_y = self.predict(state_i, x[i].unsqueeze(0))
            new_state.append(state_i)
            new_log_y.append(log_y)

        return new_state, torch.cat(new_log_y)

    def final(self, state):
        """Predict final log probabilities for given state using the predictor

        :param state: The state
        :return The final log probabilities
        :rtype torch.Tensor
        """
        if hasattr(self.predictor, 'final'):
            return self.predictor.final(state)
        else:
            return 0.


# Definition of a recurrent net for language modeling
class RNNLM(nn.Module):
    """A pytorch RNNLM

    :param int n_vocab: The size of the vocabulary
    :param int n_layers: The number of layers to create
    :param int n_units: The number of units per layer
    :param str typ: The RNN type
    """

    def __init__(self, n_vocab, n_layers, n_units, typ="lstm"):
        super(RNNLM, self).__init__()
        self.embed = nn.Embedding(n_vocab, n_units)
        self.rnn = nn.ModuleList(
            [nn.LSTMCell(n_units, n_units) for _ in range(n_layers)] if typ == "lstm" else [nn.GRUCell(n_units, n_units)
                                                                                            for _ in range(n_layers)])
        self.dropout = nn.ModuleList(
            [nn.Dropout() for _ in range(n_layers + 1)])
        self.lo = nn.Linear(n_units, n_vocab)
        self.n_layers = n_layers
        self.n_units = n_units
        self.typ = typ

        # initialize parameters from uniform distribution
        for param in self.parameters():
            param.data.uniform_(-0.1, 0.1)

    def zero_state(self, batchsize):
        return torch.zeros(batchsize, self.n_units).float()

    def forward(self, state, x):
        if state is None:
            h = [to_device(self, self.zero_state(x.size(0))) for n in six.moves.range(self.n_layers)]
            state = {'h': h}
            if self.typ == "lstm":
                c = [to_device(self, self.zero_state(x.size(0))) for n in six.moves.range(self.n_layers)]
                state = {'c': c, 'h': h}

        h = [None] * self.n_layers
        emb = self.embed(x)
        if self.typ == "lstm":
            c = [None] * self.n_layers
            h[0], c[0] = self.rnn[0](self.dropout[0](emb), (state['h'][0], state['c'][0]))
            for n in six.moves.range(1, self.n_layers):
                h[n], c[n] = self.rnn[n](self.dropout[n](h[n - 1]), (state['h'][n], state['c'][n]))
            state = {'c': c, 'h': h}
        else:
            h[0] = self.rnn[0](self.dropout[0](emb), state['h'][0])
            for n in six.moves.range(1, self.n_layers):
                h[n] = self.rnn[n](self.dropout[n](h[n - 1]), state['h'][n])
            state = {'h': h}
        y = self.lo(self.dropout[-1](h[-1]))
        return state, y


def concat_examples(batch, device=None, padding=None):
    """Custom concat_examples for pytorch

    :param np.ndarray batch: The batch to concatenate
    :param int device: The device to send to
    :param Tuple[int,int] padding: The padding to use
    :return: (inputs, targets)
    :rtype (torch.Tensor, torch.Tensor)
    """
    x, t = convert.concat_examples(batch, padding=padding)
    x = torch.from_numpy(x)
    t = torch.from_numpy(t)
    if device is not None and device >= 0:
        x = x.cuda(device)
        t = t.cuda(device)
    return x, t


class BPTTUpdater(training.StandardUpdater):
    """An updater for a pytorch LM

    :param chainer.dataset.Iterator train_iter : The train iterator
    :param torch.nn.Module model : The model to update
    :param optimizer:
    :param int device : The device id
    :param int gradclip : The gradient clipping value to use
    """

    def __init__(self, train_iter, model, optimizer, device, gradclip=None):
        super(BPTTUpdater, self).__init__(train_iter, optimizer)
        self.model = model
        self.device = device
        self.gradclip = gradclip

    # The core part of the update routine can be customized by overriding.
    def update_core(self):
        # When we pass one iterator and optimizer to StandardUpdater.__init__,
        # they are automatically named 'main'.
        train_iter = self.get_iterator('main')
        optimizer = self.get_optimizer('main')
        # Progress the dataset iterator for sentences at each iteration.
        batch = train_iter.__next__()
        x, t = concat_examples(batch, device=self.device, padding=(0, -100))
        # Concatenate the token IDs to matrices and send them to the device
        # self.converter does this job
        # (it is chainer.dataset.concat_examples by default)
        loss = 0
        count = 0
        state = None
        batch_size, sequence_length = x.shape
        for i in six.moves.range(sequence_length):
            # Compute the loss at this time step and accumulate it
            state, loss_batch = self.model(state, x[:, i], t[:, i])
            non_zeros = torch.sum(x[:, i] != 0, dtype=torch.float)
            loss += loss_batch * non_zeros
            count += int(non_zeros)

        reporter.report({'loss': float(loss.detach())}, optimizer.target)
        reporter.report({'count': count}, optimizer.target)
        # update
        loss = loss / batch_size  # normalized by batch size
        self.model.zero_grad()  # Clear the parameter gradients
        loss.backward()  # Backprop
        if self.gradclip is not None:
            nn.utils.clip_grad_norm_(self.model.parameters(), self.gradclip)
        optimizer.step()  # Update the parameters


class LMEvaluator(extensions.Evaluator):
    """A custom evaluator for a pytorch LM

    :param chainer.dataset.Iterator val_iter : The validation iterator
    :param torch.nn.Module eval_model : The model to evaluate
    :param chainer.Reporter reporter : The observations reporter
    :param int device : The device id to use
    """

    def __init__(self, val_iter, eval_model, reporter, device):
        super(LMEvaluator, self).__init__(
            val_iter, reporter, device=device)
        self.model = eval_model

    def evaluate(self):
        val_iter = self.get_iterator('main')
        loss = 0
        count = 0
        self.model.eval()
        with torch.no_grad():
            for batch in copy.copy(val_iter):
                x, t = concat_examples(batch, device=self.device, padding=(0, -100))
                state = None
                for i in six.moves.range(len(x[0])):
                    state, loss_batch = self.model(state, x[:, i], t[:, i])
                    non_zeros = torch.sum(x[:, i] != 0, dtype=torch.float)
                    loss += loss_batch * non_zeros
                    count += int(non_zeros)
        self.model.train()
        # report validation loss
        observation = {}
        with reporter.report_scope(observation):
            reporter.report({'loss': float(loss / count)}, self.model.reporter)
        return observation


def train(args):
    """Train with the given args

    :param Namespace args: The program arguments
    """
    # display torch version
    logging.info('torch version = ' + torch.__version__)

    set_deterministic_pytorch(args)

<<<<<<< HEAD
    warn_if_no_cuda()

    train_iter, val_iter = read_tokens_and_get_iterators(args)

=======
    # check cuda and cudnn availability
    if not torch.cuda.is_available():
        logging.warning('cuda is not available')

    # get special label ids
    unk = args.char_list_dict['<unk>']
    eos = args.char_list_dict['<eos>']
    # read tokens as a sequence of sentences
    train = read_tokens(args.train_label, args.char_list_dict)
    val = read_tokens(args.valid_label, args.char_list_dict)
    # count tokens
    n_train_tokens, n_train_oovs = count_tokens(train, unk)
    n_val_tokens, n_val_oovs = count_tokens(val, unk)
    logging.info('#vocab = ' + str(args.n_vocab))
    logging.info('#sentences in the training data = ' + str(len(train)))
    logging.info('#tokens in the training data = ' + str(n_train_tokens))
    logging.info('oov rate in the training data = %.2f %%' % (n_train_oovs / n_train_tokens * 100))
    logging.info('#sentences in the validation data = ' + str(len(val)))
    logging.info('#tokens in the validation data = ' + str(n_val_tokens))
    logging.info('oov rate in the validation data = %.2f %%' % (n_val_oovs / n_val_tokens * 100))

    use_sortagrad = args.sortagrad == -1 or args.sortagrad > 0
    # Create the dataset iterators
    train_iter = ParallelSentenceIterator(train, args.batchsize,
                                          max_length=args.maxlen, sos=eos, eos=eos, shuffle=not use_sortagrad)
    val_iter = ParallelSentenceIterator(val, args.batchsize,
                                        max_length=args.maxlen, sos=eos, eos=eos, repeat=False)
    logging.info('#iterations per epoch = ' + str(len(train_iter.batch_indices)))
    logging.info('#total iterations = ' + str(args.epoch * len(train_iter.batch_indices)))
>>>>>>> 1abf186f
    # Prepare an RNNLM model
    rnn = RNNLM(args.n_vocab, args.layer, args.unit, args.type)
    model = ClassifierWithState(rnn)
    gpu_id = check_and_get_gpuid(model, args.ngpu, is_chainer=False)

    write_conf(args)

    # Set up an optimizer
    if args.opt == 'sgd':
        optimizer = torch.optim.SGD(model.parameters(), lr=1.0)
    elif args.opt == 'adam':
        optimizer = torch.optim.Adam(model.parameters())

    # FIXME: TOO DIRTY HACK
    reporter = model.reporter
    setattr(optimizer, "target", reporter)
    setattr(optimizer, "serialize", lambda s: reporter.serialize(s))

    updater = BPTTUpdater(train_iter, model, optimizer, gpu_id, gradclip=args.gradclip)
<<<<<<< HEAD
    evaluator = LMEvaluator(val_iter, model, reporter, device=gpu_id)
    trainer = prepare_trainer(updater, evaluator, model, args, torch_resume)
=======
    trainer = training.Trainer(updater, (args.epoch, 'epoch'), out=args.outdir)
    trainer.extend(LMEvaluator(val_iter, model, reporter, device=gpu_id))
    trainer.extend(extensions.LogReport(postprocess=compute_perplexity,
                                        trigger=(REPORT_INTERVAL, 'iteration')))
    trainer.extend(extensions.PrintReport(
        ['epoch', 'iteration', 'perplexity', 'val_perplexity', 'elapsed_time']
    ), trigger=(REPORT_INTERVAL, 'iteration'))
    trainer.extend(extensions.ProgressBar(update_interval=REPORT_INTERVAL))
    # Save best models
    trainer.extend(torch_snapshot(filename='snapshot.ep.{.updater.epoch}'))
    trainer.extend(extensions.snapshot_object(
        model, 'rnnlm.model.{.updater.epoch}', savefun=torch_save))
    # T.Hori: MinValueTrigger should be used, but it fails when resuming
    trainer.extend(MakeSymlinkToBestModel('validation/main/loss', 'rnnlm.model'))

    if use_sortagrad:
        trainer.extend(ShufflingEnabler([train_iter]),
                       trigger=(args.sortagrad if args.sortagrad != -1 else args.epoch, 'epoch'))
    if args.resume:
        logging.info('resumed from %s' % args.resume)
        torch_resume(args.resume, trainer)

    set_early_stop(trainer, args, is_lm=True)
    if args.tensorboard_dir is not None and args.tensorboard_dir != "":
        writer = SummaryWriter(log_dir=args.tensorboard_dir)
        trainer.extend(TensorboardLogger(writer))
>>>>>>> 1abf186f

    trainer.run()
    check_early_stop(trainer, args.epochs)

    # compute perplexity for test set
    test_perplexity(model, LMEvaluator, args, gpu_id, chainer.serializers.load_npz, reporter)<|MERGE_RESOLUTION|>--- conflicted
+++ resolved
@@ -32,7 +32,6 @@
 from espnet.nets.pytorch_backend.e2e_asr import to_device
 
 from espnet.utils.deterministic_utils import set_deterministic_pytorch
-from espnet.utils.training.iterators import ShufflingEnabler
 from espnet.utils.training.train_utils import check_early_stop
 from espnet.utils.training.train_utils import write_conf
 
@@ -319,42 +318,10 @@
 
     set_deterministic_pytorch(args)
 
-<<<<<<< HEAD
     warn_if_no_cuda()
 
     train_iter, val_iter = read_tokens_and_get_iterators(args)
 
-=======
-    # check cuda and cudnn availability
-    if not torch.cuda.is_available():
-        logging.warning('cuda is not available')
-
-    # get special label ids
-    unk = args.char_list_dict['<unk>']
-    eos = args.char_list_dict['<eos>']
-    # read tokens as a sequence of sentences
-    train = read_tokens(args.train_label, args.char_list_dict)
-    val = read_tokens(args.valid_label, args.char_list_dict)
-    # count tokens
-    n_train_tokens, n_train_oovs = count_tokens(train, unk)
-    n_val_tokens, n_val_oovs = count_tokens(val, unk)
-    logging.info('#vocab = ' + str(args.n_vocab))
-    logging.info('#sentences in the training data = ' + str(len(train)))
-    logging.info('#tokens in the training data = ' + str(n_train_tokens))
-    logging.info('oov rate in the training data = %.2f %%' % (n_train_oovs / n_train_tokens * 100))
-    logging.info('#sentences in the validation data = ' + str(len(val)))
-    logging.info('#tokens in the validation data = ' + str(n_val_tokens))
-    logging.info('oov rate in the validation data = %.2f %%' % (n_val_oovs / n_val_tokens * 100))
-
-    use_sortagrad = args.sortagrad == -1 or args.sortagrad > 0
-    # Create the dataset iterators
-    train_iter = ParallelSentenceIterator(train, args.batchsize,
-                                          max_length=args.maxlen, sos=eos, eos=eos, shuffle=not use_sortagrad)
-    val_iter = ParallelSentenceIterator(val, args.batchsize,
-                                        max_length=args.maxlen, sos=eos, eos=eos, repeat=False)
-    logging.info('#iterations per epoch = ' + str(len(train_iter.batch_indices)))
-    logging.info('#total iterations = ' + str(args.epoch * len(train_iter.batch_indices)))
->>>>>>> 1abf186f
     # Prepare an RNNLM model
     rnn = RNNLM(args.n_vocab, args.layer, args.unit, args.type)
     model = ClassifierWithState(rnn)
@@ -374,37 +341,8 @@
     setattr(optimizer, "serialize", lambda s: reporter.serialize(s))
 
     updater = BPTTUpdater(train_iter, model, optimizer, gpu_id, gradclip=args.gradclip)
-<<<<<<< HEAD
     evaluator = LMEvaluator(val_iter, model, reporter, device=gpu_id)
-    trainer = prepare_trainer(updater, evaluator, model, args, torch_resume)
-=======
-    trainer = training.Trainer(updater, (args.epoch, 'epoch'), out=args.outdir)
-    trainer.extend(LMEvaluator(val_iter, model, reporter, device=gpu_id))
-    trainer.extend(extensions.LogReport(postprocess=compute_perplexity,
-                                        trigger=(REPORT_INTERVAL, 'iteration')))
-    trainer.extend(extensions.PrintReport(
-        ['epoch', 'iteration', 'perplexity', 'val_perplexity', 'elapsed_time']
-    ), trigger=(REPORT_INTERVAL, 'iteration'))
-    trainer.extend(extensions.ProgressBar(update_interval=REPORT_INTERVAL))
-    # Save best models
-    trainer.extend(torch_snapshot(filename='snapshot.ep.{.updater.epoch}'))
-    trainer.extend(extensions.snapshot_object(
-        model, 'rnnlm.model.{.updater.epoch}', savefun=torch_save))
-    # T.Hori: MinValueTrigger should be used, but it fails when resuming
-    trainer.extend(MakeSymlinkToBestModel('validation/main/loss', 'rnnlm.model'))
-
-    if use_sortagrad:
-        trainer.extend(ShufflingEnabler([train_iter]),
-                       trigger=(args.sortagrad if args.sortagrad != -1 else args.epoch, 'epoch'))
-    if args.resume:
-        logging.info('resumed from %s' % args.resume)
-        torch_resume(args.resume, trainer)
-
-    set_early_stop(trainer, args, is_lm=True)
-    if args.tensorboard_dir is not None and args.tensorboard_dir != "":
-        writer = SummaryWriter(log_dir=args.tensorboard_dir)
-        trainer.extend(TensorboardLogger(writer))
->>>>>>> 1abf186f
+    trainer = prepare_trainer(updater, evaluator, model, [train_iter], args, torch_resume)
 
     trainer.run()
     check_early_stop(trainer, args.epochs)
