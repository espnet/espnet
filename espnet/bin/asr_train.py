#!/usr/bin/env python
# encoding: utf-8

# Copyright 2017 Tomoki Hayashi (Nagoya University)
#  Apache 2.0  (http://www.apache.org/licenses/LICENSE-2.0)


import argparse
import logging
import os
import platform
import random
import subprocess
import sys

import numpy as np


def main(args):
    parser = argparse.ArgumentParser()
    # general configuration
    parser.add_argument('--ngpu', default=0, type=int,
                        help='Number of GPUs')
    parser.add_argument('--backend', default='chainer', type=str,
                        choices=['chainer', 'pytorch'],
                        help='Backend library')
    parser.add_argument('--outdir', type=str, required=True,
                        help='Output directory')
    parser.add_argument('--debugmode', default=1, type=int,
                        help='Debugmode')
    parser.add_argument('--dict', required=True,
                        help='Dictionary')
    parser.add_argument('--seed', default=1, type=int,
                        help='Random seed')
    parser.add_argument('--debugdir', type=str,
                        help='Output directory for debugging')
    parser.add_argument('--resume', '-r', default='', nargs='?',
                        help='Resume the training from snapshot')
    parser.add_argument('--minibatches', '-N', type=int, default='-1',
                        help='Process only N minibatches (for debug)')
    parser.add_argument('--verbose', '-V', default=0, type=int,
                        help='Verbose option')
    parser.add_argument('--tensorboard-dir', default=None, type=str, nargs='?', help="Tensorboard log dir path")
    # task related
    parser.add_argument('--train-json', type=str, default=None,
                        help='Filename of train label data (json)')
    parser.add_argument('--valid-json', type=str, default=None,
                        help='Filename of validation label data (json)')
    # network architecture
    # encoder
    parser.add_argument('--etype', default='blstmp', type=str,
                        choices=['blstm', 'blstmp', 'vggblstmp', 'vggblstm'],
                        help='Type of encoder network architecture')
    parser.add_argument('--elayers', default='4x300', type=str,
                        help='Encoder layers configuration')
    parser.add_argument('--subsample', default=1, type=str,
                        help='Subsample input frames x_y_z means subsample every x frame at 1st layer, '
                             'every y frame at 2nd layer etc.')
    # loss
    parser.add_argument('--ctc_type', default='warpctc', type=str,
                        choices=['chainer', 'warpctc'],
                        help='Type of CTC implementation to calculate loss.')
    parser.add_argument('--ctc-dropout', default=0.0, type=float, nargs='?', help="Dropout value for CTC")
    # attention
    parser.add_argument('--atype', default='dot', type=str,
                        choices=['noatt', 'dot', 'add', 'location', 'coverage',
                                 'coverage_location', 'location2d', 'location_recurrent',
                                 'multi_head_dot', 'multi_head_add', 'multi_head_loc',
                                 'multi_head_multi_res_loc'],
                        help='Type of attention architecture')
    parser.add_argument('--adim', default=320, type=int,
                        help='Number of attention transformation dimensions')
    parser.add_argument('--awin', default=5, type=int,
                        help='Window size for location2d attention')
    parser.add_argument('--aheads', default=4, type=int,
                        help='Number of heads for multi head attention')
    parser.add_argument('--aconv-chans', default=-1, type=int,
                        help='Number of attention convolution channels \
                        (negative value indicates no location-aware attention)')
    parser.add_argument('--aconv-filts', default=100, type=int,
                        help='Number of attention convolution filters \
                        (negative value indicates no location-aware attention)')
    # decoder
    parser.add_argument('--dtype', default='lstm', type=str,
                        choices=['lstm'],
                        help='Type of decoder network architecture')
    parser.add_argument('--dlayers', default=1, type=int,
                        help='Number of decoder layers')
    parser.add_argument('--dunits', default=320, type=int,
                        help='Number of decoder hidden units')
    parser.add_argument('--mtlalpha', default=0.5, type=float,
                        help='Multitask learning coefficient, alpha: alpha*ctc_loss + (1-alpha)*att_loss ')
    parser.add_argument('--lsm-type', const='', default='', type=str, nargs='?', choices=['', 'unigram'],
                        help='Apply label smoothing with a specified distribution type')
    parser.add_argument('--lsm-weight', default=0.0, type=float,
                        help='Label smoothing weight')
    parser.add_argument('--sampling-probability', default=0.0, type=float,
                        help='Ratio of predicted labels fed back to decoder')
    # recognition options to compute CER/WER
    parser.add_argument('--report-cer', default=False, action='store_true',
                        help='Compute CER on development set')
    parser.add_argument('--report-wer', default=False, action='store_true',
                        help='Compute WER on development set')
    parser.add_argument('--nbest', type=int, default=1,
                        help='Output N-best hypotheses')
    parser.add_argument('--beam-size', type=int, default=4,
                        help='Beam size')
    parser.add_argument('--penalty', default=0.0, type=float,
                        help='Incertion penalty')
    parser.add_argument('--maxlenratio', default=0.0, type=float,
                        help="""Input length ratio to obtain max output length.
                        If maxlenratio=0.0 (default), it uses a end-detect function
                        to automatically find maximum hypothesis lengths""")
    parser.add_argument('--minlenratio', default=0.0, type=float,
                        help='Input length ratio to obtain min output length')
    parser.add_argument('--ctc-weight', default=0.3, type=float,
                        help='CTC weight in joint decoding')
    parser.add_argument('--rnnlm', type=str, default=None,
                        help='RNNLM model file to read')
    parser.add_argument('--rnnlm-conf', type=str, default=None,
                        help='RNNLM model config file to read')
    parser.add_argument('--lm-weight', default=0.1, type=float,
                        help='RNNLM weight.')
    parser.add_argument('--sym-space', default='<space>', type=str,
                        help='Space symbol')
    parser.add_argument('--sym-blank', default='<blank>', type=str,
                        help='Blank symbol')
<<<<<<< HEAD
=======
    # model (parameter) related
    parser.add_argument('--dropout-rate', default=0.0, type=float,
                        help='Dropout rate for the encoder')
    parser.add_argument('--dropout-rate-decoder', default=0.0, type=float,
                        help='Dropout rate for the decoder')
>>>>>>> 9b26fc58
    # minibatch related
    parser.add_argument('--batch-size', '-b', default=50, type=int,
                        help='Batch size')
    parser.add_argument('--maxlen-in', default=800, type=int, metavar='ML',
                        help='Batch size is reduced if the input sequence length > ML')
    parser.add_argument('--maxlen-out', default=150, type=int, metavar='ML',
                        help='Batch size is reduced if the output sequence length > ML')
    parser.add_argument('--n_iter_processes', default=0, type=int,
                        help='Number of processes of iterator')
    parser.add_argument('--preprocess-conf', type=str, default=None,
                        help='The configuration file for the pre-processing')
    # optimization related
    parser.add_argument('--opt', default='adadelta', type=str,
                        choices=['adadelta', 'adam'],
                        help='Optimizer')
    parser.add_argument('--eps', default=1e-8, type=float,
                        help='Epsilon constant for optimizer')
    parser.add_argument('--eps-decay', default=0.01, type=float,
                        help='Decaying ratio of epsilon')
    parser.add_argument('--weight-decay', default=0.0, type=float,
                        help='Weight decay ratio')
    parser.add_argument('--criterion', default='acc', type=str,
                        choices=['loss', 'acc'],
                        help='Criterion to perform epsilon decay')
    parser.add_argument('--threshold', default=1e-4, type=float,
                        help='Threshold to stop iteration')
    parser.add_argument('--epochs', '-e', default=30, type=int,
                        help='Maximum number of epochs')
    parser.add_argument('--early-stop-criterion', default='validation/main/loss', type=str, nargs='?',
                        help="Value to monitor to trigger an early stopping of the training")
    parser.add_argument('--patience', default=3, type=int, nargs='?',
                        help="Number of epochs to wait without improvement before stopping the training")
    parser.add_argument('--grad-clip', default=5, type=float,
                        help='Gradient norm threshold to clip')
    parser.add_argument('--num-save-attention', default=3, type=int,
                        help='Number of samples of attention to be saved')
    # transfer learning related
    parser.add_argument('--asr-model', default=False, nargs='?',
                        help='Pre-trained ASR model')
    parser.add_argument('--mt-model', default=False, nargs='?',
                        help='Pre-trained MT model')
    args = parser.parse_args(args)

    # logging info
    if args.verbose > 0:
        logging.basicConfig(
            level=logging.INFO, format='%(asctime)s (%(module)s:%(lineno)d) %(levelname)s: %(message)s')
    else:
        logging.basicConfig(
            level=logging.WARN, format='%(asctime)s (%(module)s:%(lineno)d) %(levelname)s: %(message)s')
        logging.warning('Skip DEBUG/INFO messages')

    # check CUDA_VISIBLE_DEVICES
    if args.ngpu > 0:
        # python 2 case
        if platform.python_version_tuple()[0] == '2':
            if "clsp.jhu.edu" in subprocess.check_output(["hostname", "-f"]):
                cvd = subprocess.check_output(["/usr/local/bin/free-gpu", "-n", str(args.ngpu)]).strip()
                logging.info('CLSP: use gpu' + cvd)
                os.environ['CUDA_VISIBLE_DEVICES'] = cvd
        # python 3 case
        else:
            if "clsp.jhu.edu" in subprocess.check_output(["hostname", "-f"]).decode():
                cvd = subprocess.check_output(["/usr/local/bin/free-gpu", "-n", str(args.ngpu)]).decode().strip()
                logging.info('CLSP: use gpu' + cvd)
                os.environ['CUDA_VISIBLE_DEVICES'] = cvd
        cvd = os.environ.get("CUDA_VISIBLE_DEVICES")
        if cvd is None:
            logging.warning("CUDA_VISIBLE_DEVICES is not set.")
        elif args.ngpu != len(cvd.split(",")):
            logging.error("#gpus is not matched with CUDA_VISIBLE_DEVICES.")
            sys.exit(1)

    # display PYTHONPATH
    logging.info('python path = ' + os.environ.get('PYTHONPATH', '(None)'))

    # set random seed
    logging.info('random seed = %d' % args.seed)
    random.seed(args.seed)
    np.random.seed(args.seed)

    # load dictionary for debug log
    if args.dict is not None:
        with open(args.dict, 'rb') as f:
            dictionary = f.readlines()
        char_list = [entry.decode('utf-8').split(' ')[0]
                     for entry in dictionary]
        char_list.insert(0, '<blank>')
        char_list.append('<eos>')
        args.char_list = char_list
    else:
        args.char_list = None

    # train
    logging.info('backend = ' + args.backend)
    if args.backend == "chainer":
        from espnet.asr.chainer_backend.asr import train
        train(args)
    elif args.backend == "pytorch":
        from espnet.asr.pytorch_backend.asr import train
        train(args)
    else:
        raise ValueError("Only chainer and pytorch are supported.")


if __name__ == '__main__':
    main(sys.argv[1:])<|MERGE_RESOLUTION|>--- conflicted
+++ resolved
@@ -125,14 +125,11 @@
                         help='Space symbol')
     parser.add_argument('--sym-blank', default='<blank>', type=str,
                         help='Blank symbol')
-<<<<<<< HEAD
-=======
     # model (parameter) related
     parser.add_argument('--dropout-rate', default=0.0, type=float,
                         help='Dropout rate for the encoder')
     parser.add_argument('--dropout-rate-decoder', default=0.0, type=float,
                         help='Dropout rate for the decoder')
->>>>>>> 9b26fc58
     # minibatch related
     parser.add_argument('--batch-size', '-b', default=50, type=int,
                         help='Batch size')
