--- conflicted
+++ resolved
@@ -10,14 +10,10 @@
 from __future__ import print_function
 
 import logging
-import os
 import sys
 
 from espnet.bin.bin_utils import check_and_prepare_env
-from espnet.bin.bin_utils import check_cuda_visible_devices
 from espnet.bin.bin_utils import get_train_argparser
-from espnet.bin.bin_utils import set_logging_level
-from espnet.bin.bin_utils import set_seed
 
 
 def main(args):
@@ -36,21 +32,8 @@
     parser.add_argument('--opt', default='sgd', type=str,
                         choices=['sgd', 'adam'],
                         help='Optimizer')
-<<<<<<< HEAD
-=======
-    parser.add_argument('--batchsize', '-b', type=int, default=300,
-                        help='Number of examples in each mini-batch')
-    parser.add_argument('--epoch', '-e', type=int, default=20,
-                        help='Number of sweeps over the dataset to train')
-    parser.add_argument('--early-stop-criterion', default='validation/main/loss', type=str, nargs='?',
-                        help="Value to monitor to trigger an early stopping of the training")
-    parser.add_argument('--patience', default=3, type=int, nargs='?',
-                        help="Number of epochs to wait without improvement before stopping the training")
-    parser.add_argument('--gradclip', '-c', type=float, default=5,
-                        help='Gradient norm threshold to clip')
     parser.add_argument('--type', type=str, default="lstm", nargs='?', choices=['lstm', 'gru'],
                         help="Which type of RNN to use")
->>>>>>> b79e5299
     parser.add_argument('--layer', '-l', type=int, default=2,
                         help='Number of hidden layers')
     parser.add_argument('--unit', '-u', type=int, default=650,
