#!/usr/bin/env python3
# encoding: utf-8

# Copyright 2017 Johns Hopkins University (Shinji Watanabe)
#  Apache 2.0  (http://www.apache.org/licenses/LICENSE-2.0)

"""End-to-end speech recognition model decoding script."""

import configargparse
import logging
import os
import random
import sys

import numpy as np

from espnet.utils.cli_utils import strtobool

# NOTE: you need this func to generate our sphinx doc


def get_parser():
    """Get default arguments."""
    parser = configargparse.ArgumentParser(
        description="Transcribe text from speech using "
        "a speech recognition model on one CPU or GPU",
        config_file_parser_class=configargparse.YAMLConfigFileParser,
        formatter_class=configargparse.ArgumentDefaultsHelpFormatter,
    )
    # general configuration
    parser.add("--config", is_config_file=True, help="Config file path")
    parser.add(
        "--config2",
        is_config_file=True,
        help="Second config file path that overwrites the settings in `--config`",
    )
    parser.add(
        "--config3",
        is_config_file=True,
        help="Third config file path that overwrites the settings "
        "in `--config` and `--config2`",
    )

    parser.add_argument("--ngpu", type=int, default=0, help="Number of GPUs")
    parser.add_argument(
        "--dtype",
        choices=("float16", "float32", "float64"),
        default="float32",
        help="Float precision (only available in --api v2)",
    )
    parser.add_argument(
        "--backend",
        type=str,
        default="chainer",
        choices=["chainer", "pytorch"],
        help="Backend library",
    )
    parser.add_argument("--debugmode", type=int, default=1, help="Debugmode")
    parser.add_argument("--seed", type=int, default=1, help="Random seed")
    parser.add_argument("--verbose", "-V", type=int, default=1, help="Verbose option")
    parser.add_argument(
        "--batchsize",
        type=int,
        default=1,
        help="Batch size for beam search (0: means no batch processing)",
    )
    parser.add_argument(
        "--preprocess-conf",
        type=str,
        default=None,
        help="The configuration file for the pre-processing",
    )
    parser.add_argument(
        "--api",
        default="v1",
        choices=["v1", "v2"],
        help="Beam search APIs "
        "v1: Default API. It only supports the ASRInterface.recognize method "
        "and DefaultRNNLM. "
        "v2: Experimental API. It supports any models that implements ScorerInterface.",
    )
    # task related
    parser.add_argument(
        "--recog-json", type=str, help="Filename of recognition data (json)"
    )
    parser.add_argument(
        "--result-label",
        type=str,
        required=True,
        help="Filename of result label data (json)",
    )
    # model (parameter) related
    parser.add_argument(
        "--model", type=str, required=True, help="Model file parameters to read"
    )
    parser.add_argument(
        "--model-conf", type=str, default=None, help="Model config file"
    )
    parser.add_argument(
        "--num-spkrs",
        type=int,
        default=1,
        choices=[1, 2],
        help="Number of speakers in the speech",
    )
    parser.add_argument(
        "--num-encs", default=1, type=int, help="Number of encoders in the model."
    )
    # search related
    parser.add_argument("--nbest", type=int, default=1, help="Output N-best hypotheses")
    parser.add_argument("--beam-size", type=int, default=1, help="Beam size")
    parser.add_argument("--penalty", type=float, default=0.0, help="Incertion penalty")
    parser.add_argument(
        "--maxlenratio",
        type=float,
        default=0.0,
        help="""Input length ratio to obtain max output length.
                        If maxlenratio=0.0 (default), it uses a end-detect function
                        to automatically find maximum hypothesis lengths""",
    )
    parser.add_argument(
        "--minlenratio",
        type=float,
        default=0.0,
        help="Input length ratio to obtain min output length",
    )
    parser.add_argument(
        "--ctc-weight", type=float, default=0.0, help="CTC weight in joint decoding"
    )
    parser.add_argument(
        "--weights-ctc-dec",
        type=float,
        action="append",
        help="ctc weight assigned to each encoder during decoding."
        "[in multi-encoder mode only]",
    )
    parser.add_argument(
        "--ctc-window-margin",
        type=int,
        default=0,
        help="""Use CTC window with margin parameter to accelerate
                        CTC/attention decoding especially on GPU. Smaller magin
                        makes decoding faster, but may increase search errors.
                        If margin=0 (default), this function is disabled""",
    )
    # transducer related
    parser.add_argument(
<<<<<<< HEAD
        "--score-norm-transducer",
=======
        "--search-type",
        type=str,
        default="default",
        choices=["default", "nsc", "tsd", "alsd"],
        help="""Type of beam search implementation to use during inference.
        Can be either: default beam search, n-step constrained beam search ("nsc"),
        time-synchronous decoding ("tsd") or alignment-length synchronous decoding
        ("alsd").
        Additional associated parameters: "nstep" + "prefix-alpha" (for nsc),
        "max-sym-exp" (for tsd) and "u-max" (for alsd)""",
    )
    parser.add_argument(
        "--nstep",
        type=int,
        default=1,
        help="Number of expansion steps allowed in NSC beam search.",
    )
    parser.add_argument(
        "--prefix-alpha",
        type=int,
        default=2,
        help="Length prefix difference allowed in NSC beam search.",
    )
    parser.add_argument(
        "--max-sym-exp",
        type=int,
        default=2,
        help="Number of symbol expansions allowed in TSD decoding.",
    )
    parser.add_argument(
        "--u-max",
        type=int,
        default=400,
        help="Length prefix difference allowed in ALSD beam search.",
    )
    parser.add_argument(
        "--score-norm",
>>>>>>> 36b62ae4
        type=strtobool,
        nargs="?",
        default=True,
        help="Normalize transducer scores by length",
    )
    # rnnlm related
    parser.add_argument(
        "--rnnlm", type=str, default=None, help="RNNLM model file to read"
    )
    parser.add_argument(
        "--rnnlm-conf", type=str, default=None, help="RNNLM model config file to read"
    )
    parser.add_argument(
        "--word-rnnlm", type=str, default=None, help="Word RNNLM model file to read"
    )
    parser.add_argument(
        "--word-rnnlm-conf",
        type=str,
        default=None,
        help="Word RNNLM model config file to read",
    )
    parser.add_argument("--word-dict", type=str, default=None, help="Word list to read")
    parser.add_argument("--lm-weight", type=float, default=0.1, help="RNNLM weight")
    # ngram related
    parser.add_argument(
        "--ngram-model", type=str, default=None, help="ngram model file to read"
    )
    parser.add_argument("--ngram-weight", type=float, default=0.1, help="ngram weight")
    parser.add_argument(
        "--ngram-scorer",
        type=str,
        default="part",
        choices=("full", "part"),
        help="""if the ngram is set as a part scorer, similar with CTC scorer,
                ngram scorer only scores topK hypethesis.
                if the ngram is set as full scorer, ngram scorer scores all hypthesis
                the decoding speed of part scorer is musch faster than full one""",
    )
    # streaming related
    parser.add_argument(
        "--streaming-mode",
        type=str,
        default=None,
        choices=["window", "segment"],
        help="""Use streaming recognizer for inference.
                        `--batchsize` must be set to 0 to enable this mode""",
    )
    parser.add_argument("--streaming-window", type=int, default=10, help="Window size")
    parser.add_argument(
        "--streaming-min-blank-dur",
        type=int,
        default=10,
        help="Minimum blank duration threshold",
    )
    parser.add_argument(
        "--streaming-onset-margin", type=int, default=1, help="Onset margin"
    )
    parser.add_argument(
        "--streaming-offset-margin", type=int, default=1, help="Offset margin"
    )
<<<<<<< HEAD
=======
    # non-autoregressive related
    # Mask CTC related. See https://arxiv.org/abs/2005.08700 for the detail.
    parser.add_argument(
        "--maskctc-n-iterations",
        type=int,
        default=10,
        help="Number of decoding iterations."
        "For Mask CTC, set 0 to predict 1 mask/iter.",
    )
    parser.add_argument(
        "--maskctc-probability-threshold",
        type=float,
        default=0.999,
        help="Threshold probability for CTC output",
    )

>>>>>>> 36b62ae4
    return parser


def main(args):
    """Run the main decoding function."""
    parser = get_parser()
    args = parser.parse_args(args)

    if args.ngpu == 0 and args.dtype == "float16":
        raise ValueError(f"--dtype {args.dtype} does not support the CPU backend.")

    # logging info
    if args.verbose == 1:
        logging.basicConfig(
            level=logging.INFO,
            format="%(asctime)s (%(module)s:%(lineno)d) %(levelname)s: %(message)s",
        )
    elif args.verbose == 2:
        logging.basicConfig(
            level=logging.DEBUG,
            format="%(asctime)s (%(module)s:%(lineno)d) %(levelname)s: %(message)s",
        )
    else:
        logging.basicConfig(
            level=logging.WARN,
            format="%(asctime)s (%(module)s:%(lineno)d) %(levelname)s: %(message)s",
        )
        logging.warning("Skip DEBUG/INFO messages")

    # check CUDA_VISIBLE_DEVICES
    if args.ngpu > 0:
        cvd = os.environ.get("CUDA_VISIBLE_DEVICES")
        if cvd is None:
            logging.warning("CUDA_VISIBLE_DEVICES is not set.")
        elif args.ngpu != len(cvd.split(",")):
            logging.error("#gpus is not matched with CUDA_VISIBLE_DEVICES.")
            sys.exit(1)

        # TODO(mn5k): support of multiple GPUs
        if args.ngpu > 1:
            logging.error("The program only supports ngpu=1.")
            sys.exit(1)

    # display PYTHONPATH
    logging.info("python path = " + os.environ.get("PYTHONPATH", "(None)"))

    # seed setting
    random.seed(args.seed)
    np.random.seed(args.seed)
    logging.info("set random seed = %d" % args.seed)

    # validate rnn options
    if args.rnnlm is not None and args.word_rnnlm is not None:
        logging.error(
            "It seems that both --rnnlm and --word-rnnlm are specified. "
            "Please use either option."
        )
        sys.exit(1)

    # recog
    logging.info("backend = " + args.backend)
    if args.num_spkrs == 1:
        if args.backend == "chainer":
            from espnet.asr.chainer_backend.asr import recog

            recog(args)
        elif args.backend == "pytorch":
            if args.num_encs == 1:
                # Experimental API that supports custom LMs
                if args.api == "v2":
                    from espnet.asr.pytorch_backend.recog import recog_v2

                    recog_v2(args)
                else:
                    from espnet.asr.pytorch_backend.asr import recog

                    if args.dtype != "float32":
                        raise NotImplementedError(
                            f"`--dtype {args.dtype}` is only available with `--api v2`"
                        )
                    recog(args)
            else:
                if args.api == "v2":
                    raise NotImplementedError(
                        f"--num-encs {args.num_encs} > 1 is not supported in --api v2"
                    )
                else:
                    from espnet.asr.pytorch_backend.asr import recog

                    recog(args)
        else:
            raise ValueError("Only chainer and pytorch are supported.")
    elif args.num_spkrs == 2:
        if args.backend == "pytorch":
            from espnet.asr.pytorch_backend.asr_mix import recog

            recog(args)
        else:
            raise ValueError("Only pytorch is supported.")


if __name__ == "__main__":
    main(sys.argv[1:])<|MERGE_RESOLUTION|>--- conflicted
+++ resolved
@@ -145,9 +145,6 @@
     )
     # transducer related
     parser.add_argument(
-<<<<<<< HEAD
-        "--score-norm-transducer",
-=======
         "--search-type",
         type=str,
         default="default",
@@ -185,7 +182,6 @@
     )
     parser.add_argument(
         "--score-norm",
->>>>>>> 36b62ae4
         type=strtobool,
         nargs="?",
         default=True,
@@ -246,8 +242,6 @@
     parser.add_argument(
         "--streaming-offset-margin", type=int, default=1, help="Offset margin"
     )
-<<<<<<< HEAD
-=======
     # non-autoregressive related
     # Mask CTC related. See https://arxiv.org/abs/2005.08700 for the detail.
     parser.add_argument(
@@ -264,7 +258,6 @@
         help="Threshold probability for CTC output",
     )
 
->>>>>>> 36b62ae4
     return parser
 
 
