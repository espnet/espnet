#!/usr/bin/env python

# Copyright 2018 Nagoya University (Tomoki Hayashi)
#  Apache 2.0  (http://www.apache.org/licenses/LICENSE-2.0)

import copy
import json
import logging
import math
import os

import chainer
import kaldiio
import numpy as np
import torch

from chainer import training
from chainer.training import extensions

<<<<<<< HEAD
import kaldi_io_py

from espnet.nets.pytorch_backend.e2e_asr import pad_list
from espnet.nets.pytorch_backend.e2e_tts import Tacotron2
from espnet.nets.pytorch_backend.e2e_tts import Tacotron2Loss

from espnet.tts.tts_utils import get_dimensions
from espnet.tts.tts_utils import load_inputs_and_targets
from espnet.tts.tts_utils import make_args_batchset
from espnet.tts.tts_utils import prepare_trainer
=======
from espnet.asr.asr_utils import get_model_conf
from espnet.asr.asr_utils import PlotAttentionReport
from espnet.asr.asr_utils import torch_load
from espnet.asr.asr_utils import torch_resume
from espnet.asr.asr_utils import torch_save
from espnet.asr.asr_utils import torch_snapshot
from espnet.nets.pytorch_backend.e2e_asr import pad_list
from espnet.nets.pytorch_backend.e2e_tts import Tacotron2
from espnet.nets.pytorch_backend.e2e_tts import Tacotron2Loss
from espnet.tts.tts_utils import make_batchset
from espnet.utils.io_utils import LoadInputsAndTargets
>>>>>>> d2a1d79d

from espnet.utils.deterministic_utils import set_deterministic_pytorch
from espnet.utils.training.train_utils import check_early_stop
from espnet.utils.training.train_utils import get_model_conf
from espnet.utils.training.train_utils import load_jsons
from espnet.utils.training.train_utils import write_conf

from espnet.utils.pytorch_utils import get_iterators
from espnet.utils.pytorch_utils import torch_load
from espnet.utils.pytorch_utils import warn_if_no_cuda


class CustomEvaluator(extensions.Evaluator):
    """Custom Evaluator for Tacotron2 training

    :param torch.nn.Model model : The model to evaluate
    :param chainer.dataset.Iterator iterator : The validation iterator
    :param target :
    :param CustomConverter converter : The batch converter
    :param torch.device device : The device to use
    """

    def __init__(self, model, iterator, target, converter, device):
        super(CustomEvaluator, self).__init__(iterator, target)
        self.model = model
        self.converter = converter
        self.device = device

    # The core part of the update routine can be customized by overriding.
    def evaluate(self):
        iterator = self._iterators['main']

        if self.eval_hook:
            self.eval_hook(self)

        if hasattr(iterator, 'reset'):
            iterator.reset()
            it = iterator
        else:
            it = copy.copy(iterator)

        summary = chainer.reporter.DictSummary()

        self.model.eval()
        with torch.no_grad():
            for batch in it:
                observation = {}
                with chainer.reporter.report_scope(observation):
                    # convert to torch tensor
                    x = self.converter(batch, self.device)
                    self.model(*x)
                summary.add(observation)
        self.model.train()

        return summary.compute_mean()


class CustomUpdater(training.StandardUpdater):
    """Custom updater for Tacotron2 training

    :param torch.nn.Module model: The model to update
    :param float grad_clip : The gradient clipping value to use
    :param chainer.dataset.Iterator train_iter : The training iterator
    :param optimizer :
    :param CustomConverter converter : The batch converter
    :param torch.device device : The device to use
    """

    def __init__(self, model, grad_clip, train_iter, optimizer, converter, device):
        super(CustomUpdater, self).__init__(train_iter, optimizer)
        self.model = model
        self.grad_clip = grad_clip
        self.converter = converter
        self.device = device
        self.clip_grad_norm = torch.nn.utils.clip_grad_norm_

    # The core part of the update routine can be customized by overriding.
    def update_core(self):
        # When we pass one iterator and optimizer to StandardUpdater.__init__,
        # they are automatically named 'main'.
        train_iter = self.get_iterator('main')
        optimizer = self.get_optimizer('main')

        # Get the next batch (a list of json files)
        batch = train_iter.next()
        x = self.converter(batch, self.device)

        # compute loss and gradient
        loss = self.model(*x)
        optimizer.zero_grad()
        loss.backward()

        # compute the gradient norm to check if it is normal or not
        grad_norm = self.clip_grad_norm(self.model.parameters(), self.grad_clip)
        logging.debug('grad norm={}'.format(grad_norm))
        if math.isnan(grad_norm):
            logging.warning('grad norm is nan. Do not update model.')
        else:
            optimizer.step()


class CustomConverter(object):
    """Custom converter for Tacotron2 training

    :param bool return_targets:
    :param bool use_speaker_embedding:
    :param bool use_second_target:
    """

    def __init__(self,
                 return_targets=True,
                 use_speaker_embedding=False,
                 use_second_target=False,
                 preprocess_conf=None):
        self.return_targets = return_targets
        self.use_speaker_embedding = use_speaker_embedding
        self.use_second_target = use_second_target
        self.load_inputs_and_targets = LoadInputsAndTargets(
            mode='tts',
            use_speaker_embedding=use_speaker_embedding,
            use_second_target=use_second_target,
            preprocess_conf=preprocess_conf)

    def transform(self, item):
        # load batch
        xs, ys, spembs, spcs = self.load_inputs_and_targets(item)
        return xs, ys, spembs, spcs

    def __call__(self, batch, device):
        # batch should be located in list
        assert len(batch) == 1
        inputs_and_targets = batch[0]

        # parse inputs and targets
        xs, ys, spembs, spcs = inputs_and_targets

        # get list of lengths (must be tensor for DataParallel)
        ilens = torch.from_numpy(np.array([x.shape[0] for x in xs])).long().to(device)
        olens = torch.from_numpy(np.array([y.shape[0] for y in ys])).long().to(device)

        # perform padding and conversion to tensor
        xs = pad_list([torch.from_numpy(x).long() for x in xs], 0).to(device)
        ys = pad_list([torch.from_numpy(y).float() for y in ys], 0).to(device)

        # make labels for stop prediction
        labels = ys.new_zeros(ys.size(0), ys.size(1))
        for i, l in enumerate(olens):
            labels[i, l - 1:] = 1.0

        # load second target
        if spcs is not None:
            spcs = pad_list([torch.from_numpy(spc).float() for spc in spcs], 0).to(device)

        # load speaker embedding
        if spembs is not None:
            spembs = torch.from_numpy(np.array(spembs)).float().to(device)

        if self.return_targets:
            return xs, ilens, ys, labels, olens, spembs, spcs
        else:
            return xs, ilens, ys, spembs


def train(args):
    """Train with the given args

    :param Namespace args: The program arguments
    """
    set_deterministic_pytorch(args)

    warn_if_no_cuda()

    idim, odim = get_dimensions(args)

    write_conf(args, idim, odim)

    # specify model architecture
    tacotron2 = Tacotron2(idim, odim, args)
    logging.info(tacotron2)

    # check the use of multi-gpu
    if args.ngpu > 1:
        tacotron2 = torch.nn.DataParallel(tacotron2, device_ids=list(range(args.ngpu)))
        logging.info('batch size is automatically increased (%d -> %d)' % (
            args.batch_size, args.batch_size * args.ngpu))
        args.batch_size *= args.ngpu

    # set torch device
    device = torch.device("cuda" if args.ngpu > 0 else "cpu")
    tacotron2 = tacotron2.to(device)

    # define loss
    model = Tacotron2Loss(tacotron2, args.use_masking, args.bce_pos_weight)
    reporter = model.reporter

    # Setup an optimizer
    optimizer = torch.optim.Adam(
        model.parameters(), args.lr, eps=args.eps,
        weight_decay=args.weight_decay)

    # FIXME: TOO DIRTY HACK
    setattr(optimizer, 'target', reporter)
    setattr(optimizer, 'serialize', lambda s: reporter.serialize(s))

    # Setup a converter
    converter = CustomConverter(return_targets=True,
                                use_speaker_embedding=args.use_speaker_embedding,
                                use_second_target=args.use_cbhg,
                                preprocess_conf=args.preprocess_conf)

    train_json, valid_json = load_jsons(args)

    # make minibatch list (variable length)
    train_batchset = make_args_batchset(train_json, args)
    valid_batchset = make_args_batchset(valid_json, args)

    train_iter, valid_iter = get_iterators(train_batchset, valid_batchset, converter, args.n_iter_processes)

    # Set up a trainer
    updater = CustomUpdater(model, args.grad_clip, train_iter, optimizer, converter, device)
<<<<<<< HEAD
    evaluator = CustomEvaluator(model, valid_iter, reporter, converter, device)
    att_fig_converter = CustomConverter(False, args.use_speaker_embedding)
    trainer = prepare_trainer(updater, evaluator, att_fig_converter, model, valid_json, args, device)
=======
    trainer = training.Trainer(updater, (args.epochs, 'epoch'), out=args.outdir)

    # Resume from a snapshot
    if args.resume:
        logging.info('resumed from %s' % args.resume)
        torch_resume(args.resume, trainer)

    # Evaluate the model with the test dataset for each epoch
    trainer.extend(CustomEvaluator(model, valid_iter, reporter, converter, device))

    # Save snapshot for each epoch
    trainer.extend(torch_snapshot(), trigger=(1, 'epoch'))

    # Save best models
    trainer.extend(extensions.snapshot_object(tacotron2, 'model.loss.best', savefun=torch_save),
                   trigger=training.triggers.MinValueTrigger('validation/main/loss'))

    # Save attention figure for each epoch
    if args.num_save_attention > 0:
        data = sorted(list(valid_json.items())[:args.num_save_attention],
                      key=lambda x: int(x[1]['input'][0]['shape'][1]), reverse=True)
        if hasattr(tacotron2, "module"):
            att_vis_fn = tacotron2.module.calculate_all_attentions
        else:
            att_vis_fn = tacotron2.calculate_all_attentions
        att_reporter = PlotAttentionReport(
            att_vis_fn, data, args.outdir + '/att_ws',
            converter=CustomConverter(return_targets=False,
                                      use_speaker_embedding=args.use_speaker_embedding,
                                      preprocess_conf=args.preprocess_conf),
            device=device, reverse=True)
        trainer.extend(att_reporter, trigger=(1, 'epoch'))
    else:
        att_reporter = None

    # Make a plot for training and validation values
    plot_keys = ['main/loss', 'validation/main/loss',
                 'main/l1_loss', 'validation/main/l1_loss',
                 'main/mse_loss', 'validation/main/mse_loss',
                 'main/bce_loss', 'validation/main/bce_loss']
    trainer.extend(extensions.PlotReport(['main/l1_loss', 'validation/main/l1_loss'],
                                         'epoch', file_name='l1_loss.png'))
    trainer.extend(extensions.PlotReport(['main/mse_loss', 'validation/main/mse_loss'],
                                         'epoch', file_name='mse_loss.png'))
    trainer.extend(extensions.PlotReport(['main/bce_loss', 'validation/main/bce_loss'],
                                         'epoch', file_name='bce_loss.png'))
    if args.use_cbhg:
        plot_keys += ['main/cbhg_l1_loss', 'validation/main/cbhg_l1_loss',
                      'main/cbhg_mse_loss', 'validation/main/cbhg_mse_loss']
        trainer.extend(extensions.PlotReport(['main/cbhg_l1_loss', 'validation/main/cbhg_l1_loss'],
                                             'epoch', file_name='cbhg_l1_loss.png'))
        trainer.extend(extensions.PlotReport(['main/cbhg_mse_loss', 'validation/main/cbhg_mse_loss'],
                                             'epoch', file_name='cbhg_mse_loss.png'))
    trainer.extend(extensions.PlotReport(plot_keys, 'epoch', file_name='loss.png'))

    # Write a log of evaluation statistics for each epoch
    trainer.extend(extensions.LogReport(trigger=(REPORT_INTERVAL, 'iteration')))
    report_keys = plot_keys[:]
    report_keys[0:0] = ['epoch', 'iteration', 'elapsed_time']
    trainer.extend(extensions.PrintReport(report_keys), trigger=(REPORT_INTERVAL, 'iteration'))
    trainer.extend(extensions.ProgressBar(update_interval=REPORT_INTERVAL))

    if args.patience > 0:
        trainer.stop_trigger = chainer.training.triggers.EarlyStoppingTrigger(monitor=args.early_stop_criterion,
                                                                              patients=args.patience,
                                                                              max_trigger=(args.epochs, 'epoch'))
    if args.tensorboard_dir is not None and args.tensorboard_dir != "":
        writer = SummaryWriter(log_dir=args.tensorboard_dir)
        trainer.extend(TensorboardLogger(writer, att_reporter))
>>>>>>> d2a1d79d

    # Run the training
    trainer.run()
    check_early_stop(trainer, args.epochs)


def decode(args):
    """Decode with the given args

    :param Namespace args: The program arguments
    """
    set_deterministic_pytorch(args)
    # read training config
    idim, odim, train_args = get_model_conf(args.model, args.model_conf)

    # show arguments
    for key in sorted(vars(args).keys()):
        logging.info('args: ' + key + ': ' + str(vars(args)[key]))

    # define model
    tacotron2 = Tacotron2(idim, odim, train_args)

    # load trained model parameters
    logging.info('reading model parameters from ' + args.model)
    torch_load(args.model, tacotron2)
    tacotron2.eval()

    # set torch device
    device = torch.device("cuda" if args.ngpu > 0 else "cpu")
    tacotron2 = tacotron2.to(device)

    # read json data
    with open(args.json, 'rb') as f:
        js = json.load(f)['utts']

    # check directory
    outdir = os.path.dirname(args.out)
    if len(outdir) != 0 and not os.path.exists(outdir):
        os.makedirs(outdir)

    load_inputs_and_targets = LoadInputsAndTargets(
        mode='tts', load_input=False, sort_in_input_length=False,
        use_speaker_embedding=train_args.use_speaker_embedding,
        preprocess_conf=train_args.preprocess_conf
        if args.preprocess_conf is None else args.preprocess_conf)

    with torch.no_grad(), kaldiio.WriteHelper('ark,scp:{o}.ark,{o}.scp'.format(o=args.out)) as f:
        for idx, utt_id in enumerate(js.keys()):
            batch = [(utt_id, js[utt_id])]
            data = load_inputs_and_targets(batch)
            if train_args.use_speaker_embedding:
                spemb = data[1][0]
                spemb = torch.FloatTensor(spemb).to(device)
            else:
                spemb = None
            x = data[0][0]
            x = torch.LongTensor(x).to(device)

            # decode and write
            outs, _, _ = tacotron2.inference(x, args, spemb)
            if outs.size(0) == x.size(0) * args.maxlenratio:
                logging.warning("output length reaches maximum length (%s)." % utt_id)
            logging.info('(%d/%d) %s (size:%d->%d)' % (
                idx + 1, len(js.keys()), utt_id, x.size(0), outs.size(0)))
            f[utt_id] = outs.cpu().numpy()<|MERGE_RESOLUTION|>--- conflicted
+++ resolved
@@ -17,30 +17,14 @@
 from chainer import training
 from chainer.training import extensions
 
-<<<<<<< HEAD
-import kaldi_io_py
+from espnet.tts.tts_utils import get_dimensions
+from espnet.tts.tts_utils import make_args_batchset
+from espnet.tts.tts_utils import prepare_trainer
 
 from espnet.nets.pytorch_backend.e2e_asr import pad_list
 from espnet.nets.pytorch_backend.e2e_tts import Tacotron2
 from espnet.nets.pytorch_backend.e2e_tts import Tacotron2Loss
-
-from espnet.tts.tts_utils import get_dimensions
-from espnet.tts.tts_utils import load_inputs_and_targets
-from espnet.tts.tts_utils import make_args_batchset
-from espnet.tts.tts_utils import prepare_trainer
-=======
-from espnet.asr.asr_utils import get_model_conf
-from espnet.asr.asr_utils import PlotAttentionReport
-from espnet.asr.asr_utils import torch_load
-from espnet.asr.asr_utils import torch_resume
-from espnet.asr.asr_utils import torch_save
-from espnet.asr.asr_utils import torch_snapshot
-from espnet.nets.pytorch_backend.e2e_asr import pad_list
-from espnet.nets.pytorch_backend.e2e_tts import Tacotron2
-from espnet.nets.pytorch_backend.e2e_tts import Tacotron2Loss
-from espnet.tts.tts_utils import make_batchset
 from espnet.utils.io_utils import LoadInputsAndTargets
->>>>>>> d2a1d79d
 
 from espnet.utils.deterministic_utils import set_deterministic_pytorch
 from espnet.utils.training.train_utils import check_early_stop
@@ -261,81 +245,9 @@
 
     # Set up a trainer
     updater = CustomUpdater(model, args.grad_clip, train_iter, optimizer, converter, device)
-<<<<<<< HEAD
     evaluator = CustomEvaluator(model, valid_iter, reporter, converter, device)
     att_fig_converter = CustomConverter(False, args.use_speaker_embedding)
     trainer = prepare_trainer(updater, evaluator, att_fig_converter, model, valid_json, args, device)
-=======
-    trainer = training.Trainer(updater, (args.epochs, 'epoch'), out=args.outdir)
-
-    # Resume from a snapshot
-    if args.resume:
-        logging.info('resumed from %s' % args.resume)
-        torch_resume(args.resume, trainer)
-
-    # Evaluate the model with the test dataset for each epoch
-    trainer.extend(CustomEvaluator(model, valid_iter, reporter, converter, device))
-
-    # Save snapshot for each epoch
-    trainer.extend(torch_snapshot(), trigger=(1, 'epoch'))
-
-    # Save best models
-    trainer.extend(extensions.snapshot_object(tacotron2, 'model.loss.best', savefun=torch_save),
-                   trigger=training.triggers.MinValueTrigger('validation/main/loss'))
-
-    # Save attention figure for each epoch
-    if args.num_save_attention > 0:
-        data = sorted(list(valid_json.items())[:args.num_save_attention],
-                      key=lambda x: int(x[1]['input'][0]['shape'][1]), reverse=True)
-        if hasattr(tacotron2, "module"):
-            att_vis_fn = tacotron2.module.calculate_all_attentions
-        else:
-            att_vis_fn = tacotron2.calculate_all_attentions
-        att_reporter = PlotAttentionReport(
-            att_vis_fn, data, args.outdir + '/att_ws',
-            converter=CustomConverter(return_targets=False,
-                                      use_speaker_embedding=args.use_speaker_embedding,
-                                      preprocess_conf=args.preprocess_conf),
-            device=device, reverse=True)
-        trainer.extend(att_reporter, trigger=(1, 'epoch'))
-    else:
-        att_reporter = None
-
-    # Make a plot for training and validation values
-    plot_keys = ['main/loss', 'validation/main/loss',
-                 'main/l1_loss', 'validation/main/l1_loss',
-                 'main/mse_loss', 'validation/main/mse_loss',
-                 'main/bce_loss', 'validation/main/bce_loss']
-    trainer.extend(extensions.PlotReport(['main/l1_loss', 'validation/main/l1_loss'],
-                                         'epoch', file_name='l1_loss.png'))
-    trainer.extend(extensions.PlotReport(['main/mse_loss', 'validation/main/mse_loss'],
-                                         'epoch', file_name='mse_loss.png'))
-    trainer.extend(extensions.PlotReport(['main/bce_loss', 'validation/main/bce_loss'],
-                                         'epoch', file_name='bce_loss.png'))
-    if args.use_cbhg:
-        plot_keys += ['main/cbhg_l1_loss', 'validation/main/cbhg_l1_loss',
-                      'main/cbhg_mse_loss', 'validation/main/cbhg_mse_loss']
-        trainer.extend(extensions.PlotReport(['main/cbhg_l1_loss', 'validation/main/cbhg_l1_loss'],
-                                             'epoch', file_name='cbhg_l1_loss.png'))
-        trainer.extend(extensions.PlotReport(['main/cbhg_mse_loss', 'validation/main/cbhg_mse_loss'],
-                                             'epoch', file_name='cbhg_mse_loss.png'))
-    trainer.extend(extensions.PlotReport(plot_keys, 'epoch', file_name='loss.png'))
-
-    # Write a log of evaluation statistics for each epoch
-    trainer.extend(extensions.LogReport(trigger=(REPORT_INTERVAL, 'iteration')))
-    report_keys = plot_keys[:]
-    report_keys[0:0] = ['epoch', 'iteration', 'elapsed_time']
-    trainer.extend(extensions.PrintReport(report_keys), trigger=(REPORT_INTERVAL, 'iteration'))
-    trainer.extend(extensions.ProgressBar(update_interval=REPORT_INTERVAL))
-
-    if args.patience > 0:
-        trainer.stop_trigger = chainer.training.triggers.EarlyStoppingTrigger(monitor=args.early_stop_criterion,
-                                                                              patients=args.patience,
-                                                                              max_trigger=(args.epochs, 'epoch'))
-    if args.tensorboard_dir is not None and args.tensorboard_dir != "":
-        writer = SummaryWriter(log_dir=args.tensorboard_dir)
-        trainer.extend(TensorboardLogger(writer, att_reporter))
->>>>>>> d2a1d79d
 
     # Run the training
     trainer.run()
