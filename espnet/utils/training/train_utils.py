<<<<<<< HEAD
import copy
import json
=======
import chainer
>>>>>>> bbb6cf2e
import logging
import os

import chainer
from chainer import training
from chainer.training import extension
from chainer.training import extensions

from tensorboardX import SummaryWriter

from espnet.utils.training.tensorboard_logger import TensorboardLogger

from espnet.utils.pytorch_utils import torch_resume
from espnet.utils.pytorch_utils import torch_save
from espnet.utils.pytorch_utils import torch_snapshot

REPORT_INTERVAL = 100


def check_early_stop(trainer, epochs):
    """Checks if the training was stopped by an early stopping trigger and warns the user if it's the case

    :param trainer: The trainer used for training
    :param epochs: The maximum number of epochs
    """
    end_epoch = trainer.updater.get_iterator('main').epoch
    if end_epoch < (epochs - 1):
        logging.warning("Hit early stop at epoch " + str(
            end_epoch) + "\nYou can change the patience or set it to 0 to run all epochs")


<<<<<<< HEAD
def add_tensorboard(trainer, tensorboard_dir, attention_reporter=None):
    """Adds the tensorboard extension

    :param trainer: The trainer to add the extension to
    :param tensorboard_dir: The tensorboard log directory
    :param attention_reporter: The plot attention reporter
    """
    if tensorboard_dir is not None and tensorboard_dir != "":
        writer = SummaryWriter(log_dir=tensorboard_dir)
        trainer.extend(TensorboardLogger(writer, attention_reporter))


def add_early_stop(trainer, args):
    """Adds an early stop trigger

    :param trainer: The trainer to add the trigger to
    :param args: The program arguments
    """
    if args.patience > 0:
        trainer.stop_trigger = chainer.training.triggers.EarlyStoppingTrigger(monitor=args.early_stop_criterion,
                                                                              patients=args.patience,
                                                                              max_trigger=(args.epochs, 'epoch'))


def load_jsons(args):
    """Loads training and validation utterances from the json files

    :param args: the program arguments
    :return: training json, validation json
    """
    train_json = load_json(args.train_json)
    valid_json = load_json(args.valid_json)
    return train_json, valid_json


def load_json(json_file):
    """Loads the utterances data from a json file

    :param json_file: The json filepath
    :return: The json object
    """
    with open(json_file, 'rb') as f:
        return json.load(f)['utts']


def add_snapshot(trainer, model, savefun, mtl_mode=None):
    """Adds the model snapshot extension

    :param trainer: The trainer to add the extension to
    :param model: The model to save
    :param mtl_mode: The mtl mode
    :param savefun: The save function to use
    """
    trainer.extend(extensions.snapshot_object(model, 'model.loss.best', savefun=savefun),
                   trigger=training.triggers.MinValueTrigger('validation/main/loss'))
    if mtl_mode is not None and mtl_mode is not 'ctc':
        trainer.extend(extensions.snapshot_object(model, 'model.acc.best', savefun=savefun),
                       trigger=training.triggers.MaxValueTrigger('validation/main/acc'))


def add_attention_report(trainer, model, args, valid_json, converter, device, reverse_par=False):
    """Adds the attention reporter extension

    :param trainer: The trainer to add the extension to
    :param model: The model to train
    :param args: The program arguments
    :param valid_json: The validation json
    :param converter: The batch converter
    :param device: The device to use
    :param reverse_par: If the input and output length should be reversed for the plot
    :return: the plot attention reporter
    """
    if args.num_save_attention > 0 and (not hasattr(args, 'mtlalpha') or args.mtlalpha != 1.0):
        data = sorted(list(valid_json.items())[:args.num_save_attention],
                      key=lambda x: int(x[1]['input'][0]['shape'][1]), reverse=True)
        if hasattr(model, "module"):
            att_vis_fn = model.module.calculate_all_attentions
        else:
            att_vis_fn = model.calculate_all_attentions
        att_reporter = PlotAttentionReport(
            att_vis_fn, data, args.outdir + "/att_ws",
            converter=converter, device=device, reverse=reverse_par)
        trainer.extend(att_reporter, trigger=(1, 'epoch'))
    else:
        att_reporter = None
    return att_reporter


def add_plot_report(trainer, values):
    """Adds the plot report extension

    :param trainer: The trainer to add the extension to
    """
    for tup in values:
        trainer.extend(extensions.PlotReport(tup[1], 'epoch', file_name=tup[0] + '.png'))


def prepare_asr_tts_trainer(updater, evaluator, converter, model, valid_json, args, plot_keys, device, mtl_mode=None,
                            reverse_par=False):
    """Prepares a common trainer for asr and tts

    :param updater: The training updater
    :param evaluator: The training evaluator
    :param converter: The batch converter
    :param model: The model
    :param valid_json: The validation json
    :param args: The program arguments
    :param plot_keys: The keys to report for plotting
    :param device: The device to use
    :param mtl_mode: The mtl mode
    :param reverse_par: Whether to reverse the axis for the attention report
    :return: The trainer with common extensions
    """
    is_chainer = args.backend == 'chainer'
    savefun = chainer.serializers.save_npz if is_chainer else torch_save
    resume_fun = chainer.serializers.load_npz if is_chainer else torch_resume

    trainer = training.Trainer(
        updater, (args.epochs, 'epoch'), out=args.outdir)

    if args.resume:
        logging.info('resumed from %s' % args.resume)
        resume_fun(args.resume, trainer)

    trainer.extend(evaluator)
    trainer.extend(extensions.snapshot(filename='snapshot.ep.{.updater.epoch}'),
                   trigger=(1, 'epoch')) if is_chainer else \
        trainer.extend(torch_snapshot(), trigger=(1, 'epoch'))
    add_snapshot(trainer, model, savefun, mtl_mode)
    add_early_stop(trainer, args)
    add_plot_report(trainer, plot_keys)
    att_reporter = add_attention_report(trainer, model, args, valid_json, converter, device, reverse_par=reverse_par)
    add_tensorboard(trainer, args.tensorboard_dir, att_reporter)
    return trainer


class PlotAttentionReport(extension.Extension):
    """Plot attention reporter

    :param function att_vis_fn: function of attention visualization
    :param list data: list json utt key items
    :param str outdir: directory to save figures
    :param CustomConverter converter: function to convert data
    :param int | torch.device device: device
    :param bool reverse: If True, input and output length are reversed
    """

    def __init__(self, att_vis_fn, data, outdir, converter, device, reverse=False):
        self.att_vis_fn = att_vis_fn
        self.data = copy.deepcopy(data)
        self.outdir = outdir
        self.converter = converter
        self.device = device
        self.reverse = reverse
        if not os.path.exists(self.outdir):
            os.makedirs(self.outdir)

    def __call__(self, trainer):
        att_ws = self.get_attention_weights()
        for idx, att_w in enumerate(att_ws):
            filename = "%s/%s.ep.{.updater.epoch}.png" % (
                self.outdir, self.data[idx][0])
            att_w = self.get_attention_weight(idx, att_w)
            self._plot_and_save_attention(att_w, filename.format(trainer))

    def log_attentions(self, logger, step):
        att_ws = self.get_attention_weights()
        for idx, att_w in enumerate(att_ws):
            att_w = self.get_attention_weight(idx, att_w)
            plot = self.draw_attention_plot(att_w)
            logger.add_figure("%s" % (self.data[idx][0]), plot.gcf(), step)
            plot.clf()

    def get_attention_weights(self):
        batch = self.converter([self.converter.transform(self.data)], self.device)
        att_ws = self.att_vis_fn(*batch)
        return att_ws

    def get_attention_weight(self, idx, att_w):
        if self.reverse:
            dec_len = int(self.data[idx][1]['input'][0]['shape'][0])
            enc_len = int(self.data[idx][1]['output'][0]['shape'][0])
        else:
            dec_len = int(self.data[idx][1]['output'][0]['shape'][0])
            enc_len = int(self.data[idx][1]['input'][0]['shape'][0])
        if len(att_w.shape) == 3:
            att_w = att_w[:, :dec_len, :enc_len]
        else:
            att_w = att_w[:dec_len, :enc_len]
        return att_w

    def draw_attention_plot(self, att_w):
        import matplotlib.pyplot as plt
        if len(att_w.shape) == 3:
            for h, aw in enumerate(att_w, 1):
                plt.subplot(1, len(att_w), h)
                plt.imshow(aw, aspect="auto")
                plt.xlabel("Encoder Index")
                plt.ylabel("Decoder Index")
        else:
            plt.imshow(att_w, aspect="auto")
            plt.xlabel("Encoder Index")
            plt.ylabel("Decoder Index")
        plt.tight_layout()
        return plt

    def _plot_and_save_attention(self, att_w, filename):
        plt = self.draw_attention_plot(att_w)
        plt.savefig(filename)
        plt.close()


class AttributeDict(object):
    def __init__(self, obj):
        self.obj = obj

    def __getstate__(self):
        return self.obj.items()

    def __setstate__(self, items):
        if not hasattr(self, 'obj'):
            self.obj = {}
        for key, val in items:
            self.obj[key] = val

    def __getattr__(self, name):
        if name in self.obj:
            return self.obj.get(name)
        else:
            return None

    def __getitem__(self, name):
        return self.obj[name]

    def __len__(self):
        return len(self.obj)

    def fields(self):
        return self.obj

    def items(self):
        return self.obj.items()

    def keys(self):
        return self.obj.keys()


def get_model_conf(model_path, conf_path=None):
    """Get model config information by reading a model config file (model.json)

    :param str model_path: model path
    :param str conf_path: optional model config path
    """

    if conf_path is None:
        model_conf = os.path.dirname(model_path) + '/model.json'
    else:
        model_conf = conf_path
    with open(model_conf, "rb") as f:
        logging.info('reading a config file from ' + model_conf)
        return json.load(f, object_hook=AttributeDict)


def write_conf(args, idim=None, odim=None):
    """Writes a model configuration

    :param args: the program arguments
    :param idim: the feature input dimension
    :param odim: the model output dimension
    """
    if not os.path.exists(args.outdir):
        os.makedirs(args.outdir)
    model_conf = args.outdir + '/model.json'
    with open(model_conf, 'wb') as f:
        logging.info('writing a model config file to ' + model_conf)
        f.write(
            json.dumps((idim, odim, vars(args)) if idim is not None else (vars(args)), indent=4, sort_keys=True).encode(
                'utf_8'))
    for key in sorted(vars(args).keys()):
        logging.info('ARGS: ' + key + ': ' + str(vars(args)[key]))
=======
def set_early_stop(trainer, args, is_lm=False):
    """Sets the early stop trigger given the program arguments

    :param trainer: The trainer used for training
    :param args: The program arguments
    :param is_lm: If the trainer is for a LM (epoch instead of epochs)
    """
    patience = args.patience
    criterion = args.early_stop_criterion
    epochs = args.epoch if is_lm else args.epochs
    mode = 'max' if 'acc' in criterion else 'min'
    if patience > 0:
        trainer.stop_trigger = chainer.training.triggers.EarlyStoppingTrigger(monitor=criterion,
                                                                              mode=mode,
                                                                              patients=patience,
                                                                              max_trigger=(epochs, 'epoch'))
>>>>>>> bbb6cf2e
<|MERGE_RESOLUTION|>--- conflicted
+++ resolved
@@ -1,9 +1,5 @@
-<<<<<<< HEAD
 import copy
 import json
-=======
-import chainer
->>>>>>> bbb6cf2e
 import logging
 import os
 
@@ -35,7 +31,6 @@
             end_epoch) + "\nYou can change the patience or set it to 0 to run all epochs")
 
 
-<<<<<<< HEAD
 def add_tensorboard(trainer, tensorboard_dir, attention_reporter=None):
     """Adds the tensorboard extension
 
@@ -54,10 +49,13 @@
     :param trainer: The trainer to add the trigger to
     :param args: The program arguments
     """
+    mode = 'max' if 'acc' in args.early_stop_criterion else 'min'
+
     if args.patience > 0:
         trainer.stop_trigger = chainer.training.triggers.EarlyStoppingTrigger(monitor=args.early_stop_criterion,
                                                                               patients=args.patience,
-                                                                              max_trigger=(args.epochs, 'epoch'))
+                                                                              max_trigger=(args.epochs, 'epoch'),
+                                                                              mode=mode)
 
 
 def load_jsons(args):
@@ -315,22 +313,4 @@
             json.dumps((idim, odim, vars(args)) if idim is not None else (vars(args)), indent=4, sort_keys=True).encode(
                 'utf_8'))
     for key in sorted(vars(args).keys()):
-        logging.info('ARGS: ' + key + ': ' + str(vars(args)[key]))
-=======
-def set_early_stop(trainer, args, is_lm=False):
-    """Sets the early stop trigger given the program arguments
-
-    :param trainer: The trainer used for training
-    :param args: The program arguments
-    :param is_lm: If the trainer is for a LM (epoch instead of epochs)
-    """
-    patience = args.patience
-    criterion = args.early_stop_criterion
-    epochs = args.epoch if is_lm else args.epochs
-    mode = 'max' if 'acc' in criterion else 'min'
-    if patience > 0:
-        trainer.stop_trigger = chainer.training.triggers.EarlyStoppingTrigger(monitor=criterion,
-                                                                              mode=mode,
-                                                                              patients=patience,
-                                                                              max_trigger=(epochs, 'epoch'))
->>>>>>> bbb6cf2e
+        logging.info('ARGS: ' + key + ': ' + str(vars(args)[key]))