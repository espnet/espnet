"""Beam search module."""

import logging
from itertools import chain
from typing import Any, Dict, List, NamedTuple, Tuple, Union

import torch

from espnet.nets.e2e_asr_common import end_detect
from espnet.nets.scorer_interface import PartialScorerInterface, ScorerInterface

logger = logging.getLogger(__name__)


class Hypothesis(NamedTuple):
    """Hypothesis data type."""

    yseq: torch.Tensor
    score: Union[float, torch.Tensor] = 0
    scores: Dict[str, Union[float, torch.Tensor]] = dict()
    states: Dict[str, Any] = dict()
    # dec hidden state corresponding to yseq, used for searchable hidden ints
    hs: List[torch.Tensor] = []

    def asdict(self) -> dict:
        """Convert data to JSON-friendly dict."""
        return self._replace(
            yseq=self.yseq.tolist(),
            score=float(self.score),
            scores={k: float(v) for k, v in self.scores.items()},
        )._asdict()


class BeamSearch(torch.nn.Module):
    """Beam search implementation."""

    def __init__(
        self,
        scorers: Dict[str, ScorerInterface],
        weights: Dict[str, float],
        beam_size: int,
        vocab_size: int,
        sos: int,
        eos: int,
        token_list: List[str] = None,
        pre_beam_ratio: float = 1.5,
        pre_beam_score_key: str = None,
        return_hs: bool = False,
        hyp_primer: List[int] = None,
    ):
        """Initialize beam search.

        Args:
            scorers (dict[str, ScorerInterface]): Dict of decoder modules
                e.g., Decoder, CTCPrefixScorer, LM
                The scorer will be ignored if it is `None`
            weights (dict[str, float]): Dict of weights for each scorers
                The scorer will be ignored if its weight is 0
            beam_size (int): The number of hypotheses kept during search
            vocab_size (int): The number of vocabulary
            sos (int): Start of sequence id
            eos (int): End of sequence id
            token_list (list[str]): List of tokens for debug log
            pre_beam_score_key (str): key of scores to perform pre-beam search
            pre_beam_ratio (float): beam size in the pre-beam search
                will be `int(pre_beam_ratio * beam_size)`
            return_hs (bool): Whether to return hidden intermediates

        """
        super().__init__()
        # set scorers
        self.weights = weights
        self.scorers = dict()
        self.full_scorers = dict()
        self.part_scorers = dict()
        # this module dict is required for recursive cast
        # `self.to(device, dtype)` in `recog.py`
        self.nn_dict = torch.nn.ModuleDict()
        for k, v in scorers.items():
            w = weights.get(k, 0)
            if w == 0 or v is None:
                continue
            assert isinstance(
                v, ScorerInterface
            ), f"{k} ({type(v)}) does not implement ScorerInterface"
            self.scorers[k] = v
            if isinstance(v, PartialScorerInterface):
                self.part_scorers[k] = v
            else:
                self.full_scorers[k] = v
            if isinstance(v, torch.nn.Module):
                self.nn_dict[k] = v

        # set configurations
        self.sos = sos
        self.eos = eos

        # added for OpenAI Whisper decoding
        self.hyp_primer = hyp_primer

        self.token_list = token_list
        self.pre_beam_size = int(pre_beam_ratio * beam_size)
        self.beam_size = beam_size
        self.n_vocab = vocab_size
        if (
            pre_beam_score_key is not None
            and pre_beam_score_key != "full"
            and pre_beam_score_key not in self.full_scorers
        ):
            raise KeyError(f"{pre_beam_score_key} is not found in {self.full_scorers}")
        self.pre_beam_score_key = pre_beam_score_key
        self.do_pre_beam = (
            self.pre_beam_score_key is not None
            and self.pre_beam_size < self.n_vocab
            and len(self.part_scorers) > 0
        )
        self.return_hs = return_hs

    def set_hyp_primer(self, hyp_primer: List[int] = None) -> None:
        """Set the primer sequence for decoding.

        Used for OpenAI Whisper models.
        """
        self.hyp_primer = hyp_primer

    def init_hyp(self, x: torch.Tensor) -> List[Hypothesis]:
        """Get an initial hypothesis data.

        Args:
            x (torch.Tensor): The encoder output feature

        Returns:
            Hypothesis: The initial hypothesis.

        """
        init_states = dict()
        init_scores = dict()
        for k, d in self.scorers.items():
            init_states[k] = d.init_state(x)
            init_scores[k] = 0.0

        # NOTE (Shih-Lun): added for OpenAI Whisper ASR
        primer = [self.sos] if self.hyp_primer is None else self.hyp_primer

        return [
            Hypothesis(
                score=0.0,
                scores=init_scores,
                states=init_states,
                hs=[],
                yseq=torch.tensor(primer, device=x.device),
            )
        ]

    @staticmethod
    def append_token(xs: torch.Tensor, x: int) -> torch.Tensor:
        """Append new token to prefix tokens.

        Args:
            xs (torch.Tensor): The prefix token
            x (int): The new token to append

        Returns:
            torch.Tensor: New tensor contains: xs + [x] with xs.dtype and xs.device

        """
        x = torch.tensor([x], dtype=xs.dtype, device=xs.device)
        return torch.cat((xs, x))

    def score_full(
        self, hyp: Hypothesis, x: torch.Tensor, pre_x: torch.Tensor = None
    ) -> Tuple[Dict[str, torch.Tensor], Dict[str, Any]]:
        """Score new hypothesis by `self.full_scorers`.

        Args:
            hyp (Hypothesis): Hypothesis with prefix tokens to score
            x (torch.Tensor): Corresponding input feature
            pre_x (torch.Tensor): Encoded speech feature for sequential attn (T, D)
                Sequential attn computes attn first on pre_x then on x,
                thereby attending to two sources in sequence.

        Returns:
            Tuple[Dict[str, torch.Tensor], Dict[str, Any]]: Tuple of
                score dict of `hyp` that has string keys of `self.full_scorers`
                and tensor score values of shape: `(self.n_vocab,)`,
                and state dict that has string keys
                and state values of `self.full_scorers`

        """
        scores = dict()
        states = dict()
        for k, d in self.full_scorers.items():
            if "decoder" in k and self.return_hs:
                scores[k], hs, states[k] = d.score(
                    hyp.yseq, hyp.states[k], x, return_hs=self.return_hs
                )
            elif pre_x is not None:
                scores[k], states[k] = d.score(hyp.yseq, hyp.states[k], x, pre_x)
            else:
                scores[k], states[k] = d.score(hyp.yseq, hyp.states[k], x)

        if self.return_hs:
            return hs, scores, states
        return scores, states

    def score_partial(
        self, hyp: Hypothesis, ids: torch.Tensor, x: torch.Tensor
    ) -> Tuple[Dict[str, torch.Tensor], Dict[str, Any]]:
        """Score new hypothesis by `self.part_scorers`.

        Args:
            hyp (Hypothesis): Hypothesis with prefix tokens to score
            ids (torch.Tensor): 1D tensor of new partial tokens to score
            x (torch.Tensor): Corresponding input feature

        Returns:
            Tuple[Dict[str, torch.Tensor], Dict[str, Any]]: Tuple of
                score dict of `hyp` that has string keys of `self.part_scorers`
                and tensor score values of shape: `(len(ids),)`,
                and state dict that has string keys
                and state values of `self.part_scorers`

        """
        scores = dict()
        states = dict()
        for k, d in self.part_scorers.items():
            scores[k], states[k] = d.score_partial(hyp.yseq, ids, hyp.states[k], x)
        return scores, states

    def beam(
        self, weighted_scores: torch.Tensor, ids: torch.Tensor
    ) -> Tuple[torch.Tensor, torch.Tensor]:
        """Compute topk full token ids and partial token ids.

        Args:
            weighted_scores (torch.Tensor): The weighted sum scores for each tokens.
            Its shape is `(self.n_vocab,)`.
            ids (torch.Tensor): The partial token ids to compute topk

        Returns:
            Tuple[torch.Tensor, torch.Tensor]:
                The topk full token ids and partial token ids.
                Their shapes are `(self.beam_size,)`

        """
        # no pre beam performed
        if weighted_scores.size(0) == ids.size(0):
            top_ids = weighted_scores.topk(self.beam_size)[1]
            return top_ids, top_ids

        # mask pruned in pre-beam not to select in topk
        tmp = weighted_scores[ids]
        weighted_scores[:] = -float("inf")
        weighted_scores[ids] = tmp
        top_ids = weighted_scores.topk(self.beam_size)[1]
        local_ids = weighted_scores[ids].topk(self.beam_size)[1]
        return top_ids, local_ids

    @staticmethod
    def merge_scores(
        prev_scores: Dict[str, float],
        next_full_scores: Dict[str, torch.Tensor],
        full_idx: int,
        next_part_scores: Dict[str, torch.Tensor],
        part_idx: int,
    ) -> Dict[str, torch.Tensor]:
        """Merge scores for new hypothesis.

        Args:
            prev_scores (Dict[str, float]):
                The previous hypothesis scores by `self.scorers`
            next_full_scores (Dict[str, torch.Tensor]): scores by `self.full_scorers`
            full_idx (int): The next token id for `next_full_scores`
            next_part_scores (Dict[str, torch.Tensor]):
                scores of partial tokens by `self.part_scorers`
            part_idx (int): The new token id for `next_part_scores`

        Returns:
            Dict[str, torch.Tensor]: The new score dict.
                Its keys are names of `self.full_scorers` and `self.part_scorers`.
                Its values are scalar tensors by the scorers.

        """
        new_scores = dict()
        for k, v in next_full_scores.items():
            new_scores[k] = prev_scores[k] + v[full_idx]
        for k, v in next_part_scores.items():
            new_scores[k] = prev_scores[k] + v[part_idx]
        return new_scores

    def merge_states(self, states: Any, part_states: Any, part_idx: int) -> Any:
        """Merge states for new hypothesis.

        Args:
            states: states of `self.full_scorers`
            part_states: states of `self.part_scorers`
            part_idx (int): The new token id for `part_scores`

        Returns:
            Dict[str, torch.Tensor]: The new score dict.
                Its keys are names of `self.full_scorers` and `self.part_scorers`.
                Its values are states of the scorers.

        """
        new_states = dict()
        for k, v in states.items():
            new_states[k] = v
        for k, d in self.part_scorers.items():
            new_states[k] = d.select_state(part_states[k], part_idx)
        return new_states

    def search(
        self,
        running_hyps: List[Hypothesis],
        x: torch.Tensor,
        pre_x: torch.Tensor = None,
    ) -> List[Hypothesis]:
        """Search new tokens for running hypotheses and encoded speech x.

        Args:
            running_hyps (List[Hypothesis]): Running hypotheses on beam
            x (torch.Tensor): Encoded speech feature (T, D)
            pre_x (torch.Tensor): Encoded speech feature for sequential attn (T, D)
                Sequential attn computes attn first on pre_x then on x,
                thereby attending to two sources in sequence.

        Returns:
            List[Hypotheses]: Best sorted hypotheses

        """
        best_hyps = []
        part_ids = torch.arange(self.n_vocab, device=x.device)  # no pre-beam
        for hyp in running_hyps:
            # scoring
            weighted_scores = torch.zeros(self.n_vocab, dtype=x.dtype, device=x.device)
            if self.return_hs:
                hs, scores, states = self.score_full(hyp, x, pre_x=pre_x)
            else:
                scores, states = self.score_full(hyp, x, pre_x=pre_x)
            for k in self.full_scorers:
                weighted_scores += self.weights[k] * scores[k]
            # partial scoring
            if self.do_pre_beam:
                pre_beam_scores = (
                    weighted_scores
                    if self.pre_beam_score_key == "full"
                    else scores[self.pre_beam_score_key]
                )
                part_ids = torch.topk(pre_beam_scores, self.pre_beam_size)[1]
            part_scores, part_states = self.score_partial(hyp, part_ids, x)
            for k in self.part_scorers:
                weighted_scores[part_ids] += self.weights[k] * part_scores[k]
            # add previous hyp score
            weighted_scores += hyp.score

            # update hyps
            for j, part_j in zip(*self.beam(weighted_scores, part_ids)):
                # will be (2 x beam at most)
                if self.return_hs:
                    new_hs = hyp.hs + [hs.squeeze(0)]
                else:
                    new_hs = []
                best_hyps.append(
                    Hypothesis(
                        score=weighted_scores[j],
                        yseq=self.append_token(hyp.yseq, j),
                        scores=self.merge_scores(
                            hyp.scores, scores, j, part_scores, part_j
                        ),
                        states=self.merge_states(states, part_states, part_j),
                        hs=new_hs,
                    )
                )

            # sort and prune 2 x beam -> beam
            best_hyps = sorted(best_hyps, key=lambda x: x.score, reverse=True)[
                : min(len(best_hyps), self.beam_size)
            ]
        return best_hyps

    def forward(
        self,
        x: torch.Tensor,
        maxlenratio: float = 0.0,
        minlenratio: float = 0.0,
        pre_x: torch.Tensor = None,
    ) -> List[Hypothesis]:
        """Perform beam search.

        Args:
            x (torch.Tensor): Encoded speech feature (T, D)
            maxlenratio (float): Input length ratio to obtain max output length.
                If maxlenratio=0.0 (default), it uses a end-detect function
                to automatically find maximum hypothesis lengths
                If maxlenratio<0.0, its absolute value is interpreted
                as a constant max output length.
            minlenratio (float): Input length ratio to obtain min output length.
                If minlenratio<0.0, its absolute value is interpreted
                as a constant min output length.
            pre_x (torch.Tensor): Encoded speech feature for sequential attn (T, D)
                Sequential attn computes attn first on pre_x then on x,
                thereby attending to two sources in sequence.

        Returns:
            list[Hypothesis]: N-best decoding results

        """
        # set length bounds
        if pre_x is not None:
            inp = pre_x
        else:
            inp = x
        if maxlenratio == 0:
            maxlen = inp.shape[0]
        elif maxlenratio < 0:
            maxlen = -1 * int(maxlenratio)
        else:
            maxlen = max(1, int(maxlenratio * inp.size(0)))
<<<<<<< HEAD
        if minlenratio < 0:
            minlen = -1 * int(minlenratio)
        else:
            minlen = int(minlenratio * inp.size(0))
        logging.info("decoder input length: " + str(inp.shape[0]))
        logging.info("max output length: " + str(maxlen))
        logging.info("min output length: " + str(minlen))
=======
        minlen = int(minlenratio * inp.size(0))
        logger.info("decoder input length: " + str(inp.shape[0]))
        logger.info("max output length: " + str(maxlen))
        logger.info("min output length: " + str(minlen))
>>>>>>> 082293e5

        # main loop of prefix search
        running_hyps = self.init_hyp(x if pre_x is None else pre_x)
        ended_hyps = []
        for i in range(maxlen):
            logger.debug("position " + str(i))
            best = self.search(running_hyps, x, pre_x=pre_x)
            # post process of one iteration
            running_hyps = self.post_process(i, maxlen, maxlenratio, best, ended_hyps)
            # end detection
            if maxlenratio == 0.0 and end_detect([h.asdict() for h in ended_hyps], i):
                logger.info(f"end detected at {i}")
                break
            if len(running_hyps) == 0:
                logger.info("no hypothesis. Finish decoding.")
                break
            else:
                logger.debug(f"remained hypotheses: {len(running_hyps)}")

        nbest_hyps = sorted(ended_hyps, key=lambda x: x.score, reverse=True)

        # check the number of hypotheses reaching to eos
        if len(nbest_hyps) == 0:
            logger.warning(
                "there is no N-best results, perform recognition "
                "again with smaller minlenratio."
            )
            return (
                []
                if minlenratio < 0.1
                else self.forward(x, maxlenratio, max(0.0, minlenratio - 0.1))
            )

        # report the best result
        best = nbest_hyps[0]
        for k, v in best.scores.items():
            logger.info(
                f"{v:6.2f} * {self.weights[k]:3} = {v * self.weights[k]:6.2f} for {k}"
            )
        logger.info(f"total log probability: {best.score:.2f}")
        logger.info(f"normalized log probability: {best.score / len(best.yseq):.2f}")
        logger.info(f"total number of ended hypotheses: {len(nbest_hyps)}")
        if self.token_list is not None:
            logger.info(
                "best hypo: "
                + "".join([self.token_list[x] for x in best.yseq[1:-1]])
                + "\n"
            )
        if best.yseq[1:-1].shape[0] == maxlen:
            logger.warning(
                "best hypo length: {} == max output length: {}".format(
                    best.yseq[1:-1].shape[0], maxlen
                )
            )
            logger.warning(
                "decoding may be stopped by the max output length limitation, "
                + "please consider to increase the maxlenratio."
            )
        return nbest_hyps

    def post_process(
        self,
        i: int,
        maxlen: int,
        maxlenratio: float,
        running_hyps: List[Hypothesis],
        ended_hyps: List[Hypothesis],
    ) -> List[Hypothesis]:
        """Perform post-processing of beam search iterations.

        Args:
            i (int): The length of hypothesis tokens.
            maxlen (int): The maximum length of tokens in beam search.
            maxlenratio (int): The maximum length ratio in beam search.
            running_hyps (List[Hypothesis]): The running hypotheses in beam search.
            ended_hyps (List[Hypothesis]): The ended hypotheses in beam search.

        Returns:
            List[Hypothesis]: The new running hypotheses.

        """
        logger.debug(f"the number of running hypotheses: {len(running_hyps)}")
        if self.token_list is not None:
            logger.debug(
                "best hypo: "
                + "".join([self.token_list[x] for x in running_hyps[0].yseq[1:]])
            )
        # add eos in the final loop to avoid that there are no ended hyps
        if i == maxlen - 1:
            logger.info("adding <eos> in the last position in the loop")
            running_hyps = [
                h._replace(yseq=self.append_token(h.yseq, self.eos))
                for h in running_hyps
            ]

        # add ended hypotheses to a final list, and removed them from current hypotheses
        # (this will be a problem, number of hyps < beam)
        remained_hyps = []
        for hyp in running_hyps:
            if hyp.yseq[-1] == self.eos:
                # e.g., Word LM needs to add final <eos> score
                for k, d in chain(self.full_scorers.items(), self.part_scorers.items()):
                    s = d.final_score(hyp.states[k])
                    hyp.scores[k] += s
                    hyp = hyp._replace(score=hyp.score + self.weights[k] * s)
                ended_hyps.append(hyp)
            else:
                remained_hyps.append(hyp)
        return remained_hyps


def beam_search(
    x: torch.Tensor,
    sos: int,
    eos: int,
    beam_size: int,
    vocab_size: int,
    scorers: Dict[str, ScorerInterface],
    weights: Dict[str, float],
    token_list: List[str] = None,
    maxlenratio: float = 0.0,
    minlenratio: float = 0.0,
    pre_beam_ratio: float = 1.5,
    pre_beam_score_key: str = "full",
) -> list:
    """Perform beam search with scorers.

    Args:
        x (torch.Tensor): Encoded speech feature (T, D)
        sos (int): Start of sequence id
        eos (int): End of sequence id
        beam_size (int): The number of hypotheses kept during search
        vocab_size (int): The number of vocabulary
        scorers (dict[str, ScorerInterface]): Dict of decoder modules
            e.g., Decoder, CTCPrefixScorer, LM
            The scorer will be ignored if it is `None`
        weights (dict[str, float]): Dict of weights for each scorers
            The scorer will be ignored if its weight is 0
        token_list (list[str]): List of tokens for debug log
        maxlenratio (float): Input length ratio to obtain max output length.
            If maxlenratio=0.0 (default), it uses a end-detect function
            to automatically find maximum hypothesis lengths
        minlenratio (float): Input length ratio to obtain min output length.
        pre_beam_score_key (str): key of scores to perform pre-beam search
        pre_beam_ratio (float): beam size in the pre-beam search
            will be `int(pre_beam_ratio * beam_size)`

    Returns:
        list: N-best decoding results

    """
    ret = BeamSearch(
        scorers,
        weights,
        beam_size=beam_size,
        vocab_size=vocab_size,
        pre_beam_ratio=pre_beam_ratio,
        pre_beam_score_key=pre_beam_score_key,
        sos=sos,
        eos=eos,
        token_list=token_list,
    ).forward(x=x, maxlenratio=maxlenratio, minlenratio=minlenratio)
    return [h.asdict() for h in ret]<|MERGE_RESOLUTION|>--- conflicted
+++ resolved
@@ -416,20 +416,14 @@
             maxlen = -1 * int(maxlenratio)
         else:
             maxlen = max(1, int(maxlenratio * inp.size(0)))
-<<<<<<< HEAD
+
         if minlenratio < 0:
             minlen = -1 * int(minlenratio)
         else:
             minlen = int(minlenratio * inp.size(0))
-        logging.info("decoder input length: " + str(inp.shape[0]))
-        logging.info("max output length: " + str(maxlen))
-        logging.info("min output length: " + str(minlen))
-=======
-        minlen = int(minlenratio * inp.size(0))
         logger.info("decoder input length: " + str(inp.shape[0]))
         logger.info("max output length: " + str(maxlen))
         logger.info("min output length: " + str(minlen))
->>>>>>> 082293e5
 
         # main loop of prefix search
         running_hyps = self.init_hyp(x if pre_x is None else pre_x)
