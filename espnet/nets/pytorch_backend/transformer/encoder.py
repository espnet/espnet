# Copyright 2019 Shigeki Karita
#  Apache 2.0  (http://www.apache.org/licenses/LICENSE-2.0)

"""Encoder definition."""

import logging
import torch

from espnet.nets.pytorch_backend.nets_utils import rename_state_dict
from espnet.nets.pytorch_backend.transducer.vgg2l import VGG2L
from espnet.nets.pytorch_backend.transformer.attention import MultiHeadedAttention
from espnet.nets.pytorch_backend.transformer.dynamic_conv import DynamicConvolution
from espnet.nets.pytorch_backend.transformer.dynamic_conv2d import DynamicConvolution2D
from espnet.nets.pytorch_backend.transformer.embedding import PositionalEncoding
from espnet.nets.pytorch_backend.transformer.encoder_layer import EncoderLayer
from espnet.nets.pytorch_backend.transformer.layer_norm import LayerNorm
from espnet.nets.pytorch_backend.transformer.lightconv import LightweightConvolution
from espnet.nets.pytorch_backend.transformer.lightconv2d import LightweightConvolution2D
from espnet.nets.pytorch_backend.transformer.multi_layer_conv import Conv1dLinear
from espnet.nets.pytorch_backend.transformer.multi_layer_conv import MultiLayeredConv1d
from espnet.nets.pytorch_backend.transformer.positionwise_feed_forward import (
    PositionwiseFeedForward,  # noqa: H301
)
from espnet.nets.pytorch_backend.transformer.repeat import repeat
from espnet.nets.pytorch_backend.transformer.subsampling import Conv2dSubsampling
from espnet.nets.pytorch_backend.transformer.subsampling import Conv2dSubsampling6
from espnet.nets.pytorch_backend.transformer.subsampling import Conv2dSubsampling8


def _pre_hook(
    state_dict,
    prefix,
    local_metadata,
    strict,
    missing_keys,
    unexpected_keys,
    error_msgs,
):
    # https://github.com/espnet/espnet/commit/21d70286c354c66c0350e65dc098d2ee236faccc#diff-bffb1396f038b317b2b64dd96e6d3563
    rename_state_dict(prefix + "input_layer.", prefix + "embed.", state_dict)
    # https://github.com/espnet/espnet/commit/3d422f6de8d4f03673b89e1caef698745ec749ea#diff-bffb1396f038b317b2b64dd96e6d3563
    rename_state_dict(prefix + "norm.", prefix + "after_norm.", state_dict)


class Encoder(torch.nn.Module):
    """Transformer encoder module.

    Args:
        idim (int): Input dimension.
        attention_dim (int): Dimension of attention.
        attention_heads (int): The number of heads of multi head attention.
        conv_wshare (int): The number of kernel of convolution. Only used in
            self_attention_layer_type == "lightconv*" or "dynamiconv*".
        conv_kernel_length (Union[int, str]): Kernel size str of convolution
            (e.g. 71_71_71_71_71_71). Only used in self_attention_layer_type
            == "lightconv*" or "dynamiconv*".
        conv_usebias (bool): Whether to use bias in convolution. Only used in
            self_attention_layer_type == "lightconv*" or "dynamiconv*".
        linear_units (int): The number of units of position-wise feed forward.
        num_blocks (int): The number of decoder blocks.
        dropout_rate (float): Dropout rate.
        positional_dropout_rate (float): Dropout rate after adding positional encoding.
        attention_dropout_rate (float): Dropout rate in attention.
        input_layer (Union[str, torch.nn.Module]): Input layer type.
        pos_enc_class (torch.nn.Module): Positional encoding module class.
            `PositionalEncoding `or `ScaledPositionalEncoding`
        normalize_before (bool): Whether to use layer_norm before the first block.
        concat_after (bool): Whether to concat attention layer's input and output.
            if True, additional linear will be applied.
            i.e. x -> x + linear(concat(x, att(x)))
            if False, no additional linear will be applied. i.e. x -> x + att(x)
        positionwise_layer_type (str): "linear", "conv1d", or "conv1d-linear".
        positionwise_conv_kernel_size (int): Kernel size of positionwise conv1d layer.
        selfattention_layer_type (str): Encoder attention layer type.
        padding_idx (int): Padding idx for input_layer=embed.
        stochastic_depth_rate (float): Maximum probability to skip the encoder layer.
        intermediate_layers (Union[List[int], None]): indices of intermediate CTC layer.
            indices start from 1.
            if not None, intermediate outputs are returned (which changes return type
            signature.)

    """

    def __init__(
        self,
        idim,
        attention_dim=256,
        attention_heads=4,
        conv_wshare=4,
        conv_kernel_length="11",
        conv_usebias=False,
        linear_units=2048,
        num_blocks=6,
        dropout_rate=0.1,
        positional_dropout_rate=0.1,
        attention_dropout_rate=0.0,
        input_layer="conv2d",
        pos_enc_class=PositionalEncoding,
        normalize_before=True,
        concat_after=False,
        positionwise_layer_type="linear",
        positionwise_conv_kernel_size=1,
        selfattention_layer_type="selfattn",
        padding_idx=-1,
        stochastic_depth_rate=0.0,
        intermediate_layers=None,
    ):
        """Construct an Encoder object."""
        super(Encoder, self).__init__()
        self._register_load_state_dict_pre_hook(_pre_hook)

        self.conv_subsampling_factor = 1
        if input_layer == "linear":
            self.embed = torch.nn.Sequential(
                torch.nn.Linear(idim, attention_dim),
                torch.nn.LayerNorm(attention_dim),
                torch.nn.Dropout(dropout_rate),
                torch.nn.ReLU(),
                pos_enc_class(attention_dim, positional_dropout_rate),
            )
        elif input_layer == "conv2d":
            self.embed = Conv2dSubsampling(idim, attention_dim, dropout_rate)
            self.conv_subsampling_factor = 4
        elif input_layer == "conv2d-scaled-pos-enc":
            self.embed = Conv2dSubsampling(
                idim,
                attention_dim,
                dropout_rate,
                pos_enc_class(attention_dim, positional_dropout_rate),
            )
            self.conv_subsampling_factor = 4
        elif input_layer == "nothing":
            self.embed = None
        elif input_layer == "conv2d6":
            self.embed = Conv2dSubsampling6(idim, attention_dim, dropout_rate)
            self.conv_subsampling_factor = 6
        elif input_layer == "conv2d8":
            self.embed = Conv2dSubsampling8(idim, attention_dim, dropout_rate)
            self.conv_subsampling_factor = 8
        elif input_layer == "vgg2l":
            self.embed = VGG2L(idim, attention_dim)
            self.conv_subsampling_factor = 4
        elif input_layer == "embed":
            self.embed = torch.nn.Sequential(
                torch.nn.Embedding(idim, attention_dim, padding_idx=padding_idx),
                pos_enc_class(attention_dim, positional_dropout_rate),
            )
        elif isinstance(input_layer, torch.nn.Module):
            self.embed = torch.nn.Sequential(
                input_layer,
                pos_enc_class(attention_dim, positional_dropout_rate),
            )
        elif input_layer is None:
            self.embed = torch.nn.Sequential(
                pos_enc_class(attention_dim, positional_dropout_rate)
            )
        else:
            raise ValueError("unknown input_layer: " + input_layer)
        self.normalize_before = normalize_before
        positionwise_layer, positionwise_layer_args = self.get_positionwise_layer(
            positionwise_layer_type,
            attention_dim,
            linear_units,
            dropout_rate,
            positionwise_conv_kernel_size,
        )
        if selfattention_layer_type in [
            "selfattn",
            "rel_selfattn",
            "legacy_rel_selfattn",
        ]:
            logging.info("encoder self-attention layer type = self-attention")
            encoder_selfattn_layer = MultiHeadedAttention
            encoder_selfattn_layer_args = [
                (
                    attention_heads,
                    attention_dim,
                    attention_dropout_rate,
                )
            ] * num_blocks
        elif selfattention_layer_type == "lightconv":
            logging.info("encoder self-attention layer type = lightweight convolution")
            encoder_selfattn_layer = LightweightConvolution
            encoder_selfattn_layer_args = [
                (
                    conv_wshare,
                    attention_dim,
                    attention_dropout_rate,
                    int(conv_kernel_length.split("_")[lnum]),
                    False,
                    conv_usebias,
                )
                for lnum in range(num_blocks)
            ]
        elif selfattention_layer_type == "lightconv2d":
            logging.info(
                "encoder self-attention layer "
                "type = lightweight convolution 2-dimensional"
            )
            encoder_selfattn_layer = LightweightConvolution2D
            encoder_selfattn_layer_args = [
                (
                    conv_wshare,
                    attention_dim,
                    attention_dropout_rate,
                    int(conv_kernel_length.split("_")[lnum]),
                    False,
                    conv_usebias,
                )
                for lnum in range(num_blocks)
            ]
        elif selfattention_layer_type == "dynamicconv":
            logging.info("encoder self-attention layer type = dynamic convolution")
            encoder_selfattn_layer = DynamicConvolution
            encoder_selfattn_layer_args = [
                (
                    conv_wshare,
                    attention_dim,
                    attention_dropout_rate,
                    int(conv_kernel_length.split("_")[lnum]),
                    False,
                    conv_usebias,
                )
                for lnum in range(num_blocks)
            ]
        elif selfattention_layer_type == "dynamicconv2d":
            logging.info(
                "encoder self-attention layer type = dynamic convolution 2-dimensional"
            )
            encoder_selfattn_layer = DynamicConvolution2D
            encoder_selfattn_layer_args = [
                (
                    conv_wshare,
                    attention_dim,
                    attention_dropout_rate,
                    int(conv_kernel_length.split("_")[lnum]),
                    False,
                    conv_usebias,
                )
                for lnum in range(num_blocks)
            ]
        else:
            raise NotImplementedError(selfattention_layer_type)

        self.encoders = repeat(
            num_blocks,
            lambda lnum: EncoderLayer(
                attention_dim,
                encoder_selfattn_layer(*encoder_selfattn_layer_args[lnum]),
                positionwise_layer(*positionwise_layer_args),
                dropout_rate,
                normalize_before,
                concat_after,
                stochastic_depth_rate * float(1 + lnum) / num_blocks,
            ),
        )
        if self.normalize_before:
            self.after_norm = LayerNorm(attention_dim)

        self.intermediate_layers = intermediate_layers

    def get_positionwise_layer(
        self,
        positionwise_layer_type="linear",
        attention_dim=256,
        linear_units=2048,
        dropout_rate=0.1,
        positionwise_conv_kernel_size=1,
    ):
        """Define positionwise layer."""
        if positionwise_layer_type == "linear":
            positionwise_layer = PositionwiseFeedForward
            positionwise_layer_args = (attention_dim, linear_units, dropout_rate)
        elif positionwise_layer_type == "conv1d":
            positionwise_layer = MultiLayeredConv1d
            positionwise_layer_args = (
                attention_dim,
                linear_units,
                positionwise_conv_kernel_size,
                dropout_rate,
            )
        elif positionwise_layer_type == "conv1d-linear":
            positionwise_layer = Conv1dLinear
            positionwise_layer_args = (
                attention_dim,
                linear_units,
                positionwise_conv_kernel_size,
                dropout_rate,
            )
        else:
            raise NotImplementedError("Support only linear or conv1d.")
        return positionwise_layer, positionwise_layer_args

    def forward(self, xs, masks):
        """Encode input sequence.

        Args:
            xs (torch.Tensor): Input tensor (#batch, time, idim).
            masks (torch.Tensor): Mask tensor (#batch, time).

        Returns:
            torch.Tensor: Output tensor (#batch, time, attention_dim).
            torch.Tensor: Mask tensor (#batch, time).

        """
        if isinstance(
            self.embed,
            (Conv2dSubsampling, Conv2dSubsampling6, Conv2dSubsampling8, VGG2L),
        ):
            xs, masks = self.embed(xs, masks)
        elif self.embed is None:
            xs = xs
        else:
            xs = self.embed(xs)

<<<<<<< HEAD
        xs, masks = self.encoders(xs, masks)
=======
        if self.intermediate_layers is None:
            xs, masks = self.encoders(xs, masks)
        else:
            intermediate_outputs = []
            for layer_idx, encoder_layer in enumerate(self.encoders):
                xs, masks = encoder_layer(xs, masks)

                if (
                    self.intermediate_layers is not None
                    and layer_idx + 1 in self.intermediate_layers
                ):
                    encoder_output = xs
                    # intermediate branches also require normalization.
                    if self.normalize_before:
                        encoder_output = self.after_norm(encoder_output)
                    intermediate_outputs.append(encoder_output)

>>>>>>> a65d5370
        if self.normalize_before:
            xs = self.after_norm(xs)

        if self.intermediate_layers is not None:
            return xs, masks, intermediate_outputs
        return xs, masks

    def forward_one_step(self, xs, masks, cache=None):
        """Encode input frame.

        Args:
            xs (torch.Tensor): Input tensor.
            masks (torch.Tensor): Mask tensor.
            cache (List[torch.Tensor]): List of cache tensors.

        Returns:
            torch.Tensor: Output tensor.
            torch.Tensor: Mask tensor.
            List[torch.Tensor]: List of new cache tensors.

        """
        if isinstance(self.embed, Conv2dSubsampling):
            xs, masks = self.embed(xs, masks)
        elif self.embed is None:
            xs = xs
        else:
            xs = self.embed(xs)

        if cache is None:
            cache = [None for _ in range(len(self.encoders))]
        new_cache = []
        for c, e in zip(cache, self.encoders):
            xs, masks = e(xs, masks, cache=c)
            new_cache.append(xs)
        if self.normalize_before:
            xs = self.after_norm(xs)
        return xs, masks, new_cache<|MERGE_RESOLUTION|>--- conflicted
+++ resolved
@@ -313,9 +313,6 @@
         else:
             xs = self.embed(xs)
 
-<<<<<<< HEAD
-        xs, masks = self.encoders(xs, masks)
-=======
         if self.intermediate_layers is None:
             xs, masks = self.encoders(xs, masks)
         else:
@@ -333,7 +330,6 @@
                         encoder_output = self.after_norm(encoder_output)
                     intermediate_outputs.append(encoder_output)
 
->>>>>>> a65d5370
         if self.normalize_before:
             xs = self.after_norm(xs)
 
