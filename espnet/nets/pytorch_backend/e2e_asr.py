#!/usr/bin/env python

# Copyright 2017 Johns Hopkins University (Shinji Watanabe)
#  Apache 2.0  (http://www.apache.org/licenses/LICENSE-2.0)


from __future__ import division

import argparse
import logging
import math

import chainer
import editdistance
import numpy as np
import six
import torch

from chainer import reporter

from espnet.nets.e2e_asr_common import expand_elayers
from espnet.nets.e2e_asr_common import label_smoothing_dist
from espnet.nets.pytorch_backend.attentions import att_for
from espnet.nets.pytorch_backend.ctc import ctc_for
from espnet.nets.pytorch_backend.decoders import decoder_for
from espnet.nets.pytorch_backend.encoders import encoder_for
from espnet.nets.pytorch_backend.nets_utils import pad_list
from espnet.nets.pytorch_backend.nets_utils import to_device

CTC_LOSS_THRESHOLD = 10000


class Reporter(chainer.Chain):
    """A chainer reporter wrapper"""

    def report(self, loss_ctc, loss_att, acc, cer, wer, mtl_loss):
        reporter.report({'loss_ctc': loss_ctc}, self)
        reporter.report({'loss_att': loss_att}, self)
        reporter.report({'acc': acc}, self)
        reporter.report({'cer': cer}, self)
        reporter.report({'wer': wer}, self)
        logging.info('mtl loss:' + str(mtl_loss))
        reporter.report({'loss': mtl_loss}, self)


class E2E(torch.nn.Module):
    """E2E module

    :param int idim: dimension of inputs
    :param int odim: dimension of outputs
    :param Namespace args: argument Namespace containing options
    """

    def __init__(self, idim, odim, args):
        super(E2E, self).__init__()
        self.mtlalpha = args.mtlalpha
        assert 0.0 <= self.mtlalpha <= 1.0, "mtlalpha should be [0.0, 1.0]"
        self.etype = args.etype
        self.verbose = args.verbose
        self.char_list = args.char_list
        self.outdir = args.outdir
        self.reporter = Reporter()

        # below means the last number becomes eos/sos ID
        # note that sos/eos IDs are identical
        self.sos = odim - 1
        self.eos = odim - 1

        # subsample info
        # +1 means input (+1) and layers outputs (args.elayer)
<<<<<<< HEAD
        elayers, etype = expand_elayers(args.elayers, args.etype)
        num_layers = len(elayers)
        eprojs = elayers[-1][2]
        subsample = np.ones(num_layers + 1, dtype=np.int)
        if etype == 'blstmp':
=======
        subsample = np.ones(args.elayers + 1, dtype=np.int)
        if args.etype.endswith("p") and not args.etype.startswith("vgg"):
>>>>>>> b79e5299
            ss = args.subsample.split("_")
            for j in range(min(num_layers + 1, len(ss))):
                subsample[j] = int(ss[j])
        else:
            logging.warning(
                'Subsampling is not performed for vgg*. It is performed in max pooling layers at CNN.')
        logging.info('subsample: ' + ' '.join([str(x) for x in subsample]))
        self.subsample = subsample

        # label smoothing info
        if args.lsm_type:
            logging.info("Use label smoothing with " + args.lsm_type)
            labeldist = label_smoothing_dist(odim, args.lsm_type, transcript=args.train_json)
        else:
            labeldist = None

        # encoder
        self.enc = encoder_for(args, idim, self.subsample)
        # ctc
        self.ctc = ctc_for(args, eprojs, odim)
        # attention
        self.att = att_for(args, eprojs)
        # decoder
        self.dec = decoder_for(args, eprojs, odim, self.sos, self.eos, self.att, labeldist)

        # weight initialization
        self.init_like_chainer()

        # options for beam search
        if 'report_cer' in vars(args) and (args.report_cer or args.report_wer):
            recog_args = {'beam_size': args.beam_size, 'penalty': args.penalty,
                          'ctc_weight': args.ctc_weight, 'maxlenratio': args.maxlenratio,
                          'minlenratio': args.minlenratio, 'lm_weight': args.lm_weight,
                          'rnnlm': args.rnnlm, 'nbest': args.nbest,
                          'space': args.sym_space, 'blank': args.sym_blank}

            self.recog_args = argparse.Namespace(**recog_args)
            self.report_cer = args.report_cer
            self.report_wer = args.report_wer
        else:
            self.report_cer = False
            self.report_wer = False
        self.rnnlm = None

        self.logzero = -10000000000.0
        self.loss = None
        self.acc = None

    def init_like_chainer(self):
        """Initialize weight like chainer

        chainer basically uses LeCun way: W ~ Normal(0, fan_in ** -0.5), b = 0
        pytorch basically uses W, b ~ Uniform(-fan_in**-0.5, fan_in**-0.5)

        however, there are two exceptions as far as I know.
        - EmbedID.W ~ Normal(0, 1)
        - LSTM.upward.b[forget_gate_range] = 1 (but not used in NStepLSTM)
        """

        def lecun_normal_init_parameters(module):
            for p in module.parameters():
                data = p.data
                if data.dim() == 1:
                    # bias
                    data.zero_()
                elif data.dim() == 2:
                    # linear weight
                    n = data.size(1)
                    stdv = 1. / math.sqrt(n)
                    data.normal_(0, stdv)
                elif data.dim() == 4:
                    # conv weight
                    n = data.size(1)
                    for k in data.size()[2:]:
                        n *= k
                    stdv = 1. / math.sqrt(n)
                    data.normal_(0, stdv)
                else:
                    raise NotImplementedError

        def set_forget_bias_to_one(bias):
            n = bias.size(0)
            start, end = n // 4, n // 2
            bias.data[start:end].fill_(1.)

        lecun_normal_init_parameters(self)
        # exceptions
        # embed weight ~ Normal(0, 1)
        self.dec.embed.weight.data.normal_(0, 1)
        # forget-bias = 1.0
        # https://discuss.pytorch.org/t/set-forget-gate-bias-of-lstm/1745
        for l in six.moves.range(len(self.dec.decoder)):
            set_forget_bias_to_one(self.dec.decoder[l].bias_ih)

    def forward(self, xs_pad, ilens, ys_pad):
        """E2E forward

        :param torch.Tensor xs_pad: batch of padded input sequences (B, Tmax, idim)
        :param torch.Tensor ilens: batch of lengths of input sequences (B)
        :param torch.Tensor ys_pad: batch of padded character id sequence tensor (B, Lmax)
        :return: ctc loass value
        :rtype: torch.Tensor
        :return: attention loss value
        :rtype: torch.Tensor
        :return: accuracy in attention decoder
        :rtype: float
        """
        # 1. encoder
        hs_pad, hlens = self.enc(xs_pad, ilens)

        # 2. CTC loss
        if self.mtlalpha == 0:
            loss_ctc = None
        else:
            loss_ctc = self.ctc(hs_pad, hlens, ys_pad)

        # 3. attention loss
        if self.mtlalpha == 1:
            loss_att = None
            acc = None
        else:
            loss_att, acc = self.dec(hs_pad, hlens, ys_pad)
        self.acc = acc

        # 5. compute cer/wer
        if self.training or not (self.report_cer or self.report_wer):
            cer, wer = 0.0, 0.0
            # oracle_cer, oracle_wer = 0.0, 0.0
        else:
            if self.recog_args.ctc_weight > 0.0:
                lpz = self.ctc.log_softmax(hs_pad).data
            else:
                lpz = None

            wers, cers = [], []
            nbest_hyps = self.dec.recognize_beam_batch(hs_pad, torch.tensor(hlens), lpz,
                                                       self.recog_args, self.char_list,
                                                       self.rnnlm)
            # remove <sos> and <eos>
            y_hats = [nbest_hyp[0]['yseq'][1:-1] for nbest_hyp in nbest_hyps]
            for i, y_hat in enumerate(y_hats):
                y_true = ys_pad[i]

                seq_hat = [self.char_list[int(idx)] for idx in y_hat if int(idx) != -1]
                seq_true = [self.char_list[int(idx)] for idx in y_true if int(idx) != -1]
                seq_hat_text = "".join(seq_hat).replace(self.recog_args.space, ' ')
                seq_hat_text = seq_hat_text.replace(self.recog_args.blank, '')
                seq_true_text = "".join(seq_true).replace(self.recog_args.space, ' ')

                hyp_words = seq_hat_text.split()
                ref_words = seq_true_text.split()
                wers.append(editdistance.eval(hyp_words, ref_words) / len(ref_words))
                hyp_chars = seq_hat_text.replace(' ', '')
                ref_chars = seq_true_text.replace(' ', '')
                cers.append(editdistance.eval(hyp_chars, ref_chars) / len(ref_chars))

            wer = 0.0 if not self.report_wer else sum(wers) / len(wers)
            cer = 0.0 if not self.report_cer else sum(cers) / len(cers)

        alpha = self.mtlalpha
        if alpha == 0:
            self.loss = loss_att
            loss_att_data = float(loss_att)
            loss_ctc_data = None
        elif alpha == 1:
            self.loss = loss_ctc
            loss_att_data = None
            loss_ctc_data = float(loss_ctc)
        else:
            self.loss = alpha * loss_ctc + (1 - alpha) * loss_att
            loss_att_data = float(loss_att)
            loss_ctc_data = float(loss_ctc)

        loss_data = float(self.loss)
        if loss_data < CTC_LOSS_THRESHOLD and not math.isnan(loss_data):
            self.reporter.report(loss_ctc_data, loss_att_data, acc, cer, wer, loss_data)
        else:
            logging.warning('loss (=%f) is not correct', loss_data)

        # Note(kamo): In order to work with DataParallel, on pytorch==0.4,
        # the return value must be torch.CudaTensor, or tuple/list/dict of it.
        # Neither CPUTensor nor float/int value can be used
        # because NCCL communicates between GPU devices.
        device = next(self.parameters()).device

        acc = torch.tensor([acc], device=device) if acc is not None else None
        cer = torch.tensor([cer], device=device)
        wer = torch.tensor([wer], device=device)
        return self.loss, loss_ctc, loss_att, acc, cer, wer

    def recognize(self, x, recog_args, char_list, rnnlm=None):
        """E2E beam search

        :param ndarray x: input acoustic feature (T, D)
        :param Namespace recog_args: argument Namespace containing options
        :param list char_list: list of characters
        :param torch.nn.Module rnnlm: language model module
        :return: N-best decoding results
        :rtype: list
        """
        prev = self.training
        self.eval()
        # subsample frame
        x = x[::self.subsample[0], :]
        ilen = [x.shape[0]]
        h = to_device(self, torch.from_numpy(
            np.array(x, dtype=np.float32)))

        # 1. encoder
        # make a utt list (1) to use the same interface for encoder
        h = h.contiguous()
        h, _ = self.enc(h.unsqueeze(0), ilen)

        # calculate log P(z_t|X) for CTC scores
        if recog_args.ctc_weight > 0.0:
            lpz = self.ctc.log_softmax(h)[0]
        else:
            lpz = None

        # 2. decoder
        # decode the first utterance
        y = self.dec.recognize_beam(h[0], lpz, recog_args, char_list, rnnlm)

        if prev:
            self.train()
        return y

    def recognize_batch(self, xs, recog_args, char_list, rnnlm=None):
        """E2E beam search

        :param ndarray xs: input acoustic feature (T, D)
        :param Namespace recog_args: argument Namespace containing options
        :param list char_list: list of characters
        :param torch.nn.Module rnnlm: language model module
        :return: N-best decoding results
        :rtype: list
        """
        prev = self.training
        self.eval()
        # subsample frame
        xs = [xx[::self.subsample[0], :] for xx in xs]
        ilens = np.fromiter((xx.shape[0] for xx in xs), dtype=np.int64)
        hs = [to_device(self, torch.from_numpy(np.array(xx, dtype=np.float32)))
              for xx in xs]

        # 1. encoder
        xpad = pad_list(hs, 0.0)
        hpad, hlens = self.enc(xpad, ilens)

        # calculate log P(z_t|X) for CTC scores
        if recog_args.ctc_weight > 0.0:
            lpz = self.ctc.log_softmax(hpad)
        else:
            lpz = None

        # 2. decoder
        y = self.dec.recognize_beam_batch(hpad, hlens, lpz, recog_args, char_list, rnnlm)

        if prev:
            self.train()
        return y

    def calculate_all_attentions(self, xs_pad, ilens, ys_pad):
        """E2E attention calculation

        :param torch.Tensor xs_pad: batch of padded input sequences (B, Tmax, idim)
        :param torch.Tensor ilens: batch of lengths of input sequences (B)
        :param torch.Tensor ys_pad: batch of padded character id sequence tensor (B, Lmax)
        :return: attention weights with the following shape,
            1) multi-head case => attention weights (B, H, Lmax, Tmax),
            2) other case => attention weights (B, Lmax, Tmax).
        :rtype: float ndarray
        """
        with torch.no_grad():
            # encoder
            hpad, hlens = self.enc(xs_pad, ilens)

            # decoder
            att_ws = self.dec.calculate_all_attentions(hpad, hlens, ys_pad)

        return att_ws<|MERGE_RESOLUTION|>--- conflicted
+++ resolved
@@ -68,16 +68,11 @@
 
         # subsample info
         # +1 means input (+1) and layers outputs (args.elayer)
-<<<<<<< HEAD
         elayers, etype = expand_elayers(args.elayers, args.etype)
         num_layers = len(elayers)
         eprojs = elayers[-1][2]
         subsample = np.ones(num_layers + 1, dtype=np.int)
-        if etype == 'blstmp':
-=======
-        subsample = np.ones(args.elayers + 1, dtype=np.int)
         if args.etype.endswith("p") and not args.etype.startswith("vgg"):
->>>>>>> b79e5299
             ss = args.subsample.split("_")
             for j in range(min(num_layers + 1, len(ss))):
                 subsample[j] = int(ss[j])
