--- conflicted
+++ resolved
@@ -1,9 +1,4 @@
 import logging
-<<<<<<< HEAD
-import sys
-=======
-import six
->>>>>>> b79e5299
 
 import numpy as np
 import six
@@ -22,13 +17,13 @@
     """Bidirectional RNN with projection layer module
 
     :param int idim: dimension of inputs
-<<<<<<< HEAD
     :param list[tuple[int,float,int,float]] elayers: layers configuration
     :param np.ndarray subsample: list of subsampling numbers
-    """
-
-    def __init__(self, idim, elayers, subsample):
-        super(BLSTMP, self).__init__()
+    :param str typ: The RNN type
+    """
+
+    def __init__(self, idim, elayers, subsample, typ="lstm"):
+        super(BRNNP, self).__init__()
         for layer in six.moves.range(len(elayers)):
             units = elayers[layer][0]
             projs = elayers[layer][2]
@@ -37,29 +32,10 @@
             else:
                 inputdim = elayers[layer - 1][2]
             # Must do dropout explicitely https://github.com/espnet/espnet/issues/259
-            setattr(self, "bilstm%d" % layer,
-                    torch.nn.LSTM(inputdim, units, num_layers=1, bidirectional=True, batch_first=True))
-=======
-    :param int elayers: number of encoder layers
-    :param int cdim: number of rnn units (resulted in cdim * 2 due to bidirectional)
-    :param int hdim: number of projection units
-    :param np.ndarray subsample: list of subsampling numbers
-    :param float dropout: dropout rate
-    :param str typ: The RNN type
-    """
-
-    def __init__(self, idim, elayers, cdim, hdim, subsample, dropout, typ="lstm"):
-        super(BRNNP, self).__init__()
-        for i in six.moves.range(elayers):
-            if i == 0:
-                inputdim = idim
-            else:
-                inputdim = hdim
-            rnn = torch.nn.LSTM(inputdim, cdim, dropout=dropout, num_layers=1, bidirectional=True,
+            rnn = torch.nn.LSTM(inputdim, units, num_layers=1, bidirectional=True,
                                 batch_first=True) if typ == "lstm" \
-                else torch.nn.GRU(inputdim, cdim, dropout=dropout, num_layers=1, bidirectional=True, batch_first=True)
-            setattr(self, "birnn%d" % i, rnn)
->>>>>>> b79e5299
+                else torch.nn.GRU(inputdim, units, num_layers=1, bidirectional=True, batch_first=True)
+            setattr(self, "birnn%d" % layer, rnn)
             # bottleneck layer to merge
             setattr(self, "bt%d" % layer, torch.nn.Linear(2 * units, projs))
 
@@ -108,37 +84,23 @@
     """Bidirectional RNN module
 
     :param int idim: dimension of inputs
-<<<<<<< HEAD
     :param list[tuple[int,float,int,float]] elayers: layers configuration
-    """
-
-    def __init__(self, idim, elayers):
-        super(BLSTM, self).__init__()
+    :param str typ: The RNN type
+    """
+
+    def __init__(self, idim, elayers, typ="lstm"):
+        super(BRNN, self).__init__()
         num_layers = len(elayers)
         cdim = elayers[0][0]
         dropout = elayers[0][1]
         hdim = elayers[0][2]
-        self.nblstm = torch.nn.LSTM(idim, cdim, num_layers, batch_first=True,
-                                    dropout=dropout, bidirectional=True)
-        self.l_last = torch.nn.Linear(cdim * 2, hdim)
         self.proj_dropout = elayers[0][3]
-=======
-    :param int elayers: number of encoder layers
-    :param int cdim: number of rnn units (resulted in cdim * 2 due to bidirectional)
-    :param int hdim: number of final projection units
-    :param float dropout: dropout rate
-    :param str typ: The RNN type
-    """
-
-    def __init__(self, idim, elayers, cdim, hdim, dropout, typ="lstm"):
-        super(BRNN, self).__init__()
-        self.nbrnn = torch.nn.LSTM(idim, cdim, elayers, batch_first=True,
+        self.nbrnn = torch.nn.LSTM(idim, cdim, num_layers, batch_first=True,
                                    dropout=dropout, bidirectional=True) if typ == "lstm" \
-            else torch.nn.GRU(idim, cdim, elayers, batch_first=True, dropout=dropout,
+            else torch.nn.GRU(idim, cdim, num_layers, batch_first=True, dropout=dropout,
                               bidirectional=True)
         self.l_last = torch.nn.Linear(cdim * 2, hdim)
         self.typ = typ
->>>>>>> b79e5299
 
     def forward(self, xs_pad, ilens):
         """BRNN forward
@@ -234,48 +196,28 @@
 
     def __init__(self, etype, idim, elayers, subsample, in_channel=1):
         super(Encoder, self).__init__()
-<<<<<<< HEAD
         expanded_elayers, etype = expand_elayers(elayers, etype, warn=True)
-        if etype == 'blstm':
-            self.enc = torch.nn.ModuleList([BLSTM(idim, expanded_elayers)])
-            logging.info('BLSTM without projection for encoder')
-        elif etype == 'blstmp':
-            self.enc = torch.nn.ModuleList([BLSTMP(idim, expanded_elayers, subsample)])
-            logging.info('BLSTM with every-layer projection for encoder')
-        elif etype == 'vggblstmp':
-            self.enc = torch.nn.ModuleList([VGG2L(in_channel),
-                                            BLSTMP(get_vgg2l_odim(idim, in_channel=in_channel), expanded_elayers,
-                                                   subsample)])
-            logging.info('Use CNN-VGG + BLSTMP for encoder')
-        elif etype == 'vggblstm':
-            self.enc = torch.nn.ModuleList([VGG2L(in_channel),
-                                            BLSTM(get_vgg2l_odim(idim, in_channel=in_channel), expanded_elayers)])
-            logging.info('Use CNN-VGG + BLSTM for encoder')
-=======
         typ = etype.lstrip("vgg").lstrip("b").rstrip("p")
         if typ != "lstm" and typ != "gru":
             logging.error("Error: need to specify an appropriate encoder architecture")
         if etype.startswith("vgg"):
             if etype[-1] == "p":
                 self.enc = torch.nn.ModuleList([VGG2L(in_channel),
-                                                BRNNP(get_vgg2l_odim(idim, in_channel=in_channel), elayers, eunits,
-                                                      eprojs,
-                                                      subsample, dropout, typ=typ)])
+                                                BRNNP(get_vgg2l_odim(idim, in_channel=in_channel), expanded_elayers,
+                                                      subsample, typ=typ)])
                 logging.info('Use CNN-VGG + B' + typ.upper() + 'P for encoder')
             else:
                 self.enc = torch.nn.ModuleList([VGG2L(in_channel),
-                                                BRNN(get_vgg2l_odim(idim, in_channel=in_channel), elayers, eunits,
-                                                     eprojs,
-                                                     dropout, typ=typ)])
+                                                BRNN(get_vgg2l_odim(idim, in_channel=in_channel), expanded_elayers,
+                                                     typ=typ)])
                 logging.info('Use CNN-VGG + B' + typ.upper() + ' for encoder')
->>>>>>> b79e5299
         else:
             if etype[-1] == "p":
                 self.enc = torch.nn.ModuleList(
-                    [BRNNP(idim, elayers, eunits, eprojs, subsample, dropout, typ=typ)])
+                    [BRNNP(idim, expanded_elayers, subsample, typ=typ)])
                 logging.info('B' + typ.upper() + ' with every-layer projection for encoder')
             else:
-                self.enc = torch.nn.ModuleList([BRNN(idim, elayers, eunits, eprojs, dropout, typ=typ)])
+                self.enc = torch.nn.ModuleList([BRNN(idim, expanded_elayers, typ=typ)])
                 logging.info('B' + typ.upper() + ' without projection for encoder')
 
     def forward(self, xs_pad, ilens):
