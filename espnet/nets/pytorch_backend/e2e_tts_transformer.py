#!/usr/bin/env python3
# -*- coding: utf-8 -*-

# Copyright 2019 Tomoki Hayashi
#  Apache 2.0  (http://www.apache.org/licenses/LICENSE-2.0)

"""TTS-Transformer related modules."""

import logging

import torch
import torch.nn.functional as F

from espnet.nets.pytorch_backend.e2e_asr_transformer import subsequent_mask
from espnet.nets.pytorch_backend.e2e_tts_tacotron2 import GuidedAttentionLoss
from espnet.nets.pytorch_backend.e2e_tts_tacotron2 import Tacotron2Loss as TransformerLoss
from espnet.nets.pytorch_backend.nets_utils import make_non_pad_mask
from espnet.nets.pytorch_backend.tacotron2.decoder import Postnet
from espnet.nets.pytorch_backend.tacotron2.decoder import Prenet as DecoderPrenet
from espnet.nets.pytorch_backend.tacotron2.encoder import Encoder as EncoderPrenet
from espnet.nets.pytorch_backend.transformer.attention import MultiHeadedAttention
from espnet.nets.pytorch_backend.transformer.decoder import Decoder
from espnet.nets.pytorch_backend.transformer.embedding import PositionalEncoding
from espnet.nets.pytorch_backend.transformer.embedding import ScaledPositionalEncoding
from espnet.nets.pytorch_backend.transformer.encoder import Encoder
from espnet.nets.pytorch_backend.transformer.initializer import initialize
from espnet.nets.pytorch_backend.transformer.plot import _plot_and_save_attention
from espnet.nets.pytorch_backend.transformer.plot import PlotAttentionReport
from espnet.nets.tts_interface import TTSInterface
from espnet.utils.cli_utils import strtobool
from espnet.utils.fill_missing_args import fill_missing_args


class GuidedMultiHeadAttentionLoss(GuidedAttentionLoss):
    """Guided attention loss function module for multi head attention.

    Args:
        sigma (float, optional): Standard deviation to control how close attention to a diagonal.
        alpha (float, optional): Scaling coefficient (lambda).
        reset_always (bool, optional): Whether to always reset masks.

    """

    def forward(self, att_ws, ilens, olens):
        """Calculate forward propagation.

        Args:
            att_ws (Tensor): Batch of multi head attention weights (B, H, T_max_out, T_max_in).
            ilens (LongTensor): Batch of input lenghts (B,).
            olens (LongTensor): Batch of output lenghts (B,).

        Returns:
            Tensor: Guided attention loss value.

        """
        if self.guided_attn_masks is None:
            self.guided_attn_masks = self._make_guided_attention_masks(ilens, olens).to(att_ws.device).unsqueeze(1)
        if self.masks is None:
            self.masks = self._make_masks(ilens, olens).to(att_ws.device).unsqueeze(1)
        losses = self.guided_attn_masks * att_ws
        loss = torch.mean(losses.masked_select(self.masks))
        if self.reset_always:
            self._reset_masks()

        return self.alpha * loss


class TTSPlot(PlotAttentionReport):
    """Attention plot module for TTS-Transformer."""

    def plotfn(self, data, attn_dict, outdir, suffix="png", savefn=None):
        """Plot multi head attentions.

        Args:
            data (dict): Utts info from json file.
            attn_dict (dict): Multi head attention dict.
                Values should be numpy.ndarray (H, L, T)
            outdir (str): Directory name to save figures.
            suffix (str): Filename suffix including image type (e.g., png).
            savefn (function): Function to save figures.

        """
        import matplotlib.pyplot as plt
        for name, att_ws in attn_dict.items():
            for idx, att_w in enumerate(att_ws):
                filename = "%s/%s.%s.%s" % (
                    outdir, data[idx][0], name, suffix)
                if "fbank" in name:
                    fig = plt.Figure()
                    ax = fig.subplots(1, 1)
                    ax.imshow(att_w, aspect="auto")
                    ax.set_xlabel("frames")
                    ax.set_ylabel("fbank coeff")
                    fig.tight_layout()
                else:
                    fig = _plot_and_save_attention(att_w, filename)
                savefn(fig, filename)


class Transformer(TTSInterface, torch.nn.Module):
    """Text-to-Speech Transformer module.

    This is a module of text-to-speech Transformer described in `Neural Speech Synthesis with Transformer Network`_,
    which convert the sequence of characters or phonemes into the sequence of Mel-filterbanks.

    .. _`Neural Speech Synthesis with Transformer Network`:
        https://arxiv.org/pdf/1809.08895.pdf

    """

    @staticmethod
    def add_arguments(parser):
        """Add model-specific arguments to the parser."""
        group = parser.add_argument_group("transformer model setting")
        # network structure related
        group.add_argument("--embed-dim", default=512, type=int,
                           help="Dimension of character embedding in encoder prenet")
        group.add_argument("--eprenet-conv-layers", default=3, type=int,
                           help="Number of encoder prenet convolution layers")
        group.add_argument("--eprenet-conv-chans", default=256, type=int,
                           help="Number of encoder prenet convolution channels")
        group.add_argument("--eprenet-conv-filts", default=5, type=int,
                           help="Filter size of encoder prenet convolution")
        group.add_argument("--dprenet-layers", default=2, type=int,
                           help="Number of decoder prenet layers")
        group.add_argument("--dprenet-units", default=256, type=int,
                           help="Number of decoder prenet hidden units")
        group.add_argument("--elayers", default=3, type=int,
                           help="Number of encoder layers")
        group.add_argument("--eunits", default=1536, type=int,
                           help="Number of encoder hidden units")
        group.add_argument("--adim", default=384, type=int,
                           help="Number of attention transformation dimensions")
        group.add_argument("--aheads", default=4, type=int,
                           help="Number of heads for multi head attention")
        group.add_argument("--dlayers", default=3, type=int,
                           help="Number of decoder layers")
        group.add_argument("--dunits", default=1536, type=int,
                           help="Number of decoder hidden units")
        group.add_argument("--positionwise-layer-type", default="linear", type=str,
                           choices=["linear", "conv1d", "conv1d-linear"],
                           help="Positionwise layer type.")
        group.add_argument("--positionwise-conv-kernel-size", default=1, type=int,
                           help="Kernel size of positionwise conv1d layer")
        group.add_argument("--postnet-layers", default=5, type=int,
                           help="Number of postnet layers")
        group.add_argument("--postnet-chans", default=256, type=int,
                           help="Number of postnet channels")
        group.add_argument("--postnet-filts", default=5, type=int,
                           help="Filter size of postnet")
        group.add_argument("--use-scaled-pos-enc", default=True, type=strtobool,
                           help="Use trainable scaled positional encoding instead of the fixed scale one.")
        group.add_argument("--use-batch-norm", default=True, type=strtobool,
                           help="Whether to use batch normalization")
        group.add_argument("--encoder-normalize-before", default=False, type=strtobool,
                           help="Whether to apply layer norm before encoder block")
        group.add_argument("--decoder-normalize-before", default=False, type=strtobool,
                           help="Whether to apply layer norm before decoder block")
        group.add_argument("--encoder-concat-after", default=False, type=strtobool,
                           help="Whether to concatenate attention layer's input and output in encoder")
        group.add_argument("--decoder-concat-after", default=False, type=strtobool,
                           help="Whether to concatenate attention layer's input and output in decoder")
        group.add_argument("--reduction-factor", default=1, type=int,
                           help="Reduction factor")
        group.add_argument("--spk-embed-dim", default=None, type=int,
                           help="Number of speaker embedding dimensions")
        group.add_argument("--spk-embed-integration-type", type=str, default="add",
                           choices=["add", "concat"],
                           help="How to integrate speaker embedding")
        # training related
        group.add_argument("--transformer-init", type=str, default="pytorch",
                           choices=["pytorch", "xavier_uniform", "xavier_normal",
                                    "kaiming_uniform", "kaiming_normal"],
                           help="How to initialize transformer parameters")
        group.add_argument("--initial-encoder-alpha", type=float, default=1.0,
                           help="Initial alpha value in encoder's ScaledPositionalEncoding")
        group.add_argument("--initial-decoder-alpha", type=float, default=1.0,
                           help="Initial alpha value in decoder's ScaledPositionalEncoding")
        group.add_argument("--transformer-lr", default=1.0, type=float,
                           help="Initial value of learning rate")
        group.add_argument("--transformer-warmup-steps", default=4000, type=int,
                           help="Optimizer warmup steps")
        group.add_argument("--transformer-enc-dropout-rate", default=0.1, type=float,
                           help="Dropout rate for transformer encoder except for attention")
        group.add_argument("--transformer-enc-positional-dropout-rate", default=0.1, type=float,
                           help="Dropout rate for transformer encoder positional encoding")
        group.add_argument("--transformer-enc-attn-dropout-rate", default=0.1, type=float,
                           help="Dropout rate for transformer encoder self-attention")
        group.add_argument("--transformer-dec-dropout-rate", default=0.1, type=float,
                           help="Dropout rate for transformer decoder except for attention and pos encoding")
        group.add_argument("--transformer-dec-positional-dropout-rate", default=0.1, type=float,
                           help="Dropout rate for transformer decoder positional encoding")
        group.add_argument("--transformer-dec-attn-dropout-rate", default=0.1, type=float,
                           help="Dropout rate for transformer decoder self-attention")
        group.add_argument("--transformer-enc-dec-attn-dropout-rate", default=0.1, type=float,
                           help="Dropout rate for transformer encoder-decoder attention")
        group.add_argument("--eprenet-dropout-rate", default=0.5, type=float,
                           help="Dropout rate in encoder prenet")
        group.add_argument("--dprenet-dropout-rate", default=0.5, type=float,
                           help="Dropout rate in decoder prenet")
        group.add_argument("--postnet-dropout-rate", default=0.5, type=float,
                           help="Dropout rate in postnet")
        group.add_argument("--pretrained-model", default=None, type=str,
                           help="Pretrained model path")
        # loss related
        group.add_argument("--use-masking", default=True, type=strtobool,
                           help="Whether to use masking in calculation of loss")
        group.add_argument("--use-weighted-masking", default=False, type=strtobool,
                           help="Whether to use weighted masking in calculation of loss")
        group.add_argument("--loss-type", default="L1", choices=["L1", "L2", "L1+L2"],
                           help="How to calc loss")
        group.add_argument("--bce-pos-weight", default=5.0, type=float,
                           help="Positive sample weight in BCE calculation (only for use-masking=True)")
        group.add_argument("--use-guided-attn-loss", default=False, type=strtobool,
                           help="Whether to use guided attention loss")
        group.add_argument("--guided-attn-loss-sigma", default=0.4, type=float,
                           help="Sigma in guided attention loss")
        group.add_argument("--guided-attn-loss-lambda", default=1.0, type=float,
                           help="Lambda in guided attention loss")
        group.add_argument("--num-heads-applied-guided-attn", default=2, type=int,
                           help="Number of heads in each layer to be applied guided attention loss"
                                "if set -1, all of the heads will be applied.")
        group.add_argument("--num-layers-applied-guided-attn", default=2, type=int,
                           help="Number of layers to be applied guided attention loss"
                                "if set -1, all of the layers will be applied.")
        group.add_argument("--modules-applied-guided-attn", type=str, nargs="+",
                           default=["encoder-decoder"],
                           help="Module name list to be applied guided attention loss")
        return parser

    @property
    def attention_plot_class(self):
        """Return plot class for attention weight plot."""
        return TTSPlot

    def __init__(self, idim, odim, args=None):
        """Initialize TTS-Transformer module.

        Args:
            idim (int): Dimension of the inputs.
            odim (int): Dimension of the outputs.
            args (Namespace, optional):
                - embed_dim (int): Dimension of character embedding.
                - eprenet_conv_layers (int): Number of encoder prenet convolution layers.
                - eprenet_conv_chans (int): Number of encoder prenet convolution channels.
                - eprenet_conv_filts (int): Filter size of encoder prenet convolution.
                - dprenet_layers (int): Number of decoder prenet layers.
                - dprenet_units (int): Number of decoder prenet hidden units.
                - elayers (int): Number of encoder layers.
                - eunits (int): Number of encoder hidden units.
                - adim (int): Number of attention transformation dimensions.
                - aheads (int): Number of heads for multi head attention.
                - dlayers (int): Number of decoder layers.
                - dunits (int): Number of decoder hidden units.
                - postnet_layers (int): Number of postnet layers.
                - postnet_chans (int): Number of postnet channels.
                - postnet_filts (int): Filter size of postnet.
                - use_scaled_pos_enc (bool): Whether to use trainable scaled positional encoding.
                - use_batch_norm (bool): Whether to use batch normalization in encoder prenet.
                - encoder_normalize_before (bool): Whether to perform layer normalization before encoder block.
                - decoder_normalize_before (bool): Whether to perform layer normalization before decoder block.
                - encoder_concat_after (bool): Whether to concatenate attention layer's input and output in encoder.
                - decoder_concat_after (bool): Whether to concatenate attention layer's input and output in decoder.
                - reduction_factor (int): Reduction factor.
                - spk_embed_dim (int): Number of speaker embedding dimenstions.
                - spk_embed_integration_type: How to integrate speaker embedding.
                - transformer_init (float): How to initialize transformer parameters.
                - transformer_lr (float): Initial value of learning rate.
                - transformer_warmup_steps (int): Optimizer warmup steps.
                - transformer_enc_dropout_rate (float): Dropout rate in encoder except attention & positional encoding.
                - transformer_enc_positional_dropout_rate (float): Dropout rate after encoder positional encoding.
                - transformer_enc_attn_dropout_rate (float): Dropout rate in encoder self-attention module.
                - transformer_dec_dropout_rate (float): Dropout rate in decoder except attention & positional encoding.
                - transformer_dec_positional_dropout_rate (float): Dropout rate after decoder positional encoding.
                - transformer_dec_attn_dropout_rate (float): Dropout rate in deocoder self-attention module.
                - transformer_enc_dec_attn_dropout_rate (float): Dropout rate in encoder-deocoder attention module.
                - eprenet_dropout_rate (float): Dropout rate in encoder prenet.
                - dprenet_dropout_rate (float): Dropout rate in decoder prenet.
                - postnet_dropout_rate (float): Dropout rate in postnet.
                - use_masking (bool): Whether to apply masking for padded part in loss calculation.
                - use_weighted_masking (bool): Whether to apply weighted masking in loss calculation.
                - bce_pos_weight (float): Positive sample weight in bce calculation (only for use_masking=true).
                - loss_type (str): How to calculate loss.
                - use_guided_attn_loss (bool): Whether to use guided attention loss.
                - num_heads_applied_guided_attn (int): Number of heads in each layer to apply guided attention loss.
                - num_layers_applied_guided_attn (int): Number of layers to apply guided attention loss.
                - modules_applied_guided_attn (list): List of module names to apply guided attention loss.
                - guided-attn-loss-sigma (float) Sigma in guided attention loss.
                - guided-attn-loss-lambda (float): Lambda in guided attention loss.

        """
        # initialize base classes
        TTSInterface.__init__(self)
        torch.nn.Module.__init__(self)

        # fill missing arguments
        args = fill_missing_args(args, self.add_arguments)

        # store hyperparameters
        self.idim = idim
        self.odim = odim
        self.spk_embed_dim = args.spk_embed_dim
        if self.spk_embed_dim is not None:
            self.spk_embed_integration_type = args.spk_embed_integration_type
        self.use_scaled_pos_enc = args.use_scaled_pos_enc
        self.reduction_factor = args.reduction_factor
        self.loss_type = args.loss_type
        self.use_guided_attn_loss = args.use_guided_attn_loss
        if self.use_guided_attn_loss:
            if args.num_layers_applied_guided_attn == -1:
                self.num_layers_applied_guided_attn = args.elayers
            else:
                self.num_layers_applied_guided_attn = args.num_layers_applied_guided_attn
            if args.num_heads_applied_guided_attn == -1:
                self.num_heads_applied_guided_attn = args.aheads
            else:
                self.num_heads_applied_guided_attn = args.num_heads_applied_guided_attn
            self.modules_applied_guided_attn = args.modules_applied_guided_attn

        # use idx 0 as padding idx
        padding_idx = 0

        # get positional encoding class
        pos_enc_class = ScaledPositionalEncoding if self.use_scaled_pos_enc else PositionalEncoding

        # define transformer encoder
        if args.eprenet_conv_layers != 0:
            # encoder prenet
            encoder_input_layer = torch.nn.Sequential(
                EncoderPrenet(
                    idim=idim,
                    embed_dim=args.embed_dim,
                    elayers=0,
                    econv_layers=args.eprenet_conv_layers,
                    econv_chans=args.eprenet_conv_chans,
                    econv_filts=args.eprenet_conv_filts,
                    use_batch_norm=args.use_batch_norm,
                    dropout_rate=args.eprenet_dropout_rate,
                    padding_idx=padding_idx
                ),
                torch.nn.Linear(args.eprenet_conv_chans, args.adim)
            )
        else:
            encoder_input_layer = torch.nn.Embedding(
                num_embeddings=idim,
                embedding_dim=args.adim,
                padding_idx=padding_idx
            )
        self.encoder = Encoder(
            idim=idim,
            attention_dim=args.adim,
            attention_heads=args.aheads,
            linear_units=args.eunits,
            num_blocks=args.elayers,
            input_layer=encoder_input_layer,
            dropout_rate=args.transformer_enc_dropout_rate,
            positional_dropout_rate=args.transformer_enc_positional_dropout_rate,
            attention_dropout_rate=args.transformer_enc_attn_dropout_rate,
            pos_enc_class=pos_enc_class,
            normalize_before=args.encoder_normalize_before,
            concat_after=args.encoder_concat_after,
            positionwise_layer_type=args.positionwise_layer_type,
            positionwise_conv_kernel_size=args.positionwise_conv_kernel_size,
        )

        # define projection layer
        if self.spk_embed_dim is not None:
            if self.spk_embed_integration_type == "add":
                self.projection = torch.nn.Linear(self.spk_embed_dim, args.adim)
            else:
                self.projection = torch.nn.Linear(args.adim + self.spk_embed_dim, args.adim)

        # define transformer decoder
        if args.dprenet_layers != 0:
            # decoder prenet
            decoder_input_layer = torch.nn.Sequential(
                DecoderPrenet(
                    idim=odim,
                    n_layers=args.dprenet_layers,
                    n_units=args.dprenet_units,
                    dropout_rate=args.dprenet_dropout_rate
                ),
                torch.nn.Linear(args.dprenet_units, args.adim)
            )
        else:
            decoder_input_layer = "linear"
        self.decoder = Decoder(
            odim=-1,
            attention_dim=args.adim,
            attention_heads=args.aheads,
            linear_units=args.dunits,
            num_blocks=args.dlayers,
            dropout_rate=args.transformer_dec_dropout_rate,
            positional_dropout_rate=args.transformer_dec_positional_dropout_rate,
            self_attention_dropout_rate=args.transformer_dec_attn_dropout_rate,
            src_attention_dropout_rate=args.transformer_enc_dec_attn_dropout_rate,
            input_layer=decoder_input_layer,
            use_output_layer=False,
            pos_enc_class=pos_enc_class,
            normalize_before=args.decoder_normalize_before,
            concat_after=args.decoder_concat_after
        )

        # define final projection
        self.feat_out = torch.nn.Linear(args.adim, odim * args.reduction_factor)
        self.prob_out = torch.nn.Linear(args.adim, args.reduction_factor)

        # define postnet
        self.postnet = None if args.postnet_layers == 0 else Postnet(
            idim=idim,
            odim=odim,
            n_layers=args.postnet_layers,
            n_chans=args.postnet_chans,
            n_filts=args.postnet_filts,
            use_batch_norm=args.use_batch_norm,
            dropout_rate=args.postnet_dropout_rate
        )

        # define loss function
        self.criterion = TransformerLoss(use_masking=args.use_masking,
                                         use_weighted_masking=args.use_weighted_masking,
                                         bce_pos_weight=args.bce_pos_weight)
        if self.use_guided_attn_loss:
            self.attn_criterion = GuidedMultiHeadAttentionLoss(
                sigma=args.guided_attn_loss_sigma,
                alpha=args.guided_attn_loss_lambda,
            )

        # initialize parameters
        self._reset_parameters(init_type=args.transformer_init,
                               init_enc_alpha=args.initial_encoder_alpha,
                               init_dec_alpha=args.initial_decoder_alpha)

        # load pretrained model
        if args.pretrained_model is not None:
            self.load_pretrained_model(args.pretrained_model)

    def _reset_parameters(self, init_type, init_enc_alpha=1.0, init_dec_alpha=1.0):
        # initialize parameters
        initialize(self, init_type)

        # initialize alpha in scaled positional encoding
        if self.use_scaled_pos_enc:
            self.encoder.embed[-1].alpha.data = torch.tensor(init_enc_alpha)
            self.decoder.embed[-1].alpha.data = torch.tensor(init_dec_alpha)

    def _add_first_frame_and_remove_last_frame(self, ys):
        ys_in = torch.cat([ys.new_zeros((ys.shape[0], 1, ys.shape[2])), ys[:, :-1]], dim=1)
        return ys_in

    def forward(self, xs, ilens, ys, labels, olens, spembs=None, *args, **kwargs):
        """Calculate forward propagation.

        Args:
            xs (Tensor): Batch of padded character ids (B, Tmax).
            ilens (LongTensor): Batch of lengths of each input batch (B,).
            ys (Tensor): Batch of padded target features (B, Lmax, odim).
            olens (LongTensor): Batch of the lengths of each target (B,).
            spembs (Tensor, optional): Batch of speaker embedding vectors (B, spk_embed_dim).

        Returns:
            Tensor: Loss value.

        """
        # remove unnecessary padded part (for multi-gpus)
        max_ilen = max(ilens)
        max_olen = max(olens)
        if max_ilen != xs.shape[1]:
            xs = xs[:, :max_ilen]
        if max_olen != ys.shape[1]:
            ys = ys[:, :max_olen]
            labels = labels[:, :max_olen]

        # forward encoder
        x_masks = self._source_mask(ilens)
        hs, _ = self.encoder(xs, x_masks)

        # integrate speaker embedding
        if self.spk_embed_dim is not None:
            hs = self._integrate_with_spk_embed(hs, spembs)

        # thin out frames for reduction factor (B, Lmax, odim) ->  (B, Lmax//r, odim)
        if self.reduction_factor > 1:
            ys_in = ys[:, self.reduction_factor - 1::self.reduction_factor]
            olens_in = olens.new([olen // self.reduction_factor for olen in olens])
        else:
            ys_in, olens_in = ys, olens

        # add first zero frame and remove last frame for auto-regressive
        ys_in = self._add_first_frame_and_remove_last_frame(ys_in)

        # forward decoder
        y_masks = self._target_mask(olens_in)
        xy_masks = self._source_to_target_mask(ilens, olens_in)
        zs, _ = self.decoder(ys_in, y_masks, hs, xy_masks)
        # (B, Lmax//r, odim * r) -> (B, Lmax//r * r, odim)
        before_outs = self.feat_out(zs).view(zs.size(0), -1, self.odim)
        # (B, Lmax//r, r) -> (B, Lmax//r * r)
        logits = self.prob_out(zs).view(zs.size(0), -1)

        # postnet -> (B, Lmax//r * r, odim)
        if self.postnet is None:
            after_outs = before_outs
        else:
            after_outs = before_outs + self.postnet(before_outs.transpose(1, 2)).transpose(1, 2)

        # modifiy mod part of groundtruth
        if self.reduction_factor > 1:
            olens = olens.new([olen - olen % self.reduction_factor for olen in olens])
            max_olen = max(olens)
            ys = ys[:, :max_olen]
            labels = labels[:, :max_olen]
            labels[:, -1] = 1.0  # make sure at least one frame has 1

        # caluculate loss values
        l1_loss, l2_loss, bce_loss = self.criterion(
            after_outs, before_outs, logits, ys, labels, olens)
        if self.loss_type == "L1":
            loss = l1_loss + bce_loss
        elif self.loss_type == "L2":
            loss = l2_loss + bce_loss
        elif self.loss_type == "L1+L2":
            loss = l1_loss + l2_loss + bce_loss
        else:
            raise ValueError("unknown --loss-type " + self.loss_type)
        report_keys = [
            {"l1_loss": l1_loss.item()},
            {"l2_loss": l2_loss.item()},
            {"bce_loss": bce_loss.item()},
            {"loss": loss.item()},
        ]

        # calculate guided attention loss
        if self.use_guided_attn_loss:
            # calculate for encoder
            if "encoder" in self.modules_applied_guided_attn:
                att_ws = []
                for idx, layer_idx in enumerate(reversed(range(len(self.encoder.encoders)))):
                    att_ws += [self.encoder.encoders[layer_idx].self_attn.attn[:, :self.num_heads_applied_guided_attn]]
                    if idx + 1 == self.num_layers_applied_guided_attn:
                        break
                att_ws = torch.cat(att_ws, dim=1)  # (B, H*L, T_in, T_in)
                enc_attn_loss = self.attn_criterion(att_ws, ilens, ilens)
                loss = loss + enc_attn_loss
                report_keys += [{"enc_attn_loss": enc_attn_loss.item()}]
            # calculate for decoder
            if "decoder" in self.modules_applied_guided_attn:
                att_ws = []
                for idx, layer_idx in enumerate(reversed(range(len(self.decoder.decoders)))):
                    att_ws += [self.decoder.decoders[layer_idx].self_attn.attn[:, :self.num_heads_applied_guided_attn]]
                    if idx + 1 == self.num_layers_applied_guided_attn:
                        break
                att_ws = torch.cat(att_ws, dim=1)  # (B, H*L, T_out, T_out)
                dec_attn_loss = self.attn_criterion(att_ws, olens_in, olens_in)
                loss = loss + dec_attn_loss
                report_keys += [{"dec_attn_loss": dec_attn_loss.item()}]
            # calculate for encoder-decoder
            if "encoder-decoder" in self.modules_applied_guided_attn:
                att_ws = []
                for idx, layer_idx in enumerate(reversed(range(len(self.decoder.decoders)))):
                    att_ws += [self.decoder.decoders[layer_idx].src_attn.attn[:, :self.num_heads_applied_guided_attn]]
                    if idx + 1 == self.num_layers_applied_guided_attn:
                        break
                att_ws = torch.cat(att_ws, dim=1)  # (B, H*L, T_out, T_in)
                enc_dec_attn_loss = self.attn_criterion(att_ws, ilens, olens_in)
                loss = loss + enc_dec_attn_loss
                report_keys += [{"enc_dec_attn_loss": enc_dec_attn_loss.item()}]

        # report extra information
        if self.use_scaled_pos_enc:
            report_keys += [
                {"encoder_alpha": self.encoder.embed[-1].alpha.data.item()},
                {"decoder_alpha": self.decoder.embed[-1].alpha.data.item()},
            ]
        self.reporter.report(report_keys)

        return loss

    def inference(self, x, inference_args, spemb=None, *args, **kwargs):
        """Generate the sequence of features given the sequences of characters.

        Args:
            x (Tensor): Input sequence of characters (T,).
            inference_args (Namespace):
                - threshold (float): Threshold in inference.
                - minlenratio (float): Minimum length ratio in inference.
                - maxlenratio (float): Maximum length ratio in inference.
            spemb (Tensor, optional): Speaker embedding vector (spk_embed_dim).

        Returns:
            Tensor: Output sequence of features (L, odim).
            Tensor: Output sequence of stop probabilities (L,).
            Tensor: Encoder-decoder (source) attention weights (#layers, #heads, L, T).

        """
        # get options
        threshold = inference_args.threshold
        minlenratio = inference_args.minlenratio
        maxlenratio = inference_args.maxlenratio
        use_att_constraint = getattr(inference_args, "use_att_constraint", False)  # keep compatibility
        if use_att_constraint:
            logging.warning("Attention constraint is not yet supported in Transformer. Not enabled.")

        # forward encoder
        xs = x.unsqueeze(0)
        hs, _ = self.encoder(xs, None)

        # integrate speaker embedding
        if self.spk_embed_dim is not None:
            spembs = spemb.unsqueeze(0)
            hs = self._integrate_with_spk_embed(hs, spembs)

        # set limits of length
        maxlen = int(hs.size(1) * maxlenratio / self.reduction_factor)
        minlen = int(hs.size(1) * minlenratio / self.reduction_factor)

        # initialize
        idx = 0
        ys = hs.new_zeros(1, 1, self.odim)
        outs, probs = [], []

        # forward decoder step-by-step
        z_cache = self.decoder.init_state(x)
        while True:
            # update index
            idx += 1

            # calculate output and stop prob at idx-th step
            y_masks = subsequent_mask(idx).unsqueeze(0).to(x.device)
            z, z_cache = self.decoder.forward_one_step(ys, y_masks, hs, cache=z_cache)  # (B, adim)
            outs += [self.feat_out(z).view(self.reduction_factor, self.odim)]  # [(r, odim), ...]
            probs += [torch.sigmoid(self.prob_out(z))[0]]  # [(r), ...]

            # update next inputs
            ys = torch.cat((ys, outs[-1][-1].view(1, 1, self.odim)), dim=1)  # (1, idx + 1, odim)

            # get attention weights
            att_ws_ = []
            for name, m in self.named_modules():
                if isinstance(m, MultiHeadedAttention) and "src" in name:
                    att_ws_ += [m.attn[0, :, -1].unsqueeze(1)]  # [(#heads, 1, T),...]
            if idx == 1:
                att_ws = att_ws_
            else:
                # [(#heads, l, T), ...]
                att_ws = [torch.cat([att_w, att_w_], dim=1) for att_w, att_w_ in zip(att_ws, att_ws_)]

            # check whether to finish generation
            if int(sum(probs[-1] >= threshold)) > 0 or idx >= maxlen:
                # check mininum length
                if idx < minlen:
                    continue
                outs = torch.cat(outs, dim=0).unsqueeze(0).transpose(1, 2)  # (L, odim) -> (1, L, odim) -> (1, odim, L)
                if self.postnet is not None:
                    outs = outs + self.postnet(outs)  # (1, odim, L)
                outs = outs.transpose(2, 1).squeeze(0)  # (L, odim)
                probs = torch.cat(probs, dim=0)
                break

<<<<<<< HEAD
=======
        # concatenate attention weights
>>>>>>> f92b2e31
        att_ws = torch.stack(att_ws, dim=0)

        return outs, probs, att_ws

    def calculate_all_attentions(self, xs, ilens, ys, olens,
                                 spembs=None, skip_output=False, keep_tensor=False, *args, **kwargs):
        """Calculate all of the attention weights.

        Args:
            xs (Tensor): Batch of padded character ids (B, Tmax).
            ilens (LongTensor): Batch of lengths of each input batch (B,).
            ys (Tensor): Batch of padded target features (B, Lmax, odim).
            olens (LongTensor): Batch of the lengths of each target (B,).
            spembs (Tensor, optional): Batch of speaker embedding vectors (B, spk_embed_dim).
            skip_output (bool, optional): Whether to skip calculate the final output.
            keep_tensor (bool, optional): Whether to keep original tensor.

        Returns:
            dict: Dict of attention weights and outputs.

        """
        with torch.no_grad():
            # forward encoder
            x_masks = self._source_mask(ilens)
            hs, _ = self.encoder(xs, x_masks)

            # integrate speaker embedding
            if self.spk_embed_dim is not None:
                hs = self._integrate_with_spk_embed(hs, spembs)

            # thin out frames for reduction factor (B, Lmax, odim) ->  (B, Lmax//r, odim)
            if self.reduction_factor > 1:
                ys_in = ys[:, self.reduction_factor - 1::self.reduction_factor]
                olens_in = olens.new([olen // self.reduction_factor for olen in olens])
            else:
                ys_in, olens_in = ys, olens

            # add first zero frame and remove last frame for auto-regressive
            ys_in = self._add_first_frame_and_remove_last_frame(ys_in)

            # forward decoder
            y_masks = self._target_mask(olens_in)
            xy_masks = self._source_to_target_mask(ilens, olens_in)
            zs, _ = self.decoder(ys_in, y_masks, hs, xy_masks)

            # calculate final outputs
            if not skip_output:
                before_outs = self.feat_out(zs).view(zs.size(0), -1, self.odim)
                if self.postnet is None:
                    after_outs = before_outs
                else:
                    after_outs = before_outs + self.postnet(before_outs.transpose(1, 2)).transpose(1, 2)

        # modifiy mod part of output lengths due to reduction factor > 1
        if self.reduction_factor > 1:
            olens = olens.new([olen - olen % self.reduction_factor for olen in olens])

        # store into dict
        att_ws_dict = dict()
        if keep_tensor:
            for name, m in self.named_modules():
                if isinstance(m, MultiHeadedAttention):
                    att_ws_dict[name] = m.attn
            if not skip_output:
                att_ws_dict["before_postnet_fbank"] = before_outs
                att_ws_dict["after_postnet_fbank"] = after_outs
        else:
            for name, m in self.named_modules():
                if isinstance(m, MultiHeadedAttention):
                    attn = m.attn.cpu().numpy()
                    if "encoder" in name:
                        attn = [a[:, :l, :l] for a, l in zip(attn, ilens.tolist())]
                    elif "decoder" in name:
                        if "src" in name:
                            attn = [a[:, :ol, :il] for a, il, ol in zip(attn, ilens.tolist(), olens_in.tolist())]
                        elif "self" in name:
                            attn = [a[:, :l, :l] for a, l in zip(attn, olens_in.tolist())]
                        else:
                            logging.warning("unknown attention module: " + name)
                    else:
                        logging.warning("unknown attention module: " + name)
                    att_ws_dict[name] = attn
            if not skip_output:
                before_outs = before_outs.cpu().numpy()
                after_outs = after_outs.cpu().numpy()
                att_ws_dict["before_postnet_fbank"] = [m[:l].T for m, l in zip(before_outs, olens.tolist())]
                att_ws_dict["after_postnet_fbank"] = [m[:l].T for m, l in zip(after_outs, olens.tolist())]

        return att_ws_dict

    def _integrate_with_spk_embed(self, hs, spembs):
        """Integrate speaker embedding with hidden states.

        Args:
            hs (Tensor): Batch of hidden state sequences (B, Tmax, adim).
            spembs (Tensor): Batch of speaker embeddings (B, spk_embed_dim).

        Returns:
            Tensor: Batch of integrated hidden state sequences (B, Tmax, adim)

        """
        if self.spk_embed_integration_type == "add":
            # apply projection and then add to hidden states
            spembs = self.projection(F.normalize(spembs))
            hs = hs + spembs.unsqueeze(1)
        elif self.spk_embed_integration_type == "concat":
            # concat hidden states with spk embeds and then apply projection
            spembs = F.normalize(spembs).unsqueeze(1).expand(-1, hs.size(1), -1)
            hs = self.projection(torch.cat([hs, spembs], dim=-1))
        else:
            raise NotImplementedError("support only add or concat.")

        return hs

    def _source_mask(self, ilens):
        """Make masks for self-attention.

        Args:
            ilens (LongTensor or List): Batch of lengths (B,).

        Returns:
            Tensor: Mask tensor for self-attention.
                    dtype=torch.uint8 in PyTorch 1.2-
                    dtype=torch.bool in PyTorch 1.2+ (including 1.2)

        Examples:
            >>> ilens = [5, 3]
            >>> self._source_mask(ilens)
            tensor([[[1, 1, 1, 1, 1],
                     [1, 1, 1, 1, 1],
                     [1, 1, 1, 1, 1],
                     [1, 1, 1, 1, 1],
                     [1, 1, 1, 1, 1]],
                    [[1, 1, 1, 0, 0],
                     [1, 1, 1, 0, 0],
                     [1, 1, 1, 0, 0],
                     [0, 0, 0, 0, 0],
                     [0, 0, 0, 0, 0]]], dtype=torch.uint8)

        """
        x_masks = make_non_pad_mask(ilens).to(next(self.parameters()).device)
        return x_masks.unsqueeze(-2) & x_masks.unsqueeze(-1)

    def _target_mask(self, olens):
        """Make masks for masked self-attention.

        Args:
            olens (LongTensor or List): Batch of lengths (B,).

        Returns:
            Tensor: Mask tensor for masked self-attention.
                    dtype=torch.uint8 in PyTorch 1.2-
                    dtype=torch.bool in PyTorch 1.2+ (including 1.2)

        Examples:
            >>> olens = [5, 3]
            >>> self._target_mask(olens)
            tensor([[[1, 0, 0, 0, 0],
                     [1, 1, 0, 0, 0],
                     [1, 1, 1, 0, 0],
                     [1, 1, 1, 1, 0],
                     [1, 1, 1, 1, 1]],
                    [[1, 0, 0, 0, 0],
                     [1, 1, 0, 0, 0],
                     [1, 1, 1, 0, 0],
                     [0, 0, 0, 0, 0],
                     [0, 0, 0, 0, 0]]], dtype=torch.uint8)

        """
        y_masks = make_non_pad_mask(olens).to(next(self.parameters()).device)
        s_masks = subsequent_mask(y_masks.size(-1), device=y_masks.device).unsqueeze(0)
        return y_masks.unsqueeze(-2) & s_masks & y_masks.unsqueeze(-1)

    def _source_to_target_mask(self, ilens, olens):
        """Make masks for encoder-decoder attention.

        Args:
            ilens (LongTensor or List): Batch of lengths (B,).
            olens (LongTensor or List): Batch of lengths (B,).

        Returns:
            Tensor: Mask tensor for encoder-decoder attention.
                    dtype=torch.uint8 in PyTorch 1.2-
                    dtype=torch.bool in PyTorch 1.2+ (including 1.2)

        Examples:
            >>> ilens = [4, 2]
            >>> olens = [5, 3]
            >>> self._source_to_target_mask(ilens)
            tensor([[[1, 1, 1, 1],
                     [1, 1, 1, 1],
                     [1, 1, 1, 1],
                     [1, 1, 1, 1],
                     [1, 1, 1, 1]],
                    [[1, 1, 0, 0],
                     [1, 1, 0, 0],
                     [1, 1, 0, 0],
                     [0, 0, 0, 0],
                     [0, 0, 0, 0]]], dtype=torch.uint8)

        """
        x_masks = make_non_pad_mask(ilens).to(next(self.parameters()).device)
        y_masks = make_non_pad_mask(olens).to(next(self.parameters()).device)
        return x_masks.unsqueeze(-2) & y_masks.unsqueeze(-1)

    @property
    def base_plot_keys(self):
        """Return base key names to plot during training. keys should match what `chainer.reporter` reports.

        If you add the key `loss`, the reporter will report `main/loss` and `validation/main/loss` values.
        also `loss.png` will be created as a figure visulizing `main/loss` and `validation/main/loss` values.

        Returns:
            list: List of strings which are base keys to plot during training.

        """
        plot_keys = ["loss", "l1_loss", "l2_loss", "bce_loss"]
        if self.use_scaled_pos_enc:
            plot_keys += ["encoder_alpha", "decoder_alpha"]
        if self.use_guided_attn_loss:
            if "encoder" in self.modules_applied_guided_attn:
                plot_keys += ["enc_attn_loss"]
            if "decoder" in self.modules_applied_guided_attn:
                plot_keys += ["dec_attn_loss"]
            if "encoder-decoder" in self.modules_applied_guided_attn:
                plot_keys += ["enc_dec_attn_loss"]

        return plot_keys<|MERGE_RESOLUTION|>--- conflicted
+++ resolved
@@ -657,10 +657,7 @@
                 probs = torch.cat(probs, dim=0)
                 break
 
-<<<<<<< HEAD
-=======
-        # concatenate attention weights
->>>>>>> f92b2e31
+        # concatenate attention weights -> (#layers, #heads, L, T)
         att_ws = torch.stack(att_ws, dim=0)
 
         return outs, probs, att_ws
