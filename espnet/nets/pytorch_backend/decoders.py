from distutils.version import LooseVersion
import logging
import random
import six

import numpy as np
import torch
import torch.nn.functional as F

from argparse import Namespace

from espnet.nets.ctc_prefix_score import CTCPrefixScore
from espnet.nets.ctc_prefix_score import CTCPrefixScoreTH
from espnet.nets.e2e_asr_common import end_detect

from espnet.nets.pytorch_backend.attentions import att_to_numpy

from espnet.nets.pytorch_backend.coldfusion import ColdFusionLayer

from espnet.nets.pytorch_backend.nets_utils import append_ids
from espnet.nets.pytorch_backend.nets_utils import get_last_yseq
from espnet.nets.pytorch_backend.nets_utils import index_select_list
from espnet.nets.pytorch_backend.nets_utils import index_select_lm_state
from espnet.nets.pytorch_backend.nets_utils import mask_by_length
from espnet.nets.pytorch_backend.nets_utils import pad_list
from espnet.nets.pytorch_backend.nets_utils import th_accuracy
from espnet.nets.pytorch_backend.nets_utils import to_device

MAX_DECODER_OUTPUT = 5
CTC_SCORING_RATIO = 1.5


class Decoder(torch.nn.Module):
    """Decoder module

    :param int eprojs: # encoder projection units
    :param int odim: dimension of outputs
    :param int dlayers: # decoder layers
    :param int dunits: # decoder units
    :param int sos: start of sequence symbol id
    :param int eos: end of sequence symbol id
    :param torch.nn.Module att: attention module
    :param int verbose: verbose level
    :param list char_list: list of character strings
    :param ndarray labeldist: distribution of label smoothing
    :param float lsm_weight: label smoothing weight
    :param float sampling_probability: scheduled sampling probability
    :param float dropout: dropout rate
    """

    def __init__(self, eprojs, odim, dlayers, dunits, sos, eos, att, verbose=0,
                 char_list=None, labeldist=None, lsm_weight=0., sampling_probability=0.0, rnnlm=None, cfunits=-1,
                 dropout=0.0):
        super(Decoder, self).__init__()
        self.dunits = dunits
        self.dlayers = dlayers
        self.embed = torch.nn.Embedding(odim, dunits)
        self.dropout_emb = torch.nn.Dropout(p=dropout)

        self.decoder = torch.nn.ModuleList()
        self.dropout_dec = torch.nn.ModuleList()
        self.decoder += [torch.nn.LSTMCell(dunits + eprojs, dunits)]
        self.dropout_dec += [torch.nn.Dropout(p=dropout)]
        for _ in six.moves.range(1, self.dlayers):
            self.decoder += [torch.nn.LSTMCell(dunits, dunits)]
            self.dropout_dec += [torch.nn.Dropout(p=dropout)]
            # NOTE: dropout is applied only for the vertical connections
            # see https://arxiv.org/pdf/1409.2329.pdf
        self.ignore_id = -1
        self.output = torch.nn.Linear(dunits, odim)
        self.rnnlm = rnnlm
        if self.rnnlm is not None and cfunits > 0:
            self.cf = ColdFusionLayer(dunits, odim, cfunits)
        else:
            self.cf = None

        self.loss = None
        self.att = att
        self.dunits = dunits
        self.sos = sos
        self.eos = eos
        self.odim = odim
        self.verbose = verbose
        self.char_list = char_list
        # for label smoothing
        self.labeldist = labeldist
        self.vlabeldist = None
        self.lsm_weight = lsm_weight
        self.sampling_probability = sampling_probability
        self.dropout = dropout

        self.logzero = -10000000000.0

    def zero_state(self, hs_pad):
        return hs_pad.new_zeros(hs_pad.size(0), self.dunits)

    def forward(self, hs_pad, hlens, ys_pad):
        """Decoder forward

        :param torch.Tensor hs_pad: batch of padded hidden state sequences (B, Tmax, D)
        :param torch.Tensor hlens: batch of lengths of hidden state sequences (B)
        :param torch.Tensor ys_pad: batch of padded character id sequence tensor (B, Lmax)
        :return: attention loss value
        :rtype: torch.Tensor
        :return: accuracy
        :rtype: float
        """
        # TODO(kan-bayashi): need to make more smart way
        ys = [y[y != self.ignore_id] for y in ys_pad]  # parse padded ys

        # hlen should be list of integer
        hlens = list(map(int, hlens))

        self.loss = None
        # prepare input and output word sequences with sos/eos IDs
        eos = ys[0].new([self.eos])
        sos = ys[0].new([self.sos])
        ys_in = [torch.cat([sos, y], dim=0) for y in ys]
        ys_out = [torch.cat([y, eos], dim=0) for y in ys]

        # padding for ys with -1
        # pys: utt x olen
        ys_in_pad = pad_list(ys_in, self.eos)
        ys_out_pad = pad_list(ys_out, self.ignore_id)

        # get dim, length info
        batch = ys_out_pad.size(0)
        olength = ys_out_pad.size(1)
        logging.info(self.__class__.__name__ + ' input lengths:  ' + str(hlens))
        logging.info(self.__class__.__name__ + ' output lengths: ' + str([y.size(0) for y in ys_out]))

        # initialization
        c_list = [self.zero_state(hs_pad)]
        z_list = [self.zero_state(hs_pad)]
        for _ in six.moves.range(1, self.dlayers):
            c_list.append(self.zero_state(hs_pad))
            z_list.append(self.zero_state(hs_pad))
        att_w = None
        z_all = []
        self.att.reset()  # reset pre-computation of h

        # pre-computation of embedding

        eys = self.dropout_emb(self.embed(ys_in_pad))  # utt x olen x zdim
        lm_state = None
        y_all = []
        # loop for an output sequence
        for i in six.moves.range(olength):
            att_c, att_w = self.att(hs_pad, hlens, self.dropout_dec[0](z_list[0]), att_w)
            if i > 0 and random.random() < self.sampling_probability:
                logging.info(' scheduled sampling ')
                if self.cf is not None:
                    z_out = to_device(self, torch.argmax(y_all[-1].cpu(), dim=1))
                else:
                    z_out = self.output(z_all[-1])
                    z_out = np.argmax(z_out.detach(), axis=1)
                z_out = self.dropout_emb(self.embed(z_out.cuda()))
                ey = torch.cat((z_out, att_c), dim=1)  # utt x (zdim + hdim)
            else:
                ey = torch.cat((eys[:, i, :], att_c), dim=1)  # utt x (zdim + hdim)
            z_list[0], c_list[0] = self.decoder[0](ey, (z_list[0], c_list[0]))
            for l in six.moves.range(1, self.dlayers):
                z_list[l], c_list[l] = self.decoder[l](self.dropout_dec[l - 1](z_list[l - 1]), (z_list[l], c_list[l]))
            z_all.append(self.dropout_dec[-1](z_list[-1]))
            if self.cf is not None:
                lm_state, local_lm_scores = self.rnnlm.predict(
                    x=to_device(self,
                                torch.argmax(self.output(z_list[-1]).cpu(), dim=1)),
                    state=lm_state)
                y_all.append(self.cf(z_list[-1], local_lm_scores))

        if self.cf is not None:
            y_all = torch.stack(y_all, dim=1).view(batch * olength, self.odim)
        else:
            z_all = torch.stack(z_all, dim=1).view(batch * olength, self.dunits)
            y_all = self.output(z_all)
        # compute loss
<<<<<<< HEAD
=======
        y_all = self.output(z_all)
        if LooseVersion(torch.__version__) < LooseVersion('1.0'):
            reduction_str = 'elementwise_mean'
        else:
            reduction_str = 'mean'
>>>>>>> 2d4ae087
        self.loss = F.cross_entropy(y_all, ys_out_pad.view(-1),
                                    ignore_index=self.ignore_id,
                                    reduction=reduction_str)
        # -1: eos, which is removed in the loss computation
        self.loss *= (np.mean([len(x) for x in ys_in]) - 1)
        acc = th_accuracy(y_all, ys_out_pad, ignore_label=self.ignore_id)
        logging.info('att loss:' + ''.join(str(self.loss.item()).split('\n')))

        # show predicted character sequence for debug
        if self.verbose > 0 and self.char_list is not None:
            ys_hat = y_all.view(batch, olength, -1)
            ys_true = ys_out_pad
            for (i, y_hat), y_true in zip(enumerate(ys_hat.detach().cpu().numpy()),
                                          ys_true.detach().cpu().numpy()):
                if i == MAX_DECODER_OUTPUT:
                    break
                idx_hat = np.argmax(y_hat[y_true != self.ignore_id], axis=1)
                idx_true = y_true[y_true != self.ignore_id]
                seq_hat = [self.char_list[int(idx)] for idx in idx_hat]
                seq_true = [self.char_list[int(idx)] for idx in idx_true]
                seq_hat = "".join(seq_hat)
                seq_true = "".join(seq_true)
                logging.info("groundtruth[%d]: " % i + seq_true)
                logging.info("prediction [%d]: " % i + seq_hat)

        if self.labeldist is not None:
            if self.vlabeldist is None:
                self.vlabeldist = to_device(self, torch.from_numpy(self.labeldist))
            loss_reg = - torch.sum((F.log_softmax(y_all, dim=1) * self.vlabeldist).view(-1), dim=0) / len(ys_in)
            self.loss = (1. - self.lsm_weight) * self.loss + self.lsm_weight * loss_reg

        return self.loss, acc

    def recognize_beam(self, h, lpz, recog_args, char_list, rnnlm=None):
        """beam search implementation

        :param torch.Tensor h: encoder hidden state (T, eprojs)
        :param torch.Tensor lpz: ctc log softmax output (T, odim)
        :param Namespace recog_args: argument Namespace containing options
        :param char_list: list of character strings
        :param torch.nn.Module rnnlm: language module
        :return: N-best decoding results
        :rtype: list of dicts
        """
        logging.info('input lengths: ' + str(h.size(0)))
        # initialization
        c_list = [self.zero_state(h.unsqueeze(0))]
        z_list = [self.zero_state(h.unsqueeze(0))]
        for _ in six.moves.range(1, self.dlayers):
            c_list.append(self.zero_state(h.unsqueeze(0)))
            z_list.append(self.zero_state(h.unsqueeze(0)))
        a = None
        self.att.reset()  # reset pre-computation of h

        # search parms
        beam = recog_args.beam_size
        penalty = recog_args.penalty
        ctc_weight = recog_args.ctc_weight

        # preprate sos
        y = self.sos
        vy = h.new_zeros(1).long()

        if recog_args.maxlenratio == 0:
            maxlen = h.shape[0]
        else:
            # maxlen >= 1
            maxlen = max(1, int(recog_args.maxlenratio * h.size(0)))
        minlen = int(recog_args.minlenratio * h.size(0))
        logging.info('max output length: ' + str(maxlen))
        logging.info('min output length: ' + str(minlen))

        # initialize hypothesis
        if rnnlm is not None:
            hyp = {'score': 0.0, 'yseq': [y], 'c_prev': c_list,
                   'z_prev': z_list, 'a_prev': a, 'rnnlm_prev': None}
        else:
            hyp = {'score': 0.0, 'yseq': [y], 'c_prev': c_list, 'z_prev': z_list, 'a_prev': a}
        if lpz is not None:
            ctc_prefix_score = CTCPrefixScore(lpz.detach().numpy(), 0, self.eos, np)
            hyp['ctc_state_prev'] = ctc_prefix_score.initial_state()
            hyp['ctc_score_prev'] = 0.0
            if ctc_weight != 1.0:
                # pre-pruning based on attention scores
                ctc_beam = min(lpz.shape[-1], int(beam * CTC_SCORING_RATIO))
            else:
                ctc_beam = lpz.shape[-1]
        hyps = [hyp]
        ended_hyps = []

        for i in six.moves.range(maxlen):
            logging.debug('position ' + str(i))

            hyps_best_kept = []
            for hyp in hyps:
                vy.unsqueeze(1)
                vy[0] = hyp['yseq'][i]
                ey = self.dropout_emb(self.embed(vy))  # utt list (1) x zdim
                ey.unsqueeze(0)
                att_c, att_w = self.att(h.unsqueeze(0), [h.size(0)],
                                        self.dropout_dec[0](hyp['z_prev'][0]), hyp['a_prev'])
                ey = torch.cat((ey, att_c), dim=1)  # utt(1) x (zdim + hdim)
                z_list[0], c_list[0] = self.decoder[0](ey, (hyp['z_prev'][0], hyp['c_prev'][0]))
                for l in six.moves.range(1, self.dlayers):
                    z_list[l], c_list[l] = self.decoder[l](
                        self.dropout_dec[l - 1](z_list[l - 1]), (hyp['z_prev'][l], hyp['c_prev'][l]))

                # get nbest local scores and their ids
                if self.cf is not None:
                    if rnnlm is not None:
                        rnnlm_state, local_lm_scores = rnnlm.predict(hyp['rnnlm_prev'], vy)
                        local_att_scores = F.log_softmax(self.cf(self.dropout_dec[-1](z_list[-1]), local_lm_scores),
                                                         dim=1)
                        local_scores = local_att_scores
                    else:
                        raise ValueError("ColdFusion is used but no RNNLM is provided")
                else:
                    local_att_scores = F.log_softmax(self.output(self.dropout_dec[-1](z_list[-1])), dim=1)
                    if rnnlm is not None:
                        rnnlm_state, local_lm_scores = rnnlm.predict(hyp['rnnlm_prev'], vy)
                        local_scores = local_att_scores + recog_args.lm_weight * local_lm_scores
                    else:
                        local_scores = local_att_scores

                if lpz is not None:
                    local_best_scores, local_best_ids = torch.topk(
                        local_att_scores, ctc_beam, dim=1)
                    ctc_scores, ctc_states = ctc_prefix_score(
                        hyp['yseq'], local_best_ids[0], hyp['ctc_state_prev'])
                    local_scores = \
                        (1.0 - ctc_weight) * local_att_scores[:, local_best_ids[0]] \
                        + ctc_weight * torch.from_numpy(ctc_scores - hyp['ctc_score_prev'])
                    if rnnlm is not None and self.cf is None:
                        local_scores += recog_args.lm_weight * local_lm_scores[:, local_best_ids[0]]
                    local_best_scores, joint_best_ids = torch.topk(local_scores, beam, dim=1)
                    local_best_ids = local_best_ids[:, joint_best_ids[0]]
                else:
                    local_best_scores, local_best_ids = torch.topk(local_scores, beam, dim=1)

                for j in six.moves.range(beam):
                    new_hyp = {}
                    # [:] is needed!
                    new_hyp['z_prev'] = z_list[:]
                    new_hyp['c_prev'] = c_list[:]
                    new_hyp['a_prev'] = att_w[:]
                    new_hyp['score'] = hyp['score'] + local_best_scores[0, j]
                    new_hyp['yseq'] = [0] * (1 + len(hyp['yseq']))
                    new_hyp['yseq'][:len(hyp['yseq'])] = hyp['yseq']
                    new_hyp['yseq'][len(hyp['yseq'])] = int(local_best_ids[0, j])
                    if rnnlm is not None:
                        new_hyp['rnnlm_prev'] = rnnlm_state
                    if lpz is not None:
                        new_hyp['ctc_state_prev'] = ctc_states[joint_best_ids[0, j]]
                        new_hyp['ctc_score_prev'] = ctc_scores[joint_best_ids[0, j]]
                    # will be (2 x beam) hyps at most
                    hyps_best_kept.append(new_hyp)

                hyps_best_kept = sorted(
                    hyps_best_kept, key=lambda x: x['score'], reverse=True)[:beam]

            # sort and get nbest
            hyps = hyps_best_kept
            logging.debug('number of pruned hypotheses: ' + str(len(hyps)))
            logging.debug(
                'best hypo: ' + ''.join([char_list[int(x)] for x in hyps[0]['yseq'][1:]]))

            # add eos in the final loop to avoid that there are no ended hyps
            if i == maxlen - 1:
                logging.info('adding <eos> in the last position in the loop')
                for hyp in hyps:
                    hyp['yseq'].append(self.eos)

            # add ended hypotheses to a final list, and removed them from current hypotheses
            # (this will be a problem, number of hyps < beam)
            remained_hyps = []
            for hyp in hyps:
                if hyp['yseq'][-1] == self.eos:
                    # only store the sequence that has more than minlen outputs
                    # also add penalty
                    if len(hyp['yseq']) > minlen:
                        hyp['score'] += (i + 1) * penalty
                        if rnnlm is not None and self.cf is None:  # Word LM needs to add final <eos> score
                            hyp['score'] += recog_args.lm_weight * rnnlm.final(
                                hyp['rnnlm_prev'])
                        ended_hyps.append(hyp)
                else:
                    remained_hyps.append(hyp)

            # end detection
            if end_detect(ended_hyps, i) and recog_args.maxlenratio == 0.0:
                logging.info('end detected at %d', i)
                break

            hyps = remained_hyps
            if len(hyps) > 0:
                logging.debug('remaining hypotheses: ' + str(len(hyps)))
            else:
                logging.info('no hypothesis. Finish decoding.')
                break

            for hyp in hyps:
                logging.debug(
                    'hypo: ' + ''.join([char_list[int(x)] for x in hyp['yseq'][1:]]))

            logging.debug('number of ended hypotheses: ' + str(len(ended_hyps)))

        nbest_hyps = sorted(
            ended_hyps, key=lambda x: x['score'], reverse=True)[:min(len(ended_hyps), recog_args.nbest)]

        # check number of hypotheses
        if len(nbest_hyps) == 0:
            logging.warning('there is no N-best results, perform recognition again with smaller minlenratio.')
            # should copy because Namespace will be overwritten globally
            recog_args = Namespace(**vars(recog_args))
            recog_args.minlenratio = max(0.0, recog_args.minlenratio - 0.1)
            return self.recognize_beam(h, lpz, recog_args, char_list, rnnlm)

        logging.info('total log probability: ' + str(nbest_hyps[0]['score']))
        logging.info('normalized log probability: ' + str(nbest_hyps[0]['score'] / len(nbest_hyps[0]['yseq'])))

        # remove sos
        return nbest_hyps

    def recognize_beam_batch(self, h, hlens, lpz, recog_args, char_list, rnnlm=None,
                             normalize_score=True):
        logging.info('input lengths: ' + str(h.size(1)))
        h = mask_by_length(h, hlens, 0.0)

        # search params
        batch = len(hlens)
        beam = recog_args.beam_size
        penalty = recog_args.penalty
        ctc_weight = recog_args.ctc_weight
        att_weight = 1.0 - ctc_weight

        n_bb = batch * beam
        n_bo = beam * self.odim
        n_bbo = n_bb * self.odim
        pad_b = to_device(self, torch.LongTensor([i * beam for i in six.moves.range(batch)]).view(-1, 1))
        pad_bo = to_device(self, torch.LongTensor([i * n_bo for i in six.moves.range(batch)]).view(-1, 1))
        pad_o = to_device(self, torch.LongTensor([i * self.odim for i in six.moves.range(n_bb)]).view(-1, 1))

        max_hlen = int(max(hlens))
        if recog_args.maxlenratio == 0:
            maxlen = max_hlen
        else:
            maxlen = max(1, int(recog_args.maxlenratio * max_hlen))
        minlen = int(recog_args.minlenratio * max_hlen)
        logging.info('max output length: ' + str(maxlen))
        logging.info('min output length: ' + str(minlen))

        # initialization
        c_prev = [to_device(self, torch.zeros(n_bb, self.dunits)) for _ in range(self.dlayers)]
        z_prev = [to_device(self, torch.zeros(n_bb, self.dunits)) for _ in range(self.dlayers)]
        c_list = [to_device(self, torch.zeros(n_bb, self.dunits)) for _ in range(self.dlayers)]
        z_list = [to_device(self, torch.zeros(n_bb, self.dunits)) for _ in range(self.dlayers)]
        vscores = to_device(self, torch.zeros(batch, beam))

        a_prev = None
        rnnlm_prev = None

        self.att.reset()  # reset pre-computation of h

        yseq = [[self.sos] for _ in six.moves.range(n_bb)]
        accum_odim_ids = [self.sos for _ in six.moves.range(n_bb)]
        stop_search = [False for _ in six.moves.range(batch)]
        nbest_hyps = [[] for _ in six.moves.range(batch)]
        ended_hyps = [[] for _ in range(batch)]

        exp_hlens = hlens.repeat(beam).view(beam, batch).transpose(0, 1).contiguous()
        exp_hlens = exp_hlens.view(-1).tolist()
        exp_h = h.unsqueeze(1).repeat(1, beam, 1, 1).contiguous()
        exp_h = exp_h.view(n_bb, h.size()[1], h.size()[2])

        if lpz is not None:
            device_id = torch.cuda.device_of(next(self.parameters()).data).idx
            ctc_prefix_score = CTCPrefixScoreTH(lpz, 0, self.eos, beam, exp_hlens, device_id)
            ctc_states_prev = ctc_prefix_score.initial_state()
            ctc_scores_prev = to_device(self, torch.zeros(batch, n_bo))

        for i in six.moves.range(maxlen):
            logging.debug('position ' + str(i))

            vy = to_device(self, torch.LongTensor(get_last_yseq(yseq)))
            ey = self.dropout_emb(self.embed(vy))
            att_c, att_w = self.att(exp_h, exp_hlens, self.dropout_dec[0](z_prev[0]), a_prev)
            ey = torch.cat((ey, att_c), dim=1)

            # attention decoder
            z_list[0], c_list[0] = self.decoder[0](ey, (z_prev[0], c_prev[0]))
            for l in six.moves.range(1, self.dlayers):
                z_list[l], c_list[l] = self.decoder[l](
                    self.dropout_dec[l - 1](z_list[l - 1]), (z_prev[l], c_prev[l]))
            if self.cf is not None:
                if rnnlm is not None:
                    rnnlm_state, local_lm_scores = rnnlm.buff_predict(rnnlm_prev, vy, n_bb)
                    local_att_scores = F.log_softmax(self.cf(self.dropout_dec[-1](z_list[-1]), local_lm_scores),
                                                     dim=1)
                    local_scores = local_att_scores
                else:
                    raise ValueError("ColdFusion is used but no rnnlm is provided")
            else:
                local_scores = att_weight * F.log_softmax(self.output(self.dropout_dec[-1](z_list[-1])), dim=1)

                # rnnlm
                if rnnlm is not None:
                    rnnlm_state, local_lm_scores = rnnlm.buff_predict(rnnlm_prev, vy, n_bb)
                    local_scores = local_scores + recog_args.lm_weight * local_lm_scores
            local_scores = local_scores.view(batch, n_bo)

            # ctc
            if lpz is not None:
                ctc_scores, ctc_states = ctc_prefix_score(yseq, ctc_states_prev, accum_odim_ids)
                ctc_scores = ctc_scores.view(batch, n_bo)
                local_scores = local_scores + ctc_weight * (ctc_scores - ctc_scores_prev)
            local_scores = local_scores.view(batch, beam, self.odim)

            if i == 0:
                local_scores[:, 1:, :] = self.logzero
            local_best_scores, local_best_odims = torch.topk(local_scores.view(batch, beam, self.odim),
                                                             beam, 2)
            # local pruning (via xp)
            local_scores = np.full((n_bbo,), self.logzero)
            _best_odims = local_best_odims.view(n_bb, beam) + pad_o
            _best_odims = _best_odims.view(-1).cpu().numpy()
            _best_score = local_best_scores.view(-1).cpu().detach().numpy()
            local_scores[_best_odims] = _best_score
            local_scores = to_device(self, torch.from_numpy(local_scores).float()).view(batch, beam, self.odim)

            # (or indexing)
            # local_scores = to_cuda(self, torch.full((batch, beam, self.odim), self.logzero))
            # _best_odims = local_best_odims
            # _best_score = local_best_scores
            # for si in six.moves.range(batch):
            # for bj in six.moves.range(beam):
            # for bk in six.moves.range(beam):
            # local_scores[si, bj, _best_odims[si, bj, bk]] = _best_score[si, bj, bk]

            eos_vscores = local_scores[:, :, self.eos] + vscores
            vscores = vscores.view(batch, beam, 1).repeat(1, 1, self.odim)
            vscores[:, :, self.eos] = self.logzero
            vscores = (vscores + local_scores).view(batch, n_bo)

            # global pruning
            accum_best_scores, accum_best_ids = torch.topk(vscores, beam, 1)
            accum_odim_ids = torch.fmod(accum_best_ids, self.odim).view(-1).data.cpu().tolist()
            accum_padded_odim_ids = (torch.fmod(accum_best_ids, n_bo) + pad_bo).view(-1).data.cpu().tolist()
            accum_padded_beam_ids = (torch.div(accum_best_ids, self.odim) + pad_b).view(-1).data.cpu().tolist()

            y_prev = yseq[:][:]
            yseq = index_select_list(yseq, accum_padded_beam_ids)
            yseq = append_ids(yseq, accum_odim_ids)
            vscores = accum_best_scores
            vidx = to_device(self, torch.LongTensor(accum_padded_beam_ids))

            if not isinstance(a_prev, list):
                a_prev = torch.index_select(att_w.view(n_bb, -1), 0, vidx)
            else:
                # adapt for multi-head attention
                a_prev = [torch.index_select(att_w_one.view(n_bb, -1), 0, vidx) for att_w_one in att_w]
            z_prev = [torch.index_select(z_list[li].view(n_bb, -1), 0, vidx) for li in range(self.dlayers)]
            c_prev = [torch.index_select(c_list[li].view(n_bb, -1), 0, vidx) for li in range(self.dlayers)]

            if rnnlm is not None:
                rnnlm_prev = index_select_lm_state(rnnlm_state, 0, vidx)
            if lpz is not None:
                ctc_vidx = to_device(self, torch.LongTensor(accum_padded_odim_ids))
                ctc_scores_prev = torch.index_select(ctc_scores.view(-1), 0, ctc_vidx)
                ctc_scores_prev = ctc_scores_prev.view(-1, 1).repeat(1, self.odim).view(batch, n_bo)

                ctc_states = torch.transpose(ctc_states, 1, 3).contiguous()
                ctc_states = ctc_states.view(n_bbo, 2, -1)
                ctc_states_prev = torch.index_select(ctc_states, 0, ctc_vidx).view(n_bb, 2, -1)
                ctc_states_prev = torch.transpose(ctc_states_prev, 1, 2)

            # pick ended hyps
            if i > minlen:
                k = 0
                penalty_i = (i + 1) * penalty
                thr = accum_best_scores[:, -1]
                for samp_i in six.moves.range(batch):
                    if stop_search[samp_i]:
                        k = k + beam
                        continue
                    for beam_j in six.moves.range(beam):
                        if eos_vscores[samp_i, beam_j] > thr[samp_i]:
                            yk = y_prev[k][:]
                            yk.append(self.eos)
                            if len(yk) < hlens[samp_i]:
                                _vscore = eos_vscores[samp_i][beam_j] + penalty_i
                                if normalize_score:
                                    _vscore = _vscore / len(yk)
                                _score = _vscore.data.cpu().numpy()
                                ended_hyps[samp_i].append({'yseq': yk, 'vscore': _vscore, 'score': _score})
                        k = k + 1

            # end detection
            stop_search = [stop_search[samp_i] or end_detect(ended_hyps[samp_i], i)
                           for samp_i in six.moves.range(batch)]
            stop_search_summary = list(set(stop_search))
            if len(stop_search_summary) == 1 and stop_search_summary[0]:
                break

            torch.cuda.empty_cache()

        dummy_hyps = [{'yseq': [self.sos, self.eos], 'score': np.array([-float('inf')])}]
        ended_hyps = [ended_hyps[samp_i] if len(ended_hyps[samp_i]) != 0 else dummy_hyps
                      for samp_i in six.moves.range(batch)]
        nbest_hyps = [sorted(ended_hyps[samp_i], key=lambda x: x['score'],
                             reverse=True)[:min(len(ended_hyps[samp_i]), recog_args.nbest)]
                      for samp_i in six.moves.range(batch)]

        return nbest_hyps

    def calculate_all_attentions(self, hs_pad, hlen, ys_pad):
        """Calculate all of attentions

        :param torch.Tensor hs_pad: batch of padded hidden state sequences (B, Tmax, D)
        :param torch.Tensor hlen: batch of lengths of hidden state sequences (B)
        :param torch.Tensor ys_pad: batch of padded character id sequence tensor (B, Lmax)
        :return: attention weights with the following shape,
            1) multi-head case => attention weights (B, H, Lmax, Tmax),
            2) other case => attention weights (B, Lmax, Tmax).
        :rtype: float ndarray
        """
        # TODO(kan-bayashi): need to make more smart way
        ys = [y[y != self.ignore_id] for y in ys_pad]  # parse padded ys

        # hlen should be list of integer
        hlen = list(map(int, hlen))

        self.loss = None
        # prepare input and output word sequences with sos/eos IDs
        eos = ys[0].new([self.eos])
        sos = ys[0].new([self.sos])
        ys_in = [torch.cat([sos, y], dim=0) for y in ys]
        ys_out = [torch.cat([y, eos], dim=0) for y in ys]

        # padding for ys with -1
        # pys: utt x olen
        ys_in_pad = pad_list(ys_in, self.eos)
        ys_out_pad = pad_list(ys_out, self.ignore_id)

        # get length info
        olength = ys_out_pad.size(1)

        # initialization
        c_list = [self.zero_state(hs_pad)]
        z_list = [self.zero_state(hs_pad)]
        for _ in six.moves.range(1, self.dlayers):
            c_list.append(self.zero_state(hs_pad))
            z_list.append(self.zero_state(hs_pad))
        att_w = None
        att_ws = []
        self.att.reset()  # reset pre-computation of h

        # pre-computation of embedding
        eys = self.dropout_emb(self.embed(ys_in_pad))  # utt x olen x zdim

        # loop for an output sequence
        for i in six.moves.range(olength):
            att_c, att_w = self.att(hs_pad, hlen, self.dropout_dec[0](z_list[0]), att_w)
            ey = torch.cat((eys[:, i, :], att_c), dim=1)  # utt x (zdim + hdim)
            z_list[0], c_list[0] = self.decoder[0](ey, (z_list[0], c_list[0]))
            for l in six.moves.range(1, self.dlayers):
                z_list[l], c_list[l] = self.decoder[l](
                    self.dropout_dec[l - 1](z_list[l - 1]), (z_list[l], c_list[l]))
            att_ws.append(att_w)

        # convert to numpy array with the shape (B, Lmax, Tmax)
        att_ws = att_to_numpy(att_ws, self.att)
        return att_ws


def decoder_for(args, odim, sos, eos, att, labeldist, rnnlm=None):
    return Decoder(args.eprojs, odim, args.dlayers, args.dunits, sos, eos, att, args.verbose, args.char_list, labeldist,
                   args.lsm_weight, args.sampling_probability, rnnlm, args.cfunits, args.dropout_rate_decoder)<|MERGE_RESOLUTION|>--- conflicted
+++ resolved
@@ -175,14 +175,10 @@
             z_all = torch.stack(z_all, dim=1).view(batch * olength, self.dunits)
             y_all = self.output(z_all)
         # compute loss
-<<<<<<< HEAD
-=======
-        y_all = self.output(z_all)
         if LooseVersion(torch.__version__) < LooseVersion('1.0'):
             reduction_str = 'elementwise_mean'
         else:
             reduction_str = 'mean'
->>>>>>> 2d4ae087
         self.loss = F.cross_entropy(y_all, ys_out_pad.view(-1),
                                     ignore_index=self.ignore_id,
                                     reduction=reduction_str)
