--- conflicted
+++ resolved
@@ -621,12 +621,7 @@
         return att_ws
 
 
-<<<<<<< HEAD
 def decoder_for(args, eprojs, odim, sos, eos, att, labeldist):
-    return Decoder(eprojs, odim, args.dlayers, args.dunits, sos, eos, att, args.verbose, args.char_list, labeldist,
-=======
-def decoder_for(args, odim, sos, eos, att, labeldist):
-    return Decoder(args.eprojs, odim, args.dtype, args.dlayers, args.dunits, sos, eos, att, args.verbose,
-                   args.char_list, labeldist,
->>>>>>> b79e5299
+    return Decoder(eprojs, odim, args.dtype, args.dlayers, args.dunits, sos, eos, att, args.verbose, args.char_list,
+                   labeldist,
                    args.lsm_weight, args.sampling_probability, args.dropout_rate_decoder)