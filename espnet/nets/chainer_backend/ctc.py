--- conflicted
+++ resolved
@@ -120,12 +120,8 @@
         ctc = CTC(odim, eprojs, args.ctc_dropout)
     elif ctc_type == 'warpctc':
         logging.info("Using warpctc CTC implementation")
-<<<<<<< HEAD
         ctc = WarpCTC(odim, eprojs, args.ctc_dropout)
-=======
-        ctc = WarpCTC(odim, args.eprojs, args.dropout_rate)
     else:
         raise ValueError('ctc_type must be "builtin" or "warpctc": {}'
                          .format(ctc_type))
->>>>>>> 2d4ae087
     return ctc