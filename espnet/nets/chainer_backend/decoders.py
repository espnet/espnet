import logging
import random
import six

import chainer
import chainer.functions as F
import chainer.links as L
import numpy as np

import espnet.nets.chainer_backend.deterministic_embed_id as DL

from argparse import Namespace

from espnet.nets.chainer_backend.coldfusion import ColdFusionLayer
from espnet.nets.ctc_prefix_score import CTCPrefixScore
from espnet.nets.e2e_asr_common import end_detect

CTC_SCORING_RATIO = 1.5
MAX_DECODER_OUTPUT = 5


class Decoder(chainer.Chain):
<<<<<<< HEAD
    def __init__(self, eprojs, odim, dlayers, dunits, sos, eos, att, verbose=0,
                 char_list=None, labeldist=None, lsm_weight=0., sampling_probability=0.0, rnnlm=None,
                 cfunits=-1):
=======
    def __init__(self, eprojs, odim, dtype, dlayers, dunits, sos, eos, att, verbose=0,
                 char_list=None, labeldist=None, lsm_weight=0., sampling_probability=0.0):
>>>>>>> b79e5299
        super(Decoder, self).__init__()
        with self.init_scope():
            self.embed = DL.EmbedID(odim, dunits)
            self.rnn0 = L.StatelessLSTM(dunits + eprojs, dunits) if dtype == "lstm" \
                else L.StatelessGRU(dunits + eprojs, dunits)
            for l in six.moves.range(1, dlayers):
                setattr(self, 'rnn%d' % l,
                        L.StatelessLSTM(dunits, dunits) if dtype == "lstm" else L.StatelessGRU(dunits, dunits))
            self.output = L.Linear(dunits, odim)
<<<<<<< HEAD
            self.rnnlm = rnnlm
            if self.rnnlm is not None and cfunits > 0:
                self.cf = ColdFusionLayer(dunits, odim, cfunits)
            else:
                self.cf = None
=======
        self.dtype = dtype
>>>>>>> b79e5299
        self.loss = None
        self.att = att
        self.dlayers = dlayers
        self.dunits = dunits
        self.sos = sos
        self.eos = eos
        self.verbose = verbose
        self.char_list = char_list
        # for label smoothing
        self.labeldist = labeldist
        self.vlabeldist = None
        self.lsm_weight = lsm_weight
        self.sampling_probability = sampling_probability
        self.odim = odim

    def rnn_forward(self, ey, z_list, c_list, z_prev, c_prev):
        if self.dtype == "lstm":
            c_list[0], z_list[0] = self.rnn0(c_prev[0], z_prev[0], ey)
            for l in six.moves.range(1, self.dlayers):
                c_list[l], z_list[l] = self['rnn%d' % l](c_prev[l], z_prev[l], z_list[l - 1])
        else:
            if z_prev[0] is None:
                xp = self.xp
                with chainer.backends.cuda.get_device_from_id(self._device_id):
                    z_prev[0] = chainer.Variable(
                        xp.zeros((ey.shape[0], self.dunits), dtype=ey.dtype))
            z_list[0] = self.rnn0(z_prev[0], ey)
            for l in six.moves.range(1, self.dlayers):
                if z_prev[l] is None:
                    xp = self.xp
                    with chainer.backends.cuda.get_device_from_id(self._device_id):
                        z_prev[l] = chainer.Variable(
                            xp.zeros((z_list[l - 1].shape[0], self.dunits), dtype=z_list[l - 1].dtype))
                z_list[l] = self['rnn%d' % l](z_prev[l], z_list[l - 1])
        return z_list, c_list

    def __call__(self, hs, ys):
        """Decoder forward

        :param Variable hs:
        :param Variable ys:
        :return:
        """
        self.loss = None
        # prepare input and output word sequences with sos/eos IDs
        eos = self.xp.array([self.eos], 'i')
        sos = self.xp.array([self.sos], 'i')
        ys_in = [F.concat([sos, y], axis=0) for y in ys]
        ys_out = [F.concat([y, eos], axis=0) for y in ys]

        # padding for ys with -1
        # pys: utt x olen
        pad_ys_in = F.pad_sequence(ys_in, padding=self.eos)
        pad_ys_out = F.pad_sequence(ys_out, padding=-1)

        # get dim, length info
        batch = pad_ys_out.shape[0]
        olength = pad_ys_out.shape[1]
        logging.info(self.__class__.__name__ + ' input lengths:  ' + str(self.xp.array([h.shape[0] for h in hs])))
        logging.info(self.__class__.__name__ + ' output lengths: ' + str(self.xp.array([y.shape[0] for y in ys_out])))

        # initialization
        c_list = [None]  # list of cell state of each layer
        z_list = [None]  # list of hidden state of each layer
        for _ in six.moves.range(1, self.dlayers):
            c_list.append(None)
            z_list.append(None)
        att_w = None
        z_all = []
        self.att.reset()  # reset pre-computation of h

        # pre-computation of embedding
        eys = self.embed(pad_ys_in)  # utt x olen x zdim
        eys = F.separate(eys, axis=1)

        y_all = []
        lm_state = None
        # loop for an output sequence
        for i in six.moves.range(olength):
            att_c, att_w = self.att(hs, z_list[0], att_w)
            if i > 0 and random.random() < self.sampling_probability:
                logging.info(' scheduled sampling ')
                if self.cf is not None:
                    z_out = F.argmax(y_all[-1], axis=1)
                else:
                    z_out = self.output(z_all[-1])
                    z_out = F.argmax(F.log_softmax(z_out), axis=1)
                z_out = self.embed(z_out)
                ey = F.hstack((z_out, att_c))  # utt x (zdim + hdim)
            else:
                ey = F.hstack((eys[i], att_c))  # utt x (zdim + hdim)
            z_list, c_list = self.rnn_forward(ey, z_list, c_list, z_list, c_list)
            z_all.append(z_list[-1])
            if self.cf is not None:
                lm_state, probs = self.rnnlm.predict(x=F.argmax(self.output(z_list[-1]), axis=1), state=lm_state)
                y_all.append(self.cf(z_list[-1], probs))

        if self.cf is None:
            z_all = F.reshape(F.stack(z_all, axis=1), (batch * olength, self.dunits))
            y_all = self.output(z_all)
        else:
            y_all = F.reshape(F.stack(y_all, axis=1), (batch * olength, self.odim))

        # compute loss
        self.loss = F.softmax_cross_entropy(y_all, F.flatten(pad_ys_out))
        # -1: eos, which is removed in the loss computation
        self.loss *= (np.mean([len(x) for x in ys_in]) - 1)
        acc = F.accuracy(y_all, F.flatten(pad_ys_out), ignore_label=-1)
        logging.info('att loss:' + str(self.loss.data))

        # show predicted character sequence for debug
        if self.verbose > 0 and self.char_list is not None:
            y_hat = F.reshape(y_all, (batch, olength, -1))
            y_true = pad_ys_out
            for (i, y_hat_), y_true_ in zip(enumerate(y_hat.data), y_true.data):
                if i == MAX_DECODER_OUTPUT:
                    break
                idx_hat = self.xp.argmax(y_hat_[y_true_ != -1], axis=1)
                idx_true = y_true_[y_true_ != -1]
                seq_hat = [self.char_list[int(idx)] for idx in idx_hat]
                seq_true = [self.char_list[int(idx)] for idx in idx_true]
                seq_hat = "".join(seq_hat).replace('<space>', ' ')
                seq_true = "".join(seq_true).replace('<space>', ' ')
                logging.info("groundtruth[%d]: " % i + seq_true)
                logging.info("prediction [%d]: " % i + seq_hat)

        if self.labeldist is not None:
            if self.vlabeldist is None:
                self.vlabeldist = chainer.Variable(self.xp.asarray(self.labeldist))
            loss_reg = - F.sum(F.scale(F.log_softmax(y_all), self.vlabeldist, axis=1)) / len(ys_in)
            self.loss = (1. - self.lsm_weight) * self.loss + self.lsm_weight * loss_reg

        return self.loss, acc

    def recognize_beam(self, h, lpz, recog_args, char_list, rnnlm=None):
        """beam search implementation

        :param h:
        :param lpz:
        :param recog_args:
        :param char_list:
        :param rnnlm:
        :return:
        """
        logging.info('input lengths: ' + str(h.shape[0]))
        # initialization
        c_list = [None]  # list of cell state of each layer
        z_list = [None]  # list of hidden state of each layer
        for _ in six.moves.range(1, self.dlayers):
            c_list.append(None)
            z_list.append(None)
        a = None
        self.att.reset()  # reset pre-computation of h

        # search parms
        beam = recog_args.beam_size
        penalty = recog_args.penalty
        ctc_weight = recog_args.ctc_weight

        # preprate sos
        y = self.xp.full(1, self.sos, 'i')
        if recog_args.maxlenratio == 0:
            maxlen = h.shape[0]
        else:
            # maxlen >= 1
            maxlen = max(1, int(recog_args.maxlenratio * h.shape[0]))
        minlen = int(recog_args.minlenratio * h.shape[0])
        logging.info('max output length: ' + str(maxlen))
        logging.info('min output length: ' + str(minlen))

        # initialize hypothesis
        if rnnlm is not None:
            hyp = {'score': 0.0, 'yseq': [y], 'c_prev': c_list, 'z_prev': z_list, 'a_prev': a, 'rnnlm_prev': None}
        else:
            hyp = {'score': 0.0, 'yseq': [y], 'c_prev': c_list, 'z_prev': z_list, 'a_prev': a}
        if lpz is not None:
            ctc_prefix_score = CTCPrefixScore(lpz, 0, self.eos, self.xp)
            hyp['ctc_state_prev'] = ctc_prefix_score.initial_state()
            hyp['ctc_score_prev'] = 0.0
            if ctc_weight != 1.0:
                # pre-pruning based on attention scores
                ctc_beam = min(lpz.shape[-1], int(beam * CTC_SCORING_RATIO))
            else:
                ctc_beam = lpz.shape[-1]
        hyps = [hyp]
        ended_hyps = []

        for i in six.moves.range(maxlen):
            logging.debug('position ' + str(i))

            hyps_best_kept = []
            for hyp in hyps:
                ey = self.embed(hyp['yseq'][i])  # utt list (1) x zdim
                att_c, att_w = self.att([h], hyp['z_prev'][0], hyp['a_prev'])
                ey = F.hstack((ey, att_c))  # utt(1) x (zdim + hdim)

                z_list, c_list = self.rnn_forward(ey, z_list, c_list, hyp['z_prev'], hyp['c_prev'])

                # get nbest local scores and their ids
                if self.cf is not None:
                    if rnnlm is not None:
                        rnnlm_state, local_lm_scores = rnnlm.predict(hyp['rnnlm_prev'], hyp['yseq'][i])
                        local_att_scores = F.log_softmax(self.cf(z_list[-1], local_lm_scores)).data
                        local_scores = local_att_scores
                    else:
                        raise ValueError("ColdFusion is used but no RNNLM is provided")
                else:
                    local_att_scores = F.log_softmax(self.output(z_list[-1])).data
                    if rnnlm is not None:
                        rnnlm_state, local_lm_scores = rnnlm.predict(hyp['rnnlm_prev'], hyp['yseq'][i])
                        local_scores = local_att_scores + recog_args.lm_weight * local_lm_scores
                    else:
                        local_scores = local_att_scores

                if lpz is not None:
                    local_best_ids = self.xp.argsort(local_scores, axis=1)[0, ::-1][:ctc_beam]
                    ctc_scores, ctc_states = ctc_prefix_score(hyp['yseq'], local_best_ids, hyp['ctc_state_prev'])
                    local_scores = \
                        (1.0 - ctc_weight) * local_att_scores[:, local_best_ids] \
                        + ctc_weight * (ctc_scores - hyp['ctc_score_prev'])
                    if rnnlm is not None and self.cf is None:
                        local_scores += recog_args.lm_weight * local_lm_scores[:, local_best_ids]
                    joint_best_ids = self.xp.argsort(local_scores, axis=1)[0, ::-1][:beam]
                    local_best_scores = local_scores[:, joint_best_ids]
                    local_best_ids = local_best_ids[joint_best_ids]
                else:
                    local_best_ids = self.xp.argsort(local_scores, axis=1)[0, ::-1][:beam]
                    local_best_scores = local_scores[:, local_best_ids]

                for j in six.moves.range(beam):
                    new_hyp = {}
                    # do not copy {z,c}_list directly
                    new_hyp['z_prev'] = z_list[:]
                    new_hyp['c_prev'] = c_list[:]
                    new_hyp['a_prev'] = att_w
                    new_hyp['score'] = hyp['score'] + local_best_scores[0, j]
                    new_hyp['yseq'] = [0] * (1 + len(hyp['yseq']))
                    new_hyp['yseq'][:len(hyp['yseq'])] = hyp['yseq']
                    new_hyp['yseq'][len(hyp['yseq'])] = self.xp.full(
                        1, local_best_ids[j], 'i')
                    if rnnlm:
                        new_hyp['rnnlm_prev'] = rnnlm_state
                    if lpz is not None:
                        new_hyp['ctc_state_prev'] = ctc_states[joint_best_ids[j]]
                        new_hyp['ctc_score_prev'] = ctc_scores[joint_best_ids[j]]
                    # will be (2 x beam) hyps at most
                    hyps_best_kept.append(new_hyp)

                hyps_best_kept = sorted(
                    hyps_best_kept, key=lambda x: x['score'], reverse=True)[:beam]

            # sort and get nbest
            hyps = hyps_best_kept
            logging.debug('number of pruned hypotheses: ' + str(len(hyps)))
            logging.debug('best hypo: ' + ''.join([char_list[int(x)]
                                                   for x in hyps[0]['yseq'][1:]]).replace('<space>', ' '))

            # add eos in the final loop to avoid that there are no ended hyps
            if i == maxlen - 1:
                logging.info('adding <eos> in the last position in the loop')
                for hyp in hyps:
                    hyp['yseq'].append(self.xp.full(1, self.eos, 'i'))

            # add ended hypotheses to a final list, and removed them from current hypotheses
            # (this will be a problem, number of hyps < beam)
            remained_hyps = []
            for hyp in hyps:
                if hyp['yseq'][-1] == self.eos:
                    # only store the sequence that has more than minlen outputs
                    # also add penalty
                    if len(hyp['yseq']) > minlen:
                        hyp['score'] += (i + 1) * penalty
                        if rnnlm is not None and self.cf is None:  # Word LM needs to add final <eos> score
                            hyp['score'] += recog_args.lm_weight * rnnlm.final(
                                hyp['rnnlm_prev'])
                        ended_hyps.append(hyp)
                else:
                    remained_hyps.append(hyp)

            # end detection
            if end_detect(ended_hyps, i) and recog_args.maxlenratio == 0.0:
                logging.info('end detected at %d', i)
                break

            hyps = remained_hyps
            if len(hyps) > 0:
                logging.debug('remaining hypotheses: ' + str(len(hyps)))
            else:
                logging.info('no hypothesis. Finish decoding.')
                break

            for hyp in hyps:
                logging.debug('hypo: ' + ''.join([char_list[int(x)]
                                                  for x in hyp['yseq'][1:]]).replace('<space>', ' '))

            logging.debug('number of ended hypotheses: ' + str(len(ended_hyps)))

        nbest_hyps = sorted(
            ended_hyps, key=lambda x: x['score'], reverse=True)[:min(len(ended_hyps), recog_args.nbest)]

        # check number of hypotheses
        if len(nbest_hyps) == 0:
            logging.warning('there is no N-best results, perform recognition again with smaller minlenratio.')
            # should copy because Namespace will be overwritten globally
            recog_args = Namespace(**vars(recog_args))
            recog_args.minlenratio = max(0.0, recog_args.minlenratio - 0.1)
            return self.recognize_beam(h, lpz, recog_args, char_list, rnnlm)

        logging.info('total log probability: ' + str(nbest_hyps[0]['score']))
        logging.info('normalized log probability: ' + str(nbest_hyps[0]['score'] / len(nbest_hyps[0]['yseq'])))

        return nbest_hyps

    def calculate_all_attentions(self, hs, ys):
        """Calculate all of attentions

        :return: list of attentions
        """
        # prepare input and output word sequences with sos/eos IDs
        eos = self.xp.array([self.eos], 'i')
        sos = self.xp.array([self.sos], 'i')
        ys_in = [F.concat([sos, y], axis=0) for y in ys]
        ys_out = [F.concat([y, eos], axis=0) for y in ys]

        # padding for ys with -1
        # pys: utt x olen
        pad_ys_in = F.pad_sequence(ys_in, padding=self.eos)
        pad_ys_out = F.pad_sequence(ys_out, padding=-1)

        # get length info
        olength = pad_ys_out.shape[1]

        # initialization
        c_list = [None]  # list of cell state of each layer
        z_list = [None]  # list of hidden state of each layer
        for _ in six.moves.range(1, self.dlayers):
            c_list.append(None)
            z_list.append(None)
        att_w = None
        att_ws = []
        self.att.reset()  # reset pre-computation of h

        # pre-computation of embedding
        eys = self.embed(pad_ys_in)  # utt x olen x zdim
        eys = F.separate(eys, axis=1)

        # loop for an output sequence
        for i in six.moves.range(olength):
            att_c, att_w = self.att(hs, z_list[0], att_w)
            ey = F.hstack((eys[i], att_c))  # utt x (zdim + hdim)
            z_list, c_list = self.rnn_forward(ey, z_list, c_list, z_list, c_list)
            att_ws.append(att_w)  # for debugging

        att_ws = F.stack(att_ws, axis=1)
        att_ws.to_cpu()

        return att_ws.data


<<<<<<< HEAD
def decoder_for(args, odim, sos, eos, att, labeldist, rnnlm=None):
    return Decoder(args.eprojs, odim, args.dlayers, args.dunits, sos, eos, att, args.verbose, args.char_list, labeldist,
                   args.lsm_weight, args.sampling_probability, rnnlm, args.cfunits)
=======
def decoder_for(args, odim, sos, eos, att, labeldist):
    return Decoder(args.eprojs, odim, args.dtype, args.dlayers, args.dunits, sos, eos, att, args.verbose,
                   args.char_list, labeldist,
                   args.lsm_weight, args.sampling_probability)
>>>>>>> b79e5299
<|MERGE_RESOLUTION|>--- conflicted
+++ resolved
@@ -20,14 +20,9 @@
 
 
 class Decoder(chainer.Chain):
-<<<<<<< HEAD
-    def __init__(self, eprojs, odim, dlayers, dunits, sos, eos, att, verbose=0,
+    def __init__(self, eprojs, odim, dtype, dlayers, dunits, sos, eos, att, verbose=0,
                  char_list=None, labeldist=None, lsm_weight=0., sampling_probability=0.0, rnnlm=None,
                  cfunits=-1):
-=======
-    def __init__(self, eprojs, odim, dtype, dlayers, dunits, sos, eos, att, verbose=0,
-                 char_list=None, labeldist=None, lsm_weight=0., sampling_probability=0.0):
->>>>>>> b79e5299
         super(Decoder, self).__init__()
         with self.init_scope():
             self.embed = DL.EmbedID(odim, dunits)
@@ -37,15 +32,12 @@
                 setattr(self, 'rnn%d' % l,
                         L.StatelessLSTM(dunits, dunits) if dtype == "lstm" else L.StatelessGRU(dunits, dunits))
             self.output = L.Linear(dunits, odim)
-<<<<<<< HEAD
             self.rnnlm = rnnlm
             if self.rnnlm is not None and cfunits > 0:
                 self.cf = ColdFusionLayer(dunits, odim, cfunits)
             else:
                 self.cf = None
-=======
         self.dtype = dtype
->>>>>>> b79e5299
         self.loss = None
         self.att = att
         self.dlayers = dlayers
@@ -405,13 +397,7 @@
         return att_ws.data
 
 
-<<<<<<< HEAD
 def decoder_for(args, odim, sos, eos, att, labeldist, rnnlm=None):
-    return Decoder(args.eprojs, odim, args.dlayers, args.dunits, sos, eos, att, args.verbose, args.char_list, labeldist,
-                   args.lsm_weight, args.sampling_probability, rnnlm, args.cfunits)
-=======
-def decoder_for(args, odim, sos, eos, att, labeldist):
     return Decoder(args.eprojs, odim, args.dtype, args.dlayers, args.dunits, sos, eos, att, args.verbose,
                    args.char_list, labeldist,
-                   args.lsm_weight, args.sampling_probability)
->>>>>>> b79e5299
+                   args.lsm_weight, args.sampling_probability, rnnlm, args.cfunits)