--- conflicted
+++ resolved
@@ -3,8 +3,7 @@
     conditions:
       - "label=auto-merge"
       - "check-success=test_centos7"
-<<<<<<< HEAD
-      - "check-success=test_debian9"
+      - "check-success=test_debian11"
       - "check-success=test_ubuntu (ubuntu-latest, 3.8, 1.11.0, 6.0.0, false)"
       - "check-success=test_ubuntu (ubuntu-latest, 3.9, 1.11.0, 6.0.0, false)"
       - "check-success=test_ubuntu (ubuntu-latest, 3.10, 1.11.0, 6.0.0, false)"
@@ -18,23 +17,6 @@
       - "check-success=test_ubuntu (ubuntu-latest, 3.9, 2.0.0, 6.0.0, false)"
       - "check-success=test_ubuntu (ubuntu-latest, 3.10, 2.0.0, 6.0.0, false)"
       - "check-success=test_import (ubuntu-latest, 3.10, 2.0.0)"
-=======
-      - "check-success=test_debian11"
-      - "check-success=linter_and_test (ubuntu-latest, 3.7, 1.10.2, 6.0.0, false)"
-      - "check-success=linter_and_test (ubuntu-latest, 3.7, 1.11.0, 6.0.0, false)"
-      - "check-success=linter_and_test (ubuntu-latest, 3.7, 1.12.1, 6.0.0, false)"
-      - "check-success=linter_and_test (ubuntu-latest, 3.7, 1.13.1, 6.0.0, false)"
-      - "check-success=linter_and_test (ubuntu-latest, 3.8, 1.10.2, 6.0.0, false)"
-      - "check-success=linter_and_test (ubuntu-latest, 3.8, 1.11.0, 6.0.0, false)"
-      - "check-success=linter_and_test (ubuntu-latest, 3.8, 1.12.1, 6.0.0, false)"
-      - "check-success=linter_and_test (ubuntu-latest, 3.8, 1.13.1, 6.0.0, false)"
-      - "check-success=linter_and_test (ubuntu-latest, 3.9, 1.10.2, 6.0.0, false)"
-      - "check-success=linter_and_test (ubuntu-latest, 3.9, 1.11.0, 6.0.0, false)"
-      - "check-success=linter_and_test (ubuntu-latest, 3.9, 1.12.1, 6.0.0, false)"
-      - "check-success=linter_and_test (ubuntu-latest, 3.9, 1.13.1, 6.0.0, false)"
-      - "check-success=linter_and_test (ubuntu-latest, 3.10, 1.13.1, false, 6.0.0)"
-      - "check-success=test_import (ubuntu-latest, 3.10, 1.13.1)"
->>>>>>> b8aa7e0d
       - "check-success=check_kaldi_symlinks"
     actions:
       merge:
