name: ci on ubuntu

on:
  push:
    branches:
      - master
      - espnet3
  pull_request:
    branches:
      - master
      - espnet3

jobs:
  process_labels:
    runs-on: ubuntu-latest
    outputs:
      is_docker: ${{ steps.step1.outputs.is_docker }}
    steps:
      - name: Get PR labels
        id: pr-labels
        uses: joerick/pr-labels-action@v1.0.9
      - name: Check whether PR is related to only docker
        id: step1
        run: |
          if [ -z "$GITHUB_PR_LABEL_ESPNET1" ] && [ -z "$GITHUB_PR_LABEL_ESPNET2" ] && [ -z "$GITHUB_PR_LABEL_ESPNET3" ] && [ -n "$GITHUB_PR_LABEL_DOCKER" ]; then
            echo "is_docker=true" >> "$GITHUB_OUTPUT"
          else
            echo "is_docker=false" >> "$GITHUB_OUTPUT"
          fi

  unit_test_espnet1_and_integration_test_espnet1:
    runs-on: ${{ matrix.os }}
    needs: process_labels
    # Outputs from Previous jobs are strings. Take care in case of using True/False.
    if: |
      github.event.pull_request.draft == false
    strategy:
      max-parallel: 20
      matrix:
        os: [ubuntu-latest]
        python-version: ["3.10"]
<<<<<<< HEAD
        pytorch-version: [2.3.1]
=======
        pytorch-version: [2.6.0]
>>>>>>> 21532264
        chainer-version: [6.0.0]
        use-conda: [false]
    steps:
      - uses: actions/checkout@master
      - uses: actions/cache@v3
        with:
          path: ~/.cache/pip
          key: ${{ runner.os }}-pip-${{ matrix.python-version }}-${{ matrix.pytorch-version }}-${{ hashFiles('**/pyproject.toml') }}-${{ hashFiles('**/Makefile') }}
      - uses: actions/setup-python@v5
        with:
          python-version: ${{ matrix.python-version }}
          architecture: 'x64'
      - name: install dependencies
        run: |
          sudo apt-get update -qq
          # NOTE(kamo): g++-7 doesn't exist in ubuntu-latest
          sudo apt-get install -qq -y cmake libsndfile1-dev bc sox ffmpeg
      - name: install espnet
        env:
          ESPNET_PYTHON_VERSION: ${{ matrix.python-version }}
          TH_VERSION: ${{ matrix.pytorch-version }}
          CHAINER_VERSION: ${{ matrix.chainer-version }}
          USE_CONDA: ${{ matrix.use-conda }}
        run: |
          ./ci/install.sh

      - name: test shell
        run: |
          ./ci/test_shell_espnet1.sh

      - name: test python
        run: ./ci/test_python_espnet1.sh
      - uses: codecov/codecov-action@v2
        with:
          flags: test_python_espnet1
      - name: coverage erase
        continue-on-error: true
        run: |
          source tools/activate_python.sh
          coverage erase

      - name: install kaldi
        run: |
          ./ci/install_kaldi.sh

      - name: test integration
        run: ./ci/test_integration_espnet1.sh
      - uses: codecov/codecov-action@v2
        with:
          flags: test_integration_espnet1

  unit_test_espnet2_and_integration_test_espnet2:
    runs-on: ${{ matrix.os }}
    needs: process_labels
    if: |
      github.event.pull_request.draft == false
    strategy:
      max-parallel: 20
      matrix:
        os: [ubuntu-latest]
        python-version: ["3.10", "3.11"]
<<<<<<< HEAD
        pytorch-version: [2.3.1, 2.4.1, 2.5.1, 2.6.0]
=======
        pytorch-version: [2.5.1, 2.6.0, 2.7.1, 2.8.0]
>>>>>>> 21532264
        chainer-version: [6.0.0]
        use-conda: [false]
    steps:
      - uses: actions/checkout@master
      - uses: actions/cache@v3
        with:
          path: ~/.cache/pip
          key: ${{ runner.os }}-pip-${{ matrix.python-version }}-${{ matrix.pytorch-version }}-${{ hashFiles('**/pyproject.toml') }}-${{ hashFiles('**/Makefile') }}
      - uses: actions/setup-python@v5
        with:
          python-version: ${{ matrix.python-version }}
          architecture: 'x64'
      - name: install dependencies
        run: |
          sudo apt-get update -qq
          # NOTE(kamo): g++-7 doesn't exist in ubuntu-latest
          sudo apt-get install -qq -y cmake libsndfile1-dev bc sox ffmpeg
      - name: Get PR labels
        id: pr-labels
        uses: joerick/pr-labels-action@v1.0.9
      - name: install espnet
        env:
          ESPNET_PYTHON_VERSION: ${{ matrix.python-version }}
          TH_VERSION: ${{ matrix.pytorch-version }}
          CHAINER_VERSION: ${{ matrix.chainer-version }}
          USE_CONDA: ${{ matrix.use-conda }}
        run: |
          ./ci/install.sh

      - name: test shell
        run: |
          ./ci/test_shell_espnet2.sh

      - name: test python
        run: ./ci/test_python_espnet2.sh
      - uses: codecov/codecov-action@v2
        with:
          flags: test_python_espnet2
      - name: coverage erase
        continue-on-error: true
        run: |
          source tools/activate_python.sh
          coverage erase

      - name: install kaldi
        run: |
          ./ci/install_kaldi.sh

      - name: test utils
        run: ./ci/test_utils.sh
      - uses: codecov/codecov-action@v2
        with:
          flags: test_utils
      - name: coverage erase
        continue-on-error: true
        run: |
          source tools/activate_python.sh
          coverage erase

      - name: test espnet2 integration
        run: ./ci/test_integration_espnet2.sh
      - uses: codecov/codecov-action@v2
        with:
          flags: test_integration_espnet2

  unit_test_espnet3_and_integration_test_espnet3:
    runs-on: ${{ matrix.os }}
    needs: process_labels
    if: |
      github.event.pull_request.draft == false
    strategy:
      max-parallel: 20
      matrix:
        os: [ubuntu-latest]
        python-version: ["3.10", "3.11"]
        pytorch-version: [2.3.1, 2.4.1, 2.5.1, 2.6.0]
        chainer-version: [6.0.0]
        use-conda: [false]
    steps:
      - uses: actions/checkout@master
      - uses: actions/cache@v3
        with:
          path: ~/.cache/pip
          key: ${{ runner.os }}-pip-${{ matrix.python-version }}-${{ matrix.pytorch-version }}-${{ hashFiles('**/setup.py') }}-${{ hashFiles('**/Makefile') }}
      - uses: actions/setup-python@v5
        with:
          python-version: ${{ matrix.python-version }}
          architecture: 'x64'
      - name: install dependencies
        run: |
          sudo apt-get update -qq
          # NOTE(kamo): g++-7 doesn't exist in ubuntu-latest
          sudo apt-get install -qq -y cmake libsndfile1-dev bc sox ffmpeg
      - name: Get PR labels
        id: pr-labels
        uses: joerick/pr-labels-action@v1.0.9
      - name: install espnet
        env:
          ESPNET_PYTHON_VERSION: ${{ matrix.python-version }}
          TH_VERSION: ${{ matrix.pytorch-version }}
          CHAINER_VERSION: ${{ matrix.chainer-version }}
          USE_CONDA: ${{ matrix.use-conda }}
        run: |
          ./ci/install.sh

      # Note (Masao): ESPnet-3 does not use shell.
      # - name: test shell
      #   run: |
      #     ./ci/test_shell_espnet2.sh

      - name: test python
        run: ./ci/test_python_espnet3.sh
      - uses: codecov/codecov-action@v2
        with:
          flags: test_python_espnet3
      - name: coverage erase
        continue-on-error: true
        run: |
          source tools/activate_python.sh
          coverage erase

      # - name: test espnet3 integration
      #   run: ./ci/test_integration_espnet3.sh
      # - uses: codecov/codecov-action@v2
      #   with:
      #     flags: test_integration_espnet3

  test_configuration_espnet2:
    runs-on: ${{ matrix.os }}
    needs: process_labels
    if: |
      github.event.pull_request.draft == false
    strategy:
      max-parallel: 20
      matrix:
        os: [ubuntu-latest]
<<<<<<< HEAD
        python-version: ["3.10"]
        pytorch-version: ["2.6.0"]
        chainer-version: ["6.0.0"]
=======
        python-version: ["3.10", "3.11"]
        pytorch-version: [2.5.1, 2.6.0, 2.7.1, 2.8.0]
        chainer-version: [6.0.0]
>>>>>>> 21532264
        use-conda: [false]
    steps:
      - uses: actions/checkout@master
      - uses: actions/cache@v3
        with:
          path: ~/.cache/pip
          key: ${{ runner.os }}-pip-${{ matrix.python-version }}-${{ matrix.pytorch-version }}-${{ hashFiles('**/pyproject.toml') }}-${{ hashFiles('**/Makefile') }}
      - uses: actions/setup-python@v5
        with:
          python-version: ${{ matrix.python-version }}
          architecture: 'x64'
      - name: install dependencies
        run: |
          sudo apt-get update -qq
          # NOTE(kamo): g++-7 doesn't exist in ubuntu-latest
          sudo apt-get install -qq -y cmake libsndfile1-dev bc sox ffmpeg
      - name: install espnet
        env:
          ESPNET_PYTHON_VERSION: ${{ matrix.python-version }}
          TH_VERSION: ${{ matrix.pytorch-version }}
          CHAINER_VERSION: ${{ matrix.chainer-version }}
          USE_CONDA: ${{ matrix.use-conda }}
        run: |
          ./ci/install.sh
      - name: Clean environment
        run: |
          sudo rm -rf /usr/share/dotnet
          sudo rm -rf /opt/ghc
          sudo rm -rf "/usr/local/share/boost"
          sudo rm -rf /root/.cache/*
      - name: test configuration
        run: ./ci/test_configuration_espnet2.sh
      - uses: codecov/codecov-action@v2
        with:
          flags: test_configuration_espnet2

  test_import:
    runs-on: ${{ matrix.os }}
    needs: process_labels
    if: |
      github.event.pull_request.draft == false
    strategy:
      max-parallel: 20
      matrix:
        os: [ubuntu-latest]
        python-version: ["3.10"]
        pytorch-version: [2.6.0]
    steps:
    - uses: actions/checkout@master
    - name: Set up Python
      uses: actions/setup-python@v5
      with:
        python-version: ${{ matrix.python-version }}
    - name: Install dependencies
      run: |
        sudo apt-get install -qq -y libsndfile1-dev
        python3 -m pip install --upgrade pip setuptools wheel
    - name: Install espnet with the least requirement
      env:
        TH_VERSION: ${{ matrix.pytorch-version }}
      run: |
        python3 -m pip install -U "Cython<3.1.0"
        python3 -m pip install -U numba
        python3 -m pip install build
        ./tools/installers/install_torch.sh false ${TH_VERSION} CPU
        ./tools/installers/install_chainer.sh CPU
        python3 -m build --wheel
        python3 -m pip install "$(echo dist/espnet-*.whl)"[all]
        # log
        python3 -m pip freeze
    - name: Import all modules (Try1)
      run: |
        python3 ./ci/test_import_all.py
    - name: Install espnet with the full requirement
      env:
        TH_VERSION: ${{ matrix.pytorch-version }}
      run: |
        python3 -m pip install "$(ls dist/espnet-*.whl)[all]"
        # log
        python3 -m pip freeze
    - name: Import all modules (Try2)
      run: |
        python3 -q -X faulthandler ./ci/test_import_all.py

  check_kaldi_symlinks:
    runs-on: ubuntu-latest
    needs: process_labels
    if: |
      github.event.pull_request.draft == false
    steps:
    - uses: actions/checkout@master
    - run: ci/check_kaldi_symlinks.sh<|MERGE_RESOLUTION|>--- conflicted
+++ resolved
@@ -39,11 +39,7 @@
       matrix:
         os: [ubuntu-latest]
         python-version: ["3.10"]
-<<<<<<< HEAD
-        pytorch-version: [2.3.1]
-=======
         pytorch-version: [2.6.0]
->>>>>>> 21532264
         chainer-version: [6.0.0]
         use-conda: [false]
     steps:
@@ -105,11 +101,7 @@
       matrix:
         os: [ubuntu-latest]
         python-version: ["3.10", "3.11"]
-<<<<<<< HEAD
-        pytorch-version: [2.3.1, 2.4.1, 2.5.1, 2.6.0]
-=======
         pytorch-version: [2.5.1, 2.6.0, 2.7.1, 2.8.0]
->>>>>>> 21532264
         chainer-version: [6.0.0]
         use-conda: [false]
     steps:
@@ -185,7 +177,7 @@
       matrix:
         os: [ubuntu-latest]
         python-version: ["3.10", "3.11"]
-        pytorch-version: [2.3.1, 2.4.1, 2.5.1, 2.6.0]
+        pytorch-version: [2.5.1, 2.6.0, 2.7.1, 2.8.0]
         chainer-version: [6.0.0]
         use-conda: [false]
     steps:
@@ -246,15 +238,9 @@
       max-parallel: 20
       matrix:
         os: [ubuntu-latest]
-<<<<<<< HEAD
         python-version: ["3.10"]
         pytorch-version: ["2.6.0"]
         chainer-version: ["6.0.0"]
-=======
-        python-version: ["3.10", "3.11"]
-        pytorch-version: [2.5.1, 2.6.0, 2.7.1, 2.8.0]
-        chainer-version: [6.0.0]
->>>>>>> 21532264
         use-conda: [false]
     steps:
       - uses: actions/checkout@master
