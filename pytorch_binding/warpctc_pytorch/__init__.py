--- conflicted
+++ resolved
@@ -22,7 +22,7 @@
 
 class _CTC(Function):
     @staticmethod
-    def forward(ctx, acts, labels, act_lens, label_lens):
+    def forward(ctx, acts, labels, act_lens, label_lens, size_average=False):
         is_cuda = True if acts.is_cuda else False
         acts = acts.contiguous()
         loss_func = warp_ctc.gpu_ctc if is_cuda else warp_ctc.cpu_ctc
@@ -36,25 +36,24 @@
                   act_lens,
                   minibatch_size,
                   costs)
-<<<<<<< HEAD
-        self.grads = grads
-        self.costs = torch.FloatTensor(costs)
-        return self.costs
-=======
-        costs = torch.FloatTensor([costs.sum()])
+        if size_average:
+            # Compute the avg. log-probability per frame and batch sample.
+            costs = torch.FloatTensor([costs.mean()])
+        else:
+            costs = torch.FloatTensor([costs.sum()])
         ctx.grads = Variable(grads)
         return costs
->>>>>>> 584f8f7e
 
     @staticmethod
     def backward(ctx, grad_output):
-        return ctx.grads, None, None, None
+        return ctx.grads, None, None, None, None
 
 
 class CTCLoss(Module):
-    def __init__(self):
+    def __init__(self, size_average=False):
         super(CTCLoss, self).__init__()
         self.ctc = _CTC.apply
+        self.size_average = size_average
 
     def forward(self, acts, labels, act_lens, label_lens):
         """
@@ -67,4 +66,4 @@
         _assert_no_grad(labels)
         _assert_no_grad(act_lens)
         _assert_no_grad(label_lens)
-        return self.ctc(acts, labels, act_lens, label_lens)+        return self.ctc(acts, labels, act_lens, label_lens, self.size_average)