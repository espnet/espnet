import logging
import os
from dataclasses import dataclass
from functools import partial
from typing import Dict, Optional, Tuple, Union, Any
from omegaconf import DictConfig, ListConfig, OmegaConf

import datasets
from datasets import load_dataset  # HuggingFace Datasets
import numpy as np
import torch
from dask.distributed import Client, LocalCluster, WorkerPlugin, get_worker
<<<<<<< HEAD
from espnet3.parallel import get_client, get_parallel_config, parallel_map
=======
from distributed.worker import thread_state
from espnetez.parallel import get_client, get_parallel_config, parallel_map
>>>>>>> a2069f25
from lhotse.audio import Recording
from lhotse.audio.backend import (
    AudioBackend,
    FileObject,
    LibsndfileCompatibleAudioInfo,
    get_current_audio_backend,
    set_current_audio_backend,
)
from lhotse.audio.source import AudioSource, PathOrFilelike
from lhotse.cut import Cut, CutSet, MonoCut
from lhotse.supervision import SupervisionSegment
<<<<<<< HEAD
from lhotse.utils import Seconds, Pathlike
from lhotse.cut import CutSet, Cut, MonoCut
from dask.distributed import Client, get_worker, WorkerPlugin, LocalCluster
from dask.distributed import get_worker
from distributed.worker import thread_state

from espnet3.parallel import parallel_map, get_client, get_parallel_config
=======
from lhotse.utils import Pathlike, Seconds
>>>>>>> a2069f25

from espnet3.parallel import get_client, get_parallel_config, parallel_map


class HuggingFaceAudioSource(AudioSource):
    type: str
    """
    AudioSource subclass for HuggingFace datasets.

    This class overrides the method used to prepare audio for reading,
    allowing Lhotse to interface directly with audio samples embedded in
    HuggingFace datasets.

    Attributes:
        type (str): Audio source type. Must be 'huggingface' to activate special handling.
    """

    def _prepare_for_reading(
        self, offset: Seconds, duration: Optional[Seconds]
    ) -> PathOrFilelike:
        """
        Return the source path or handle for reading the audio.

        Args:
            offset (Seconds): Start offset in seconds.
            duration (Optional[Seconds]): Duration in seconds.

        Returns:
            PathOrFilelike: String identifier (for 'huggingface') or standard audio source.

        """
        if self.type == "huggingface":
            return self.source
        else:
            return super()._prepare_for_reading(offset, duration)


def is_datasets_available() -> bool:
    """
    Check whether the HuggingFace 'datasets' library is available.

    Returns:
        bool: True if available, False otherwise.
    """
    try:
        import datasets

        return True
    except ImportError:
        return False


class HuggingfaceDatasetsBackend(AudioBackend):
    """
    Lhotse audio backend to load audio from HuggingFace datasets.

    Supports only mono-channel audio by default. Modify `read_audio` to support
    multi-channel if needed.

    Args:
        dataset_id (str, optional): Dataset ID to load, required outside Dask workers.
    """

    def __init__(self, dataset_id: str = None):
        os.environ["LHOTSE_AUDIO_BACKEND"] = "HuggingfaceDatasetsBackend"

        if self._running_in_dask_worker():
            worker = get_worker()
            assert hasattr(worker, "dataset"), "Worker has no attribute 'dataset'"
            assert hasattr(worker, "dataset_id"), "Worker has no attribute 'dataset_id'"
            self.dataset = worker.dataset
            self.dataset_id = worker.dataset_id
        else:
            assert dataset_id is not None, "Dataset id is not provided"
            self.dataset = _load_from_hf_or_disk(dataset_id)
            self.dataset_id = dataset_id

    def _running_in_dask_worker(self) -> bool:
        """
        Return True if we're running inside a Dask worker thread.
        """
        try:
            worker = get_worker()
            return True
        except:
            return False

    def read_audio(
        self,
        path_or_fd: str,
        offset: Seconds = 0.0,
        duration: Optional[Seconds] = None,
        force_opus_sampling_rate: Optional[int] = None,
    ) -> Tuple[np.ndarray, int]:
        """
        Read audio from a HuggingFace dataset entry.

        Args:
            path_or_fd (str): String in format 'dataset_id:split:index'.
            offset (Seconds, optional): Start offset in seconds. Default: 0.0.
            duration (Optional[Seconds]): Length to read in seconds. Default: None.
            force_opus_sampling_rate (Optional[int]): Not supported; raises error if set.

        Returns:
            Tuple[np.ndarray, int]: Audio waveform and sample rate.

        Raises:
            RuntimeError: If force_opus_sampling_rate is set.
            AssertionError: If dataset_id does not match.
        """
        # Check dataset id and split is correct
        dataset_id = path_or_fd.split(":")[0]
        split = path_or_fd.split(":")[1]
        data_idx = int(path_or_fd.split(":")[2])

        assert dataset_id == self.dataset_id, "Dataset id does not match"

        data = self.dataset[split][data_idx]
        if (
            force_opus_sampling_rate is not None
            and data["audio"]["sampling_rate"] != force_opus_sampling_rate
        ):
            raise RuntimeError(
                "force_opus_sampling_rate not available for "
                "HuggingfaceDatasetsBackend. Please modify the sampling_rate "
                "by using datasets' features."
            )

        audio = data["audio"]["array"]
        sampling_rate = data["audio"]["sampling_rate"]
        if offset is not None:
            start = int(offset * sampling_rate)
            audio = audio[start:]
        if duration is not None:
            end = int(duration * sampling_rate)
            audio = audio[:end]

        return audio, sampling_rate

    def is_applicable(self, path_or_fd: Union[Pathlike, FileObject]) -> bool:
        """
        Check whether this backend is usable.

        Returns:
            bool: True if HuggingFace datasets are available.
        """
        return is_datasets_available()

    def supports_save(self) -> bool:
        """Returns False — saving not supported."""
        return False

    def supports_info(self) -> bool:
        """Returns True — info fetching is supported."""
        return True

    def info(
        self,
        path_or_fd: str,
        force_opus_sampling_rate: Optional[int] = None,
    ):
        """
        Return metadata for the audio in HuggingFace dataset.

        Args:
            path_or_fd (str): String identifier for the audio.
            force_opus_sampling_rate (Optional[int]): Ignored.

        Returns:
            LibsndfileCompatibleAudioInfo: Audio metadata.
        """
        # Check dataset id and split is correct
        dataset_id = path_or_fd.split(":")[0]
        split = path_or_fd.split(":")[1]
        data_idx = int(path_or_fd.split(":")[2])

        assert dataset_id == self.dataset_id, "Dataset id does not match"

        data = self.dataset[split][data_idx]
        return LibsndfileCompatibleAudioInfo(
            channels=1,
            frames=len(data["audio"]["array"]),
            samplerate=data["audio"]["sampling_rate"],
            duration=len(data["audio"]["array"]) / data["audio"]["sampling_rate"],
        )


def _load_from_hf_or_disk(path_or_hf, *args, **kwargs):
    """
    Attempt to load dataset from HuggingFace hub or local disk.

    Args:
        path_or_hf (str): Dataset path or identifier.

    Returns:
        datasets.DatasetDict: Loaded dataset.
    """
    if os.path.exists(path_or_hf):
        return datasets.load_from_disk(path_or_hf, *args, **kwargs)
    else:
        return datasets.load_dataset(path_or_hf, *args, **kwargs)


class HuggingfaceAudioLoader(WorkerPlugin):
    """
    Worker plugin to preload HuggingFace datasets into Dask workers.

    Args:
        dataset_id (str): Identifier of the dataset.
        split (str, optional): Dataset split to load.
    """

    def __init__(self, dataset_id, split: str = None) -> None:
        super().__init__()
        self.dataset_id = dataset_id
        self.split = split

    def setup(self, worker):
        """
        Setup hook that is run on each worker.

        Args:
            worker: Dask worker instance.
        """
        # worker.dataset = self.load_dataset()
        worker.dataset = _load_from_hf_or_disk(self.dataset_id)
        worker.dataset_id = self.dataset_id
        worker.split = self.split

    def load_dataset(self):
        """
        Load the dataset (legacy method, unused).

        Returns:
            datasets.DatasetDict
        """
        try:
            return datasets.load_dataset(self.dataset_id)
        except:
            return datasets.load_from_disk(self.dataset_id)


def cut_from_huggingface(idx: int, data_info: Dict) -> Cut:
    """
    Construct a MonoCut from a HuggingFace dataset example.

    Args:
        idx (int): Index of the example in the dataset.
        data_info (Dict): Mapping from supervision field -> function(example) -> value.

    Returns:
        Cut: A MonoCut with attached supervision.

    Example:
        >>> cut = cut_from_huggingface(0, {"text": lambda ex: ex["transcription"]})
    """
    # create a recording.
    data_id = str(idx)
    try:
        worker = get_worker()
        ds = worker.dataset[worker.split]
        data = ds[idx]
        dataset_id = worker.dataset_id
        split = worker.split
    except:
        backend = get_current_audio_backend()
        dataset = backend.dataset

    duration = len(data["audio"]["array"]) / data["audio"]["sampling_rate"]
    sources = [
        HuggingFaceAudioSource(
            type="huggingface",
            source=f"{dataset_id}:{split}:{data_id}",
            channels=[0],
        ),
    ]
    recording = Recording(
        id=data_id,
        sources=sources,
        sampling_rate=data["audio"]["sampling_rate"],
        num_samples=len(data["audio"]["array"]),
        duration=duration,
        channel_ids=[0],
    )

    # create a supervision.
    supervision_dict = dict(
        id=data_id,
        recording_id=data_id,
        start=0.0,
        duration=duration,
        channel=0,
    )
    for k, v in data_info.items():
        supervision_dict[k] = v(ds[idx])

    supervision = SupervisionSegment.from_dict(supervision_dict)
    cut = MonoCut(
        id=data_id,
        start=0.0,
        duration=duration,
        channel=0,
        supervisions=[supervision],
        recording=recording,
    )
    return cut


def cutset_from_huggingface(
    data_info: Dict[str, callable],
    dataset_length: int,
    dataset_id: str,
    split: str = None,
    client: Optional[Union[Client, DictConfig]] = None,
) -> CutSet:
    """
    Convert a HuggingFace dataset to a CutSet using parallel processing with Dask.

    Args:
        data_info (Dict[str, callable]): Mapping from supervision field name to function(example).
        dataset_length (int): Total number of dataset entries.
        dataset_id (str): HuggingFace dataset name or path.
        split (str, optional): Dataset split to use (e.g., "train").
        client (Optional[Union[Client, DictConfig]]): Dask client or parallel config.
            If not provided, global parallel settings are used.

    Returns:
        CutSet: The resulting CutSet with recordings and supervisions.

    Raises:
        RuntimeError: If no client is set and none can be created.

    Example:
        >>> cutset = cutset_from_huggingface(
                data_info={"text": lambda ex: ex["transcription"]},
                dataset_length=100,
                dataset_id="<huggingface_dataset_tag>",
                split="train",
                client=config.parallel
            )
    """
    worker_plugin = HuggingfaceAudioLoader(dataset_id, split)
    runner = partial(cut_from_huggingface, data_info=data_info)
    if isinstance(client, DictConfig):
        with get_client(client) as c:
            if not isinstance(client, LocalCluster):
                c.register_worker_plugin(worker_plugin)
            cuts = parallel_map(runner, list(range(dataset_length)), client=c)
    elif isinstance(client, Client):
        if not isinstance(client, LocalCluster):
            client.register_worker_plugin(
                worker_plugin
            )  # register worker plugin for efficient data transfer.
        cuts = parallel_map(runner, list(range(dataset_length)), client=client)
    elif client is None:
        parallel_config = get_parallel_config()
        if parallel_config is not None:
            with get_client(parallel_config) as client:
                if not isinstance(client, LocalCluster):
                    client.register_worker_plugin(
                        worker_plugin
                    )  # register worker plugin for efficient data transfer.
                cuts = parallel_map(
                    runner, list(range(dataset_length)), client=client
                )  # uses global client
        else:
            cuts = [runner(idx) for idx in range(dataset_length)]
    else:
        raise TypeError("client must be None, a Dask Client, or a DictConfig.")

    return CutSet.from_cuts(cuts)


class HFWrapper:
    """
    Wrapper for Hugging Face datasets compatible with DataOrganizer interface.

    Attributes:
        path (str): HuggingFace dataset ID or local path.
        name (Optional[str]): Optional dataset config name.
        split (str): Split to load (e.g., 'train', 'validation').
        cache_dir (Optional[str]): Cache directory path.
        kwargs (Dict[str, Any]): Additional keyword arguments passed to load_dataset.
    """
    def __init__(
        self,
        *args,
        **kwargs,
    ):
        # Check if there is a nested list or dict in the arguments from OmegaConf
        for k,v in kwargs.items():
            if isinstance(v, (ListConfig, DictConfig)):
                kwargs[k] = OmegaConf.to_container(v, resolve=True)

        self.dataset = load_dataset(
            *args,
            **kwargs,
        )
    
    def _convert_to_numpy(self, data):
        if isinstance(data, torch.Tensor):
            return data.numpy()
        elif isinstance(data, (list, tuple)):
            return [self._convert_to_numpy(x) for x in data]
        elif isinstance(data, dict):
            return {k: self._convert_to_numpy(v) for k, v in data.items()}
        else:
            return data

    def __getitem__(self, idx: int) -> Dict[str, Any]:
        return (str(idx), self.dataset[idx])

    def __len__(self) -> int:
        return len(self.dataset)

    def __call__(self, idx: int) -> Dict[str, Any]:
        return self.__getitem__(idx)<|MERGE_RESOLUTION|>--- conflicted
+++ resolved
@@ -10,12 +10,7 @@
 import numpy as np
 import torch
 from dask.distributed import Client, LocalCluster, WorkerPlugin, get_worker
-<<<<<<< HEAD
 from espnet3.parallel import get_client, get_parallel_config, parallel_map
-=======
-from distributed.worker import thread_state
-from espnetez.parallel import get_client, get_parallel_config, parallel_map
->>>>>>> a2069f25
 from lhotse.audio import Recording
 from lhotse.audio.backend import (
     AudioBackend,
@@ -27,7 +22,6 @@
 from lhotse.audio.source import AudioSource, PathOrFilelike
 from lhotse.cut import Cut, CutSet, MonoCut
 from lhotse.supervision import SupervisionSegment
-<<<<<<< HEAD
 from lhotse.utils import Seconds, Pathlike
 from lhotse.cut import CutSet, Cut, MonoCut
 from dask.distributed import Client, get_worker, WorkerPlugin, LocalCluster
@@ -35,9 +29,6 @@
 from distributed.worker import thread_state
 
 from espnet3.parallel import parallel_map, get_client, get_parallel_config
-=======
-from lhotse.utils import Pathlike, Seconds
->>>>>>> a2069f25
 
 from espnet3.parallel import get_client, get_parallel_config, parallel_map
 
