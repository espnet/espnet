"""DataLoader builder for ESPnet3 trainer."""

import copy
from typing import Union

import numpy as np
import torch
from hydra.utils import instantiate
from omegaconf import DictConfig, OmegaConf

from espnet2.samplers.build_batch_sampler import build_batch_sampler


def update_shard(config: Union[dict, list], shard_idx: int) -> Union[dict, list]:
    """Replace all "{shard_idx}" in a nested config with the actual shard index.

    This function is typically used when a config dictionary or list (e.g.,
    from OmegaConf.to_container) includes placeholders like "{shard_idx}"
    in file paths (e.g., shape_files), which need to be resolved dynamically
    based on the current shard index before initializing a data loader or
    training process.

    For example, a config entry like:
        shape_files:
          - stats/train/split.12/speech_shape.{shard_idx}
    will be updated to:
        shape_files:
          - stats/train/split.12/speech_shape.3
    when initializing shard_idx=3.

    Args:
        config (Union[dict, list]): A nested configuration structure containing
            dictionaries, lists, or strings possibly including "{shard_idx}".
        shard_idx (int): The shard index to be substituted into all relevant
            strings within the config.

    Returns:
        Union[dict, list]: A new config structure with all "{shard_idx}"
            placeholders replaced by the given shard index.
    """
    if isinstance(config, dict):
        return {k: update_shard(v, shard_idx) for k, v in config.items()}
    elif isinstance(config, list):
        return [update_shard(v, shard_idx) for v in config]
    elif isinstance(config, str) and "{shard_idx}" in config:
        return config.format(shard_idx=shard_idx)
    else:
        return config


class DataLoaderBuilder:
    """Builder class for constructing training and validation DataLoaders in ESPnet3.

    This class provides a unified interface for setting up PyTorch or ESPnet-specific
    DataLoaders based on the configuration. It supports advanced features such as:

    - Custom collate functions (e.g., CommonCollateFn)
    - Sharded sampling using `{shard_idx}`-formatted shape files
    - Sequence-based batch sampling with batch_bins or batch_size
    - Dynamic handling of DDP-compatible iteration strategies

    Typically used by LitESPnetModel to instantiate training and validation DataLoaders
    with consistent behavior across single-GPU, multi-GPU, and distributed training.

    Args:
        dataset (torch.utils.data.Dataset): Dataset instance wrapped by DataLoader.
        config (DictConfig): Full training configuration (e.g., from OmegaConf).
        collate_fn (Callable): Function to collate individual samples into mini-batches.
        num_device (int): Number of devices in use (e.g., GPUs or nodes).
        epoch (int): Current epoch number. Used to reseed samplers deterministically.

    Example:
        builder = DataLoaderBuilder(
            dataset=train_dataset,
            config=config,
            collate_fn=collate_fn,
            num_device=4,
            epoch=3
        )
        train_loader = builder.build(mode="train")
    """

    def __init__(self, dataset, config, collate_fn, num_device: int, epoch: int):
        """Initialize DataLoaderBuilder object."""
        self.dataset = dataset
        self.config = config
        self.collate_fn = collate_fn
        self.num_device = num_device
        self.epoch = epoch

    def build(self, mode: str):
        """Build and return a DataLoader for the specified mode ("train" or "valid").

        This method supports two modes of operation depending on the configuration:
        (1) **ESPnet-style iterator**: Custom sampling and iteration logic.
        (2) **Standard PyTorch DataLoader**: Simpler use-case with fixed batch size.

        The selection depends on whether `config.dataloader.<mode>.iter_factory` is
        defined.

        Args:
            mode (str): One of {"train", "valid"} indicating which dataloader to build.

        Returns:
            torch.utils.data.DataLoader: Configured DataLoader instance for training or
                validation.

        Config-driven branching logic:
            Case 1: ESPnet SequenceIterFactory is used
            Example config:
            ```
            dataloader:
            train:
                iter_factory:
                _target_: espnet2.iterators.sequence_iter_factory.SequenceIterFactory
                shuffle: true
                collate_fn: ${dataloader.collate_fn}
                batches:
                    _target_: espnet2.samplers.build_batch_sampler.build_batch_sampler
                    type: numel
                    shape_files:
                    - stats/train/split.12/speech_shape.{shard_idx}
                    batch_bins: 4000000
                    min_batch_size: 2
            ```

            Case 2: Standard PyTorch DataLoader is used
            Example config:
            ```
            dataloader:
            train:
              iter_factory: # Set iter_factory to None
              batch_size: 4
              num_workers: 2
              shuffle: true
            ```

        Notes:
            - For Case 1, all placeholder strings like "{shard_idx}" are resolved
            when initializing shards. (e.g., via `update_shard()`).

        Raises:
            ValueError: If the provided mode is neither "train" nor "valid".
        """
        mode_config = getattr(self.config.dataloader, mode, DictConfig({}))

        config = copy.copy(mode_config)
        if hasattr(config, "multiple_iterator") and config.multiple_iterator:
            return self._build_multiple_iterator(config)
        if config.iter_factory is not None:
            factory_config = OmegaConf.to_container(config.iter_factory, resolve=True)
            return self._build_iter_factory(factory_config)
        return self._build_standard_dataloader(config)

    def _build_standard_dataloader(self, dataloader_config, dataset=None):
        if dataset is None:
            dataset = self.dataset

        config = OmegaConf.to_container(dataloader_config, resolve=True)
        sampler = batch_sampler = None

        if hasattr(self.config, "sampler"):
            sampler = instantiate(self.config.sampler, dataset)
        if hasattr(self.config, "batch_sampler"):
            batch_sampler = instantiate(self.config.batch_sampler, dataset)

        assert not (
            sampler and batch_sampler
        ), "Cannot specify both sampler and batch_sampler"
        config.pop("dataset", None)

        # Remove default config for espnet's data loader
        config.pop("iter_factory")

        return torch.utils.data.DataLoader(
            dataset,
            sampler=sampler,
            batch_sampler=batch_sampler,
            collate_fn=self.collate_fn,
            **config,
        )

    def _build_iter_factory(self, factory_config, dataset=None):
        if dataset is None:
            dataset = self.dataset

        batches = build_batch_sampler(**factory_config["batches"])

        if self.num_device > 1:
            batches = list(batches)
            world_size = torch.distributed.get_world_size()
            rank = torch.distributed.get_rank()
            for batch in batches:
                if len(batch) < world_size:
                    raise RuntimeError(
                        "The batch-size must be equal or more than world_size:"
                        f"{len(batch)} < {world_size}"
                    )
            batches = [batch[rank::world_size] for batch in batches]

        iter_factory = instantiate(factory_config, dataset, batches=batches)

        return iter_factory.build_iter(self.epoch, shuffle=False)

    def _build_multiple_iterator(self, factory_config):
<<<<<<< HEAD
        assert (
            self.dataset.multiple_iterator
        ), "All dataset must be a subclass of espnet3.data.dataset.ShardedDataset"
=======
        assert self.dataset.multiple_iterator, (
            "All dataset must be a subclass of"
            "espnet3.components.data.dataset.ShardedDataset"
        )
>>>>>>> 3ad16c27

        assert hasattr(
            factory_config, "num_shards"
        ), "When using multiple iterator, please specify the number of shards."

        num_shards = factory_config.num_shards
        shuffle = factory_config.get("shuffle", False)
        seed = self.config.get("seed", 0)
        rng = np.random.RandomState(self.epoch + seed)
        shard_idx = rng.choice(num_shards) if shuffle else self.epoch % num_shards

        dataset = self.dataset.shard(shard_idx)

        if factory_config["iter_factory"] is not None:
            # update shape files
            iter_factory_config = update_shard(
                factory_config["iter_factory"], shard_idx
            )
            return self._build_iter_factory(iter_factory_config, dataset)
        else:
            factory_config.pop("num_shards")
            factory_config.pop("multiple_iterator")
            return self._build_standard_dataloader(factory_config, dataset)<|MERGE_RESOLUTION|>--- conflicted
+++ resolved
@@ -203,16 +203,10 @@
         return iter_factory.build_iter(self.epoch, shuffle=False)
 
     def _build_multiple_iterator(self, factory_config):
-<<<<<<< HEAD
-        assert (
-            self.dataset.multiple_iterator
-        ), "All dataset must be a subclass of espnet3.data.dataset.ShardedDataset"
-=======
         assert self.dataset.multiple_iterator, (
             "All dataset must be a subclass of"
             "espnet3.components.data.dataset.ShardedDataset"
         )
->>>>>>> 3ad16c27
 
         assert hasattr(
             factory_config, "num_shards"
