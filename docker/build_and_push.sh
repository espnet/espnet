#!/bin/bash

this_path=`pwd`
stage=0
if [ ${stage} -le 0 ]; then
    echo "Build docker containers"
    # build runtime and gpu based containers
    docker build -f prebuilt/runtime/Dockerfile -t espnet/espnet:runtime . || exit 1
    for ver in 8.0 9.0 9.1 9.2 10.0; do
        docker build -f prebuilt/devel/gpu/${ver}/cudnn7/Dockerfile -t espnet/espnet:cuda${ver}-cudnn7 . || exit 1
    done

    # build cpu based
    docker build --build-arg FROM_TAG=runtime -f prebuilt/devel/Dockerfile -t espnet/espnet:cpu . || exit 1

    # build gpu based
    for ver in 8.0 9.0 9.1 9.2 10.0; do
        docker build --build-arg FROM_TAG=cuda${ver}-cudnn7 -f prebuilt/devel/Dockerfile -t espnet/espnet:gpu-cuda${ver}-cudnn7 . || exit 1
    done
fi

#Test Docker Containers with cpu setup
if [ ${stage} -le 1 ]; then
    run_stage=-1
    for cuda_ver in cpu 8.0 9.0 9.1 9.2 10.0;do
        for backend in pytorch chainer;do
            docker_cuda=""
            gpu=-1
            ngpu=0
<<<<<<< HEAD
            if [ "${cuda_ver}" != "cpu" ]; then
=======
            if [ "${cuda_ver}" != "cpu" ];then
>>>>>>> 3c086ddd
                docker_cuda="--docker_cuda ${cuda_ver}"
                gpu=2
                ngpu=1
            fi
            ( ./run.sh --docker_egs an4/asr1 ${docker_cuda} --docker_cmd run.sh --docker_gpu ${gpu} --verbose 1 --backend ${backend} --ngpu ${ngpu} --stage ${run_stage} ) || exit 1
            if [ ${run_stage} -eq -1 ]; then
                run_stage=3
            fi
        done
    done
fi


tags="runtime
    cuda8.0-cudnn7
    cuda9.0-cudnn7
    cuda9.1-cudnn7
    cuda9.2-cudnn7
    cuda9.2-cudnn7
    cuda10.0-cudnn7
    cpu
    gpu-cuda8.0-cudnn7
    gpu-cuda9.0-cudnn7
    gpu-cuda9.1-cudnn7
    gpu-cuda9.2-cudnn7
    gpu-cuda10.0-cudnn7"

if [ ${stage} -le 2 ]; then
    for tag in ${tags};do
        echo "docker push espnet/espnet:${tag}"
        ( docker push espnet/espnet:${tag} )|| exit 1
    done
fi

echo "`basename $0` done."<|MERGE_RESOLUTION|>--- conflicted
+++ resolved
@@ -27,11 +27,7 @@
             docker_cuda=""
             gpu=-1
             ngpu=0
-<<<<<<< HEAD
-            if [ "${cuda_ver}" != "cpu" ]; then
-=======
             if [ "${cuda_ver}" != "cpu" ];then
->>>>>>> 3c086ddd
                 docker_cuda="--docker_cuda ${cuda_ver}"
                 gpu=2
                 ngpu=1
