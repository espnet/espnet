--- conflicted
+++ resolved
@@ -7,11 +7,8 @@
 from typing import Any, Dict, Optional
 
 import torch
-<<<<<<< HEAD
 from torch.cuda.amp import autocast
-=======
 from torch.nn import functional as F
->>>>>>> d26489ef
 from typeguard import check_argument_types
 
 from espnet2.gan_svs.abs_gan_svs import AbsGANSVS
