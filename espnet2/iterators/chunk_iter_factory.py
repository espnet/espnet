import logging
import re
from collections import defaultdict
from typing import Any, Dict, Iterator, List, Optional, Sequence, Tuple, Union

import numpy as np
import torch
from typeguard import check_argument_types

from espnet2.iterators.abs_iter_factory import AbsIterFactory
from espnet2.iterators.sequence_iter_factory import SequenceIterFactory
from espnet2.samplers.abs_sampler import AbsSampler


class ChunkIterFactory(AbsIterFactory):
    """Creates chunks from a sequence

    Examples:
        >>> batches = [["id1"], ["id2"], ...]
        >>> batch_size = 128
        >>> chunk_length = 1000
        >>> iter_factory = ChunkIterFactory(dataset, batches, batch_size, chunk_length)
        >>> it = iter_factory.build_iter(epoch)
        >>> for ids, batch in it:
        ...     ...

    - The number of mini-batches are varied in each epochs and
      we can't get the number in advance
      because IterFactory doesn't be given to the length information.
    - Since the first reason, "num_iters_per_epoch" can't be implemented
      for this iterator. Instead of it, "num_samples_per_epoch" is implemented.

    """

    def __init__(
        self,
        dataset,
        batch_size: int,
        batches: Union[AbsSampler, Sequence[Sequence[Any]]],
        chunk_length: Union[int, str],
        chunk_shift_ratio: float = 0.5,
        num_cache_chunks: int = 1024,
        num_samples_per_epoch: Optional[int] = None,
        seed: int = 0,
        shuffle: bool = False,
        num_workers: int = 0,
        collate_fn=None,
        pin_memory: bool = False,
        excluded_key_prefixes: Optional[List[str]] = None,
    ):
        assert check_argument_types()
        assert all(len(x) == 1 for x in batches), "batch-size must be 1"

        self.per_sample_iter_factory = SequenceIterFactory(
            dataset=dataset,
            batches=batches,
            num_iters_per_epoch=num_samples_per_epoch,
            seed=seed,
            shuffle=shuffle,
            num_workers=num_workers,
            collate_fn=collate_fn,
            pin_memory=pin_memory,
        )

        self.num_cache_chunks = max(num_cache_chunks, batch_size)
        if isinstance(chunk_length, str):
            if len(chunk_length) == 0:
                raise ValueError("e.g. 5,8 or 3-5: but got empty string")

            self.chunk_lengths = []
            for x in chunk_length.split(","):
                try:
                    sps = list(map(int, x.split("-")))
                except ValueError:
                    raise ValueError(f"e.g. 5,8 or 3-5: but got {chunk_length}")

                if len(sps) > 2:
                    raise ValueError(f"e.g. 5,8 or 3-5: but got {chunk_length}")
                elif len(sps) == 2:
                    # Append all numbers between the range into the candidates
                    self.chunk_lengths += list(range(sps[0], sps[1] + 1))
                else:
                    self.chunk_lengths += [sps[0]]
        else:
            # Single candidates: Fixed chunk length
            self.chunk_lengths = [chunk_length]

        self.chunk_shift_ratio = chunk_shift_ratio
        self.batch_size = batch_size
        self.seed = seed
        self.shuffle = shuffle

        # keys that satisfy either condition below will be excluded from the length
        # consistency check:
        #  - exactly match one of the prefixes in `excluded_key_prefixes`
        #  - have one of the prefixes in `excluded_key_prefixes` and end with numbers
        if excluded_key_prefixes is None:
            excluded_key_prefixes = ["utt2category"]
        elif "utt2category" not in excluded_key_prefixes:
            excluded_key_prefixes = excluded_key_prefixes + ["utt2category"]
        self.excluded_key_pattern = (
            "(" + "[0-9]*)|(".join(excluded_key_prefixes) + "[0-9]*)"
        )
        if self.excluded_key_pattern:
            logging.info(
                f"Data keys with the following patterns will be excluded from the "
                f"length consistency check:\n{self.excluded_key_pattern}"
            )

    def build_iter(
<<<<<<< HEAD
        self, epoch: int, shuffle: bool = None,
=======
        self,
        epoch: int,
        shuffle: Optional[bool] = None,
>>>>>>> 096e2bb7
    ) -> Iterator[Tuple[List[str], Dict[str, torch.Tensor]]]:
        per_sample_loader = self.per_sample_iter_factory.build_iter(epoch, shuffle)

        if shuffle is None:
            shuffle = self.shuffle
        state = np.random.RandomState(epoch + self.seed)

        # NOTE(kamo):
        #   This iterator supports multiple chunk lengths and
        #   keep chunks for each lengths here until collecting specified numbers
        cache_chunks_dict = defaultdict(dict)
        cache_id_list_dict = defaultdict(dict)
        for ids, batch in per_sample_loader:
            # Must be per-sample-loader
            assert len(ids) == 1, f"Must be per-sample-loader: {len(ids)}"
            assert all(len(x) == 1 for x in batch.values())

            # Get keys of sequence data
            sequence_keys = []
            for key in batch:
                if key + "_lengths" in batch:
                    sequence_keys.append(key)
            # Remove lengths data and get the first sample
            batch = {k: v[0] for k, v in batch.items() if not k.endswith("_lengths")}
            id_ = ids[0]

            for key in sequence_keys:
                if self.excluded_key_pattern is not None and re.fullmatch(
                    self.excluded_key_pattern, key
                ):
                    # ignore length inconsistency for `excluded_key_prefixes`
                    continue
                if len(batch[key]) != len(batch[sequence_keys[0]]):
                    raise RuntimeError(
                        f"All sequences must has same length: "
                        f"{len(batch[key])} != {len(batch[sequence_keys[0]])}"
                    )

            L = len(batch[sequence_keys[0]])
            # Select chunk length
            chunk_lengths = [lg for lg in self.chunk_lengths if lg < L]
            if len(chunk_lengths) == 0:
                logging.warning(
                    f"The length of '{id_}' is {L}, but it is shorter than "
                    f"any candidates of chunk-length: {self.chunk_lengths}"
                )
                continue

            # Convert numpy array to number
            category = (
                batch.get("utt2category", torch.LongTensor([0]))
                .type(torch.int64)
                .item()
            )

            W = int(state.choice(chunk_lengths, 1))
            cache_id_list = cache_id_list_dict[category].setdefault(W, [])
            cache_chunks = cache_chunks_dict[category].setdefault(W, {})

            # Shift width to the next chunk
            S = int(W * self.chunk_shift_ratio)
            # Number of chunks
            N = (L - W) // S + 1
            if shuffle:
                Z = state.randint(0, (L - W) % S + 1)
            else:
                Z = 0

            # Split a sequence into chunks.
            # Note that the marginal frames divided by chunk length are discarded
            for k, v in batch.items():
                if k not in cache_chunks:
                    cache_chunks[k] = []
                if k in sequence_keys:
                    # Shift chunks with overlapped length for data augmentation
                    if self.excluded_key_pattern is not None and re.fullmatch(
                        self.excluded_key_pattern, k
                    ):
                        for _ in range(N):
                            cache_chunks[k].append(v)
                    else:
                        cache_chunks[k] += [
                            v[Z + i * S : Z + i * S + W] for i in range(N)
                        ]
                else:
                    # If not sequence, use whole data instead of chunk
                    cache_chunks[k] += [v for _ in range(N)]
            cache_id_list += [id_ for _ in range(N)]

            if len(cache_id_list) > self.num_cache_chunks:
                cache_id_list, cache_chunks = yield from self._generate_mini_batches(
                    cache_id_list, cache_chunks, shuffle, state,
                )

            cache_id_list_dict[category][W] = cache_id_list
            cache_chunks_dict[category][W] = cache_chunks

        else:
<<<<<<< HEAD
            for W in cache_id_list_dict:
                cache_id_list = cache_id_list_dict.setdefault(W, [])
                cache_chunks = cache_chunks_dict.setdefault(W, {})

                yield from self._generate_mini_batches(
                    cache_id_list, cache_chunks, shuffle, state,
                )
=======
            for category in cache_id_list_dict.keys():
                for W in cache_id_list_dict[category]:
                    cache_id_list = cache_id_list_dict[category].setdefault(W, [])
                    cache_chunks = cache_chunks_dict[category].setdefault(W, {})

                    yield from self._generate_mini_batches(
                        cache_id_list,
                        cache_chunks,
                        shuffle,
                        state,
                    )
>>>>>>> 096e2bb7

    def _generate_mini_batches(
        self,
        id_list: List[str],
        batches: Dict[str, List[torch.Tensor]],
        shuffle: bool,
        state: np.random.RandomState,
    ):
        if shuffle:
            indices = np.arange(0, len(id_list))
            state.shuffle(indices)
            batches = {k: [v[i] for i in indices] for k, v in batches.items()}
            id_list = [id_list[i] for i in indices]

        bs = self.batch_size
        while len(id_list) >= bs:
            # Make mini-batch and yield
            yield (
                id_list[:bs],
                {k: torch.stack(v[:bs], 0) for k, v in batches.items()},
            )
            id_list = id_list[bs:]
            batches = {k: v[bs:] for k, v in batches.items()}

        return id_list, batches<|MERGE_RESOLUTION|>--- conflicted
+++ resolved
@@ -108,13 +108,9 @@
             )
 
     def build_iter(
-<<<<<<< HEAD
-        self, epoch: int, shuffle: bool = None,
-=======
         self,
         epoch: int,
         shuffle: Optional[bool] = None,
->>>>>>> 096e2bb7
     ) -> Iterator[Tuple[List[str], Dict[str, torch.Tensor]]]:
         per_sample_loader = self.per_sample_iter_factory.build_iter(epoch, shuffle)
 
@@ -206,22 +202,16 @@
 
             if len(cache_id_list) > self.num_cache_chunks:
                 cache_id_list, cache_chunks = yield from self._generate_mini_batches(
-                    cache_id_list, cache_chunks, shuffle, state,
+                    cache_id_list,
+                    cache_chunks,
+                    shuffle,
+                    state,
                 )
 
             cache_id_list_dict[category][W] = cache_id_list
             cache_chunks_dict[category][W] = cache_chunks
 
         else:
-<<<<<<< HEAD
-            for W in cache_id_list_dict:
-                cache_id_list = cache_id_list_dict.setdefault(W, [])
-                cache_chunks = cache_chunks_dict.setdefault(W, {})
-
-                yield from self._generate_mini_batches(
-                    cache_id_list, cache_chunks, shuffle, state,
-                )
-=======
             for category in cache_id_list_dict.keys():
                 for W in cache_id_list_dict[category]:
                     cache_id_list = cache_id_list_dict[category].setdefault(W, [])
@@ -233,7 +223,6 @@
                         shuffle,
                         state,
                     )
->>>>>>> 096e2bb7
 
     def _generate_mini_batches(
         self,
