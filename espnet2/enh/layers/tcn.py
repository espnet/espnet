--- conflicted
+++ resolved
@@ -72,15 +72,11 @@
         for r in range(R):
             blocks = []
             for x in range(X):
-<<<<<<< HEAD
-                dilation = 2 ** x
-=======
                 dilation = 2**x
                 if r == 0 and x == 0:
                     self.receptive_field += P
                 else:
                     self.receptive_field += (P - 1) * dilation
->>>>>>> 096e2bb7
                 padding = (P - 1) * dilation if causal else (P - 1) * dilation // 2
                 blocks += [
                     TemporalBlock(
