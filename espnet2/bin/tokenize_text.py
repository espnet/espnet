#!/usr/bin/env python3
import argparse
import logging
import sys
from collections import Counter
from pathlib import Path
from typing import List, Optional

from typeguard import typechecked

from espnet2.text.build_tokenizer import build_tokenizer
from espnet2.text.cleaner import TextCleaner
from espnet2.text.phoneme_tokenizer import g2p_choices
from espnet2.utils.types import str2bool, str_or_none
from espnet.utils.cli_utils import get_commandline_args


def field2slice(field: Optional[str]) -> slice:
    """Convert field string to slice.

    Note that field string accepts 1-based integer.
    Examples:
        >>> field2slice("1-")
        slice(0, None, None)
        >>> field2slice("1-3")
        slice(0, 3, None)
        >>> field2slice("-3")
        slice(None, 3, None)
    """
    field = field.strip()
    try:
        if "-" in field:
            # e.g. "2-" or "2-5" or "-7"
            s1, s2 = field.split("-", maxsplit=1)
            if s1.strip() == "":
                s1 = None
            else:
                s1 = int(s1)
                if s1 == 0:
                    raise ValueError("1-based string")
            if s2.strip() == "":
                s2 = None
            else:
                s2 = int(s2)
        else:
            # e.g. "2"
            s1 = int(field)
            s2 = s1 + 1
            if s1 == 0:
                raise ValueError("must be 1 or more value")
    except ValueError:
        raise RuntimeError(f"Format error: e.g. '2-', '2-5', or '-5': {field}")

    if s1 is None:
        slic = slice(None, s2)
    else:
        # -1 because of 1-based integer following "cut" command
        # e.g "1-3" -> slice(0, 3)
        slic = slice(s1 - 1, s2)
    return slic


@typechecked
def tokenize(
    input: str,
    output: str,
    field: Optional[str],
    delimiter: Optional[str],
    token_type: str,
    space_symbol: str,
    non_linguistic_symbols: Optional[str],
    bpemodel: Optional[str],
    log_level: str,
    write_vocabulary: bool,
    vocabulary_size: int,
    remove_non_linguistic_symbols: bool,
    cutoff: int,
    add_symbol: List[str],
    cleaner: Optional[str],
    g2p: Optional[str],
    add_nonsplit_symbol: List[str],
):

    logging.basicConfig(
        level=log_level,
        format="%(asctime)s (%(module)s:%(lineno)d) %(levelname)s: %(message)s",
    )
    if input == "-":
        fin = sys.stdin
    else:
        fin = Path(input).open("r", encoding="utf-8")
    if output == "-":
        fout = sys.stdout
    else:
        p = Path(output)
        p.parent.mkdir(parents=True, exist_ok=True)
        fout = p.open("w", encoding="utf-8")

    cleaner: TextCleaner = TextCleaner(cleaner)
    tokenizer = build_tokenizer(
        token_type=token_type,
        bpemodel=bpemodel,
        delimiter=delimiter,
        space_symbol=space_symbol,
        non_linguistic_symbols=non_linguistic_symbols,
        remove_non_linguistic_symbols=remove_non_linguistic_symbols,
        g2p_type=g2p,
        nonsplit_symbol=add_nonsplit_symbol,
    )

    counter = Counter()
    if field is not None:
        field: slice = field2slice(field)

    for line in fin:
        line = line.rstrip()
        if field is not None:
            # e.g. field="2-"
            # uttidA hello world!! -> hello world!!
            tokens = line.split(delimiter)
            tokens = tokens[field]
            if delimiter is None:
                line = " ".join(tokens)
            else:
                line = delimiter.join(tokens)

        line = cleaner(line)
        tokens = tokenizer.text2tokens(line)
        if not write_vocabulary:
            fout.write(" ".join(tokens) + "\n")
        else:
            for t in tokens:
                counter[t] += 1

    if not write_vocabulary:
        return

    # ======= write_vocabulary mode from here =======
    # Sort by the number of occurrences in descending order
    # and filter lower frequency words than cutoff value
    words_and_counts = list(
        filter(lambda x: x[1] > cutoff, sorted(counter.items(), key=lambda x: -x[1]))
    )
    # Restrict the vocabulary size
    if vocabulary_size > 0:
        if vocabulary_size < len(add_symbol):
            raise RuntimeError(f"vocabulary_size is too small: {vocabulary_size}")
        words_and_counts = words_and_counts[: vocabulary_size - len(add_symbol)]

    # Parse the values of --add_symbol and --add_nonsplit_symbol
    for symbol_and_id in add_symbol + add_nonsplit_symbol:
        # e.g symbol="<blank>:0"
        try:
            symbol, idx = symbol_and_id.split(":")
            idx = int(idx)
        except ValueError:
            raise RuntimeError(f"Format error: e.g. '<blank>:0': {symbol_and_id}")
        symbol = symbol.strip()

        # e.g. idx=0  -> append as the first symbol
        # e.g. idx=-1 -> append as the last symbol
        if idx < 0:
            idx = len(words_and_counts) + 1 + idx
<<<<<<< HEAD
        
=======

>>>>>>> 000bf3ff
        if symbol in set([w for w, _ in words_and_counts]):
            logging.warning(
                f"{symbol} is already in the vocabulary. "
                f"We are going to only reposition it to {idx}."
            )
            words_and_counts_ = []
            for w, c in words_and_counts:
                if w == symbol:
                    continue
                words_and_counts_.append((w, c))
            words_and_counts = words_and_counts_
<<<<<<< HEAD
        
=======

>>>>>>> 000bf3ff
        words_and_counts.insert(idx, (symbol, None))

    # Write words
    for w, c in words_and_counts:
        fout.write(w + "\n")

    # Logging
    total_count = sum(counter.values())
    invocab_count = sum(c for w, c in words_and_counts if c is not None)
    logging.info(f"OOV rate = {(total_count - invocab_count) / total_count * 100} %")


def get_parser() -> argparse.ArgumentParser:
    parser = argparse.ArgumentParser(
        description="Tokenize texts",
        formatter_class=argparse.ArgumentDefaultsHelpFormatter,
    )
    parser.add_argument(
        "--log_level",
        type=lambda x: x.upper(),
        default="INFO",
        choices=("CRITICAL", "ERROR", "WARNING", "INFO", "DEBUG", "NOTSET"),
        help="The verbose level of logging",
    )

    parser.add_argument(
        "--input", "-i", required=True, help="Input text. - indicates sys.stdin"
    )
    parser.add_argument(
        "--output", "-o", required=True, help="Output text. - indicates sys.stdout"
    )
    parser.add_argument(
        "--field",
        "-f",
        help="The target columns of the input text as 1-based integer. e.g 2-",
    )
    parser.add_argument(
        "--token_type",
        "-t",
        default="char",
        choices=["char", "bpe", "word", "phn"],
        help="Token type",
    )
    parser.add_argument("--delimiter", "-d", default=None, help="The delimiter")
    parser.add_argument("--space_symbol", default="<space>", help="The space symbol")
    parser.add_argument("--bpemodel", default=None, help="The bpemodel file path")
    parser.add_argument(
        "--non_linguistic_symbols",
        type=str_or_none,
        help="non_linguistic_symbols file path",
    )
    parser.add_argument(
        "--remove_non_linguistic_symbols",
        type=str2bool,
        default=False,
        help="Remove non-language-symbols from tokens",
    )
    parser.add_argument(
        "--cleaner",
        type=str_or_none,
        choices=[
            None,
            "tacotron",
            "jaconv",
            "vietnamese",
            "korean_cleaner",
            "whisper_en",
            "whisper_basic",
        ],
        default=None,
        help="Apply text cleaning",
    )
    parser.add_argument(
        "--g2p",
        type=str_or_none,
        choices=g2p_choices,
        default=None,
        help="Specify g2p method if --token_type=phn",
    )

    group = parser.add_argument_group("write_vocabulary mode related")
    group.add_argument(
        "--write_vocabulary",
        type=str2bool,
        default=False,
        help="Write tokens list instead of tokenized text per line",
    )
    group.add_argument("--vocabulary_size", type=int, default=0, help="Vocabulary size")
    group.add_argument(
        "--cutoff",
        default=0,
        type=int,
        help="cut-off frequency used for write-vocabulary mode",
    )
    group.add_argument(
        "--add_symbol",
        type=str,
        default=[],
        action="append",
        help="Append symbol e.g. --add_symbol '<blank>:0' --add_symbol '<unk>:1'",
    )
    group.add_argument(
        "--add_nonsplit_symbol",
        type=str,
        default=[],
        action="append",
        help="Append symbol that is nonsplit e.g. --add_nonsplit_symbol '<sc>:2",
    )

    return parser


def main(cmd=None):
    print(get_commandline_args(), file=sys.stderr)
    parser = get_parser()
    args = parser.parse_args(cmd)
    kwargs = vars(args)
    tokenize(**kwargs)


if __name__ == "__main__":
    main()<|MERGE_RESOLUTION|>--- conflicted
+++ resolved
@@ -161,11 +161,7 @@
         # e.g. idx=-1 -> append as the last symbol
         if idx < 0:
             idx = len(words_and_counts) + 1 + idx
-<<<<<<< HEAD
-        
-=======
-
->>>>>>> 000bf3ff
+
         if symbol in set([w for w, _ in words_and_counts]):
             logging.warning(
                 f"{symbol} is already in the vocabulary. "
@@ -177,11 +173,7 @@
                     continue
                 words_and_counts_.append((w, c))
             words_and_counts = words_and_counts_
-<<<<<<< HEAD
-        
-=======
-
->>>>>>> 000bf3ff
+
         words_and_counts.insert(idx, (symbol, None))
 
     # Write words
