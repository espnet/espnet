###
#!/usr/bin/env python3
import argparse
import logging
import sys
from typing import List, Union

<<<<<<< HEAD
from fast_bss_eval import bss_eval_sources
import numpy as np
from pystoi import stoi
from pypesq import pesq
=======
import numpy as np
>>>>>>> 6d523655
import torch
from mir_eval.separation import bss_eval_sources
from pystoi import stoi
from typeguard import check_argument_types

from espnet2.enh.loss.criterions.time_domain import SISNRLoss
from espnet2.fileio.datadir_writer import DatadirWriter
from espnet2.fileio.sound_scp import SoundScpReader
from espnet2.utils import config_argparse
from espnet.utils.cli_utils import get_commandline_args

si_snr_loss = SISNRLoss()


def scoring(
    output_dir: str,
    dtype: str,
    log_level: Union[int, str],
    key_file: str,
    ref_scp: List[str],
    inf_scp: List[str],
    ref_channel: int,
    flexible_numspk: bool,
):
    assert check_argument_types()

    logging.basicConfig(
        level=log_level,
        format="%(asctime)s (%(module)s:%(lineno)d) %(levelname)s: %(message)s",
    )

    assert len(ref_scp) == len(inf_scp), ref_scp
    num_spk = len(ref_scp)

    keys = [
        line.rstrip().split(maxsplit=1)[0] for line in open(key_file, encoding="utf-8")
    ]

    ref_readers = [SoundScpReader(f, dtype=dtype, normalize=True) for f in ref_scp]
    inf_readers = [SoundScpReader(f, dtype=dtype, normalize=True) for f in inf_scp]

    # get sample rate
    sample_rate, _ = ref_readers[0][keys[0]]

    # check keys
    if not flexible_numspk:
        for inf_reader, ref_reader in zip(inf_readers, ref_readers):
            assert inf_reader.keys() == ref_reader.keys()

    with DatadirWriter(output_dir) as writer:
        for key in keys:
            if not flexible_numspk:
                ref_audios = [ref_reader[key][1] for ref_reader in ref_readers]
                inf_audios = [inf_reader[key][1] for inf_reader in inf_readers]
            else:
                ref_audios = [
                    ref_reader[key][1]
                    for ref_reader in ref_readers
                    if key in ref_reader.keys()
                ]
                inf_audios = [
                    inf_reader[key][1]
                    for inf_reader in inf_readers
                    if key in inf_reader.keys()
                ]
            ref = np.array(ref_audios)
            inf = np.array(inf_audios)
            if ref.ndim > inf.ndim:
                # multi-channel reference and single-channel output
                ref = ref[..., ref_channel]
            elif ref.ndim < inf.ndim:
                # single-channel reference and multi-channel output
<<<<<<< HEAD
                raise ValueError(
                    "Reference must be multi-channel when the                    "
                    " network output is multi-channel."
                )
=======
                inf = inf[..., ref_channel]
>>>>>>> 6d523655
            elif ref.ndim == inf.ndim == 3:
                # multi-channel reference and output
                ref = ref[..., ref_channel]
                inf = inf[..., ref_channel]
            if not flexible_numspk:
                assert ref.shape == inf.shape, (ref.shape, inf.shape)
            else:
                # epsilon value to avoid divergence
                # caused by zero-value, e.g., log(0)
                eps = 0.000001
                # if num_spk of ref > num_spk of inf
                if ref.shape[0] > inf.shape[0]:
                    p = np.full((ref.shape[0] - inf.shape[0], inf.shape[1]), eps)
                    inf = np.concatenate([inf, p])
                    num_spk = ref.shape[0]
                # if num_spk of ref < num_spk of inf
                elif ref.shape[0] < inf.shape[0]:
                    p = np.full((inf.shape[0] - ref.shape[0], ref.shape[1]), eps)
                    ref = np.concatenate([ref, p])
                    num_spk = inf.shape[0]
                else:
                    num_spk = ref.shape[0]

            if abs(inf).max() == 0.0:
                logging.warning(
                    "Oups, the inference signal is all zero!! Replace with random noise"
                )
                inf = np.random.randn(*inf.shape)

            sdr, sir, sar, perm = bss_eval_sources(ref, inf, compute_permutation=True, load_diag=1e-5, clamp_db=50)
            for i in range(num_spk):
                stoi_score = stoi(ref[i], inf[int(perm[i])], fs_sig=sample_rate)
<<<<<<< HEAD
                pesq_score = pesq(ref[i], inf[int(perm[i])], sample_rate)
=======
                estoi_score = stoi(
                    ref[i], inf[int(perm[i])], fs_sig=sample_rate, extended=True
                )
>>>>>>> 6d523655
                si_snr_score = -float(
                    si_snr_loss(
                        torch.from_numpy(ref[i][None, ...]),
                        torch.from_numpy(inf[int(perm[i])][None, ...]),
                    )
                )
<<<<<<< HEAD
                writer[f"STOI_spk{i + 1}"][key] = str(stoi_score)
                writer[f"PESQ_spk{i + 1}"][key] = str(pesq_score)
=======
                writer[f"STOI_spk{i + 1}"][key] = str(stoi_score * 100)  # in percentage
                writer[f"ESTOI_spk{i + 1}"][key] = str(estoi_score * 100)
>>>>>>> 6d523655
                writer[f"SI_SNR_spk{i + 1}"][key] = str(si_snr_score)
                writer[f"SDR_spk{i + 1}"][key] = str(sdr[i])
                writer[f"SAR_spk{i + 1}"][key] = str(sar[i])
                writer[f"SIR_spk{i + 1}"][key] = str(sir[i])
                # save permutation assigned script file
                if not flexible_numspk:
                    writer[f"wav_spk{i + 1}"][key] = inf_readers[perm[i]].data[key]


def get_parser():
    parser = config_argparse.ArgumentParser(
        description="Frontend inference",
        formatter_class=argparse.ArgumentDefaultsHelpFormatter,
    )
    # Note(kamo): Use '_' instead of '-' as separator.
    # '-' is confusing if written in yaml.
    parser.add_argument(
        "--log_level",
        type=lambda x: x.upper(),
        default="INFO",
        choices=("CRITICAL", "ERROR", "WARNING", "INFO", "DEBUG", "NOTSET"),
        help="The verbose level of logging",
    )
    parser.add_argument("--output_dir", type=str, required=True)
    parser.add_argument(
        "--dtype",
        default="float32",
        choices=["float16", "float32", "float64"],
        help="Data type",
    )
    group = parser.add_argument_group("Input data related")
    group.add_argument(
        "--ref_scp", type=str, required=True, action="append",
    )
    group.add_argument(
        "--inf_scp", type=str, required=True, action="append",
    )
    group.add_argument("--key_file", type=str)
    group.add_argument("--ref_channel", type=int, default=0)
<<<<<<< HEAD
=======
    group.add_argument("--flexible_numspk", type=bool, default=False)

>>>>>>> 6d523655
    return parser


def main(cmd=None):
    print(get_commandline_args(), file=sys.stderr)
    parser = get_parser()
    args = parser.parse_args(cmd)
    kwargs = vars(args)
    kwargs.pop("config", None)
    scoring(**kwargs)


if __name__ == "__main__":
    main()<|MERGE_RESOLUTION|>--- conflicted
+++ resolved
@@ -5,14 +5,7 @@
 import sys
 from typing import List, Union
 
-<<<<<<< HEAD
-from fast_bss_eval import bss_eval_sources
 import numpy as np
-from pystoi import stoi
-from pypesq import pesq
-=======
-import numpy as np
->>>>>>> 6d523655
 import torch
 from mir_eval.separation import bss_eval_sources
 from pystoi import stoi
@@ -85,14 +78,7 @@
                 ref = ref[..., ref_channel]
             elif ref.ndim < inf.ndim:
                 # single-channel reference and multi-channel output
-<<<<<<< HEAD
-                raise ValueError(
-                    "Reference must be multi-channel when the                    "
-                    " network output is multi-channel."
-                )
-=======
                 inf = inf[..., ref_channel]
->>>>>>> 6d523655
             elif ref.ndim == inf.ndim == 3:
                 # multi-channel reference and output
                 ref = ref[..., ref_channel]
@@ -125,26 +111,17 @@
             sdr, sir, sar, perm = bss_eval_sources(ref, inf, compute_permutation=True, load_diag=1e-5, clamp_db=50)
             for i in range(num_spk):
                 stoi_score = stoi(ref[i], inf[int(perm[i])], fs_sig=sample_rate)
-<<<<<<< HEAD
-                pesq_score = pesq(ref[i], inf[int(perm[i])], sample_rate)
-=======
                 estoi_score = stoi(
                     ref[i], inf[int(perm[i])], fs_sig=sample_rate, extended=True
                 )
->>>>>>> 6d523655
                 si_snr_score = -float(
                     si_snr_loss(
                         torch.from_numpy(ref[i][None, ...]),
                         torch.from_numpy(inf[int(perm[i])][None, ...]),
                     )
                 )
-<<<<<<< HEAD
-                writer[f"STOI_spk{i + 1}"][key] = str(stoi_score)
-                writer[f"PESQ_spk{i + 1}"][key] = str(pesq_score)
-=======
                 writer[f"STOI_spk{i + 1}"][key] = str(stoi_score * 100)  # in percentage
                 writer[f"ESTOI_spk{i + 1}"][key] = str(estoi_score * 100)
->>>>>>> 6d523655
                 writer[f"SI_SNR_spk{i + 1}"][key] = str(si_snr_score)
                 writer[f"SDR_spk{i + 1}"][key] = str(sdr[i])
                 writer[f"SAR_spk{i + 1}"][key] = str(sar[i])
@@ -184,11 +161,8 @@
     )
     group.add_argument("--key_file", type=str)
     group.add_argument("--ref_channel", type=int, default=0)
-<<<<<<< HEAD
-=======
     group.add_argument("--flexible_numspk", type=bool, default=False)
 
->>>>>>> 6d523655
     return parser
 
 
