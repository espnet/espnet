#!/usr/bin/env python3

"""Script to run the inference of speech-to-speech translation model."""

import argparse
import logging
import shutil
import sys
import time
from pathlib import Path
from typing import Any, Dict, List, Optional, Sequence, Tuple, Union

import numpy as np
import soundfile as sf
import torch
from packaging.version import parse as V
from typeguard import check_argument_types

from espnet2.fileio.datadir_writer import DatadirWriter
from espnet2.fileio.npy_scp import NpyScpWriter
from espnet2.tasks.s2st import S2STTask
from espnet2.text.build_tokenizer import build_tokenizer
from espnet2.text.token_id_converter import TokenIDConverter
from espnet2.torch_utils.device_funcs import to_device
from espnet2.torch_utils.set_all_random_seed import set_all_random_seed
from espnet2.utils import config_argparse
from espnet2.utils.types import str2bool, str2triple_str, str_or_none
from espnet.nets.batch_beam_search import BatchBeamSearch
from espnet.nets.beam_search import BeamSearch, Hypothesis
from espnet.nets.pytorch_backend.transformer.subsampling import TooShortUttError
from espnet.nets.scorer_interface import BatchScorerInterface
from espnet.nets.scorers.length_bonus import LengthBonus
from espnet.utils.cli_utils import get_commandline_args


class Speech2Speech:
    """Speech2Speech class."""

    def __init__(
        self,
        train_config: Union[Path, str] = None,
        model_file: Union[Path, str] = None,
        threshold: float = 0.5,
        minlenratio: float = 0.0,
        maxlenratio: float = 10.0,
        st_subtask_maxlenratio: float = 1.5,
        st_subtask_minlenratio: float = 0.0,
        use_teacher_forcing: bool = False,
        use_att_constraint: bool = False,
        backward_window: int = 1,
        forward_window: int = 3,
        nbest: int = 1,
        beam_size: int = 5,
        penalty: float = 0.0,
        st_subtask_beam_size: int = 5,
        st_subtask_penalty: float = 0.0,
        st_subtask_nbest: int = 1,
        st_subtask_token_type: str = None,
        st_subtask_bpemodel: str = None,
        vocoder_config: Union[Path, str] = None,
        vocoder_file: Union[Path, str] = None,
        dtype: str = "float32",
        device: str = "cpu",
        seed: int = 777,
        always_fix_seed: bool = False,
        prefer_normalized_feats: bool = False,
    ):
        """Initialize Speech2Speech module."""
        assert check_argument_types()

        # setup model
        model, train_args = S2STTask.build_model_from_file(
            train_config, model_file, device
        )
        model.to(dtype=getattr(torch, dtype)).eval()
        self.device = device
        self.dtype = dtype
        self.train_args = train_args
        self.model = model
        self.s2st_type = self.model.s2st_type
        self.preprocess_fn = S2STTask.build_preprocess_fn(train_args, False)
        self.use_teacher_forcing = use_teacher_forcing
        self.maxlenratio = maxlenratio
        self.minlenratio = minlenratio
        self.st_subtask_maxlenratio = st_subtask_maxlenratio
        self.st_subtask_minlenratio = st_subtask_minlenratio
        self.seed = seed
        self.always_fix_seed = always_fix_seed
        self.prefer_normalized_feats = prefer_normalized_feats
<<<<<<< HEAD
        # NOTE(Jiyang): sometimes we don't need to output waveform
        # if self.model.require_vocoder:
        if vocoder_config is not None or vocoder_file is not None:
=======
        if self.model.require_vocoder and vocoder_file is not None:
>>>>>>> 3af4f426
            vocoder = S2STTask.build_vocoder_from_file(
                vocoder_config, vocoder_file, model, device
            )
            if isinstance(vocoder, torch.nn.Module):
                vocoder.to(dtype=getattr(torch, dtype)).eval()
            self.vocoder = vocoder
        else:
            self.vocoder = None
        logging.info(f"S2ST:\n{self.model}")
        if self.vocoder is not None:
            logging.info(f"Vocoder:\n{self.vocoder}")
        else:
            logging.warning(f"No vocoder specified. Waveform will not be generated.")

        # setup decoding config
        self.decode_conf = {}  # use for specotrogram-based decoding
        scorers = {}  # use for beam-search decoding
        st_subtask_scorers = {}  # use for beam-search in st_subtask
        if self.s2st_type == "translatotron":
            self.decode_conf.update(
                threshold=threshold,
                maxlenratio=maxlenratio,
                minlenratio=minlenratio,
                use_att_constraint=use_att_constraint,
                forward_window=forward_window,
                backward_window=backward_window,
                use_teacher_forcing=use_teacher_forcing,
            )
        elif self.s2st_type == "discrete_unit" or self.s2st_type == "unity":
            decoder = model.synthesizer
            token_list = model.unit_token_list
            scorers.update(decoder=decoder, length_bonus=LengthBonus(len(token_list)))
            weights = dict(
                decoder=1.0,
                length_bonus=penalty,
            )

            beam_search = BeamSearch(
                beam_size=beam_size,
                weights=weights,
                scorers=scorers,
                sos=model.unit_sos,
                eos=model.unit_eos,
                vocab_size=len(token_list),
                token_list=None,  # No need to print out the lengthy discrete unit
                pre_beam_score_key="full",
            )

            # TODO(karita): make all scorers batchfied
            non_batch = [
                k
                for k, v in beam_search.full_scorers.items()
                if not isinstance(v, BatchScorerInterface)
            ]
            if len(non_batch) == 0:
                beam_search.__class__ = BatchBeamSearch
                logging.info("BatchBeamSearch implementation is selected.")
            else:
                logging.warning(
                    f"As non-batch scorers {non_batch} are found, "
                    f"fall back to non-batch implementation."
                )
            beam_search.to(device=device, dtype=getattr(torch, dtype)).eval()
            for scorer in scorers.values():
                if isinstance(scorer, torch.nn.Module):
                    scorer.to(device=device, dtype=getattr(torch, dtype)).eval()
            logging.info(f"Beam_search: {beam_search}")
            logging.info(f"Decoding device={device}, dtype={dtype}")

            self.beam_search = beam_search

            # Further define st_subtask decoder
            if self.s2st_type == "unity":
                st_subtask_decoder = model.st_decoder
                st_subtask_scorers.update(
                    decoder=st_subtask_decoder,
                    length_bonus=LengthBonus(len(model.tgt_token_list)),
                )
                st_subtask_weights = {
                    "decoder": 1.0,
                    "length_bonus": st_subtask_penalty,
                }
                logging.info("model sos eos: {}".format(model.eos))
                st_subtask_beam_search = BeamSearch(
                    beam_size=st_subtask_beam_size,
                    weights=st_subtask_weights,
                    scorers=st_subtask_scorers,
                    sos=model.sos,
                    eos=model.eos,
                    vocab_size=len(model.tgt_token_list),
                    pre_beam_score_key="full",
                    return_hs=True,
                )
                # TODO(karita): make all st_subtask_scorers batchfied
                non_batch = [
                    k
                    for k, v in st_subtask_beam_search.full_scorers.items()
                    if not isinstance(v, BatchScorerInterface)
                ]
                if len(non_batch) == 0:
                    st_subtask_beam_search.__class__ = BatchBeamSearch
                    logging.info("BatchBeamSearch implementation is selected.")
                else:
                    logging.warning(
                        f"As non-batch st_subtask_scorers {non_batch} are found, "
                        f"fall back to non-batch implementation."
                    )
                st_subtask_beam_search.to(
                    device=device, dtype=getattr(torch, dtype)
                ).eval()
                for st_subtask_scorers in st_subtask_scorers.values():
                    if isinstance(st_subtask_scorers, torch.nn.Module):
                        st_subtask_scorers.to(
                            device=device, dtype=getattr(torch, dtype)
                        ).eval()
                logging.info(f"st_subtask Beam_search: {st_subtask_beam_search}")
                logging.info(f"st_subtask Decoding device={device}, dtype={dtype}")

                self.st_subtask_beam_search = st_subtask_beam_search

                # NOTE(jiatong): we here regard the st_subtask as target text
                #                but it may also be source text
                if st_subtask_token_type is None:
                    st_subtask_token_type = train_args.tgt_token_type
                elif st_subtask_token_type == "bpe":
                    if st_subtask_tokenizer is not None:
                        self.st_subtask_tokenizer = build_tokenizer(
                            token_type=st_subtask_token_type,
                            bpemodel=st_subtask_bpemodel,
                        )
                    else:
                        self.st_subtask_tokenizer = None
                else:
                    self.st_subtask_tokenizer = build_tokenizer(
                        token_type=st_subtask_token_type
                    )
                self.st_subtask_converter = TokenIDConverter(
                    token_list=self.model.tgt_token_list
                )

        else:
            raise NotImplementedError(
                "Not recognized s2st type of {}".format(self.s2st_type)
            )

    @torch.no_grad()
    def __call__(
        self,
        src_speech: Union[torch.Tensor, np.ndarray],
        src_speech_lengths: Union[torch.Tensor, np.ndarray] = None,
        tgt_speech: Union[torch.Tensor, np.ndarray] = None,
        tgt_speech_lengths: Union[torch.Tensor, np.ndarray] = None,
        spembs: Union[torch.Tensor, np.ndarray] = None,
        sids: Union[torch.Tensor, np.ndarray] = None,
        lids: Union[torch.Tensor, np.ndarray] = None,
        decode_conf: Optional[Dict[str, Any]] = None,
    ) -> Dict[str, torch.Tensor]:
        """Run speech-to-speech."""
        assert check_argument_types()

        # check inputs
        if self.use_speech and tgt_speech is None:
            raise RuntimeError("Missing required argument: 'tgt_speech'")
        if self.use_sids and sids is None:
            raise RuntimeError("Missing required argument: 'sids'")
        if self.use_lids and lids is None:
            raise RuntimeError("Missing required argument: 'lids'")
        if self.use_spembs and spembs is None:
            raise RuntimeError("Missing required argument: 'spembs'")

        # Input as audio signal
        if isinstance(src_speech, np.ndarray):
            src_speech = torch.tensor(src_speech.astype(np.float32))

        if src_speech_lengths is None:
            src_speech_lengths = src_speech.new_full(
                [1], dtype=torch.long, fill_value=src_speech.size(1)
            )

        # prepare batch
        batch = dict(src_speech=src_speech, src_speech_lengths=src_speech_lengths)
        if tgt_speech is not None:
            batch.update(tgt_speech=tgt_speech)
            batch.update(tgt_speech_lengths=tgt_speech_lengths)
        if spembs is not None:
            batch.update(spembs=spembs)
        if sids is not None:
            batch.update(sids=sids)
        if lids is not None:
            batch.update(lids=lids)
        batch = to_device(batch, self.device)

        # overwrite the decode configs if provided
        cfg = self.decode_conf
        if decode_conf is not None:
            cfg = self.decode_conf.copy()
            cfg.update(decode_conf)

        # inference
        if self.always_fix_seed:
            set_all_random_seed(self.seed)

        if self.s2st_type == "translatotron":
            output_dict = self.model.inference(**batch, **cfg)
            # apply vocoder (mel-to-wav)
            if self.vocoder is not None:
                if (
                    self.prefer_normalized_feats
                    or output_dict.get("feat_gen_denorm") is None
                ):
                    input_feat = output_dict["feat_gen"]
                else:
                    input_feat = output_dict["feat_gen_denorm"]
                wav = self.vocoder(input_feat)
                output_dict.update(wav=wav)
        elif self.s2st_type == "discrete_unit":
            output_dict = {}
            # Forward Encoder
            enc, _ = self.model.encode(batch["src_speech"], batch["src_speech_lengths"])
            nbest_hyps = self.beam_search(
                x=enc[0], maxlenratio=self.maxlenratio, minlenratio=self.minlenratio
            )
            # TODO(jiatong): get nbest list instead of just best hyp
            best_hyp = nbest_hyps[0]  # just use the best
            # remove sos/eos and get results
            token_int = np.array(best_hyp.yseq[1:-1].tolist())
            output_dict.update(feat_gen=torch.tensor(token_int))

            logging.info("token_int: {}".format(token_int))

            if self.vocoder is not None:
                if len(token_int) == 0:
                    output_dict.update(wav=torch.tensor([0] * 100))
                else:
                    input_discrete_unit = to_device(
                        torch.tensor(token_int).view(-1, 1), device=self.device
                    )
                    # NOTE(jiatong): we default take the last token
                    # in the token list as <unk>
                    # see scripts/feats/performa_kemans.sh for details
                    input_discrete_unit = input_discrete_unit[
                        input_discrete_unit != self.model.unit_vocab_size - 1
                    ].view(-1, 1)
                    wav = self.vocoder(input_discrete_unit)
                    output_dict.update(wav=wav)

        elif self.s2st_type == "unity":
            output_dict = {}
            # Forward Encoder
            enc, _ = self.model.encode(batch["src_speech"], batch["src_speech_lengths"])

            st_subtask_nbest_hyps = self.st_subtask_beam_search(
                x=enc[0],
                maxlenratio=self.st_subtask_maxlenratio,
                minlenratio=self.st_subtask_minlenratio,
            )

            logging.info(
                "st_subtask_token_int: {}".format(
                    st_subtask_nbest_hyps[0].yseq[1:-1].tolist()
                )
            )

            st_subtask_result = []
            for hyp in st_subtask_nbest_hyps:
                assert isinstance(hyp, Hypothesis), type(hyp)

                # remove sos/eos and get results
                if isinstance(hyp.hs, List):
                    st_subtask_hs = torch.stack(hyp.hs)
                else:
                    st_subtask_hs = hyp.hs

                st_subtask_token_int = hyp.yseq[1:-1].tolist()
                st_subtask_token = self.st_subtask_converter.ids2tokens(
                    st_subtask_token_int
                )
                if self.st_subtask_tokenizer is not None:
                    st_subtask_hyp_text = self.st_subtask_tokenizer.tokens2text(
                        st_subtask_token
                    )
                else:
                    st_subtask_hyp_text = None

                st_subtask_result.append(
                    (
                        st_subtask_hyp_text,
                        st_subtask_token,
                        st_subtask_token_int,
                        st_subtask_hs,
                    )
                )

            if self.st_subtask_tokenizer is not None:
                (
                    st_subtask_hyp_text,
                    st_subtask_token,
                    st_subtask_token_int,
                    _,
                ) = st_subtask_result[0]
                logging.info("st_subtask_text: {}".format(st_subtask_result[0][0]))
                output_dict.update(st_subtask_text=st_subtask_hyp_text)
                output_dict.update(st_subtask_token=st_subtask_token)
                output_dict.update(st_subtask_token_int=st_subtask_token_int)

            # encoder 1best st_subtask result
            st_subtask_hs = st_subtask_result[0][-1].unsqueeze(0)
            st_subtask_hs = to_device(st_subtask_hs, device=self.device)
            st_subtask_hs_lengths = st_subtask_hs.new_full(
                [1], dtype=torch.long, fill_value=st_subtask_hs.size(1)
            )
            md_enc, _, _ = self.model.unit_encoder(st_subtask_hs, st_subtask_hs_lengths)
            nbest_hyps = self.beam_search(
                md_enc[0],
                maxlenratio=self.maxlenratio * 100,
                minlenratio=self.minlenratio,
            )

            # TODO(jiatong): get nbest list instead of just best hyp
            best_hyp = nbest_hyps[0]  # just use the best
            # remove sos/eos and get results
            token_int = np.array(best_hyp.yseq[1:-1].tolist())
            output_dict.update(feat_gen=torch.tensor(token_int))

            logging.info("token_int: {}".format(token_int))

            if self.vocoder is not None:
                if len(token_int) == 0:
                    output_dict.update(wav=torch.tensor([0] * 100))
                else:
                    input_discrete_unit = to_device(
                        torch.tensor(token_int).view(-1, 1), device=self.device
                    )
                    # NOTE(jiatong): we default take the last token
                    # in the token list as <unk>
                    # see scripts/feats/performa_kemans.sh for details
                    input_discrete_unit = input_discrete_unit[
                        input_discrete_unit != self.model.unit_vocab_size - 1
                    ].view(-1, 1)
                    wav = self.vocoder(input_discrete_unit)
                    output_dict.update(wav=wav)

        return output_dict

    @property
    def fs(self) -> Optional[int]:
        """Return sampling rate."""
        if hasattr(self.vocoder, "fs"):
            return self.vocoder.fs
        elif hasattr(self.model.synthesizer, "fs"):
            return self.model.synthesizer.fs
        else:
            return None

    @property
    def use_speech(self) -> bool:
        """Return speech is needed or not in the inference."""
        return self.use_teacher_forcing

    @property
    def use_sids(self) -> bool:
        """Return sid is needed or not in the inference."""
        return self.model.synthesizer.spks is not None

    @property
    def use_lids(self) -> bool:
        """Return sid is needed or not in the inference."""
        return self.model.synthesizer.langs is not None

    @property
    def use_spembs(self) -> bool:
        """Return spemb is needed or not in the inference."""
        return self.model.synthesizer.spk_embed_dim is not None

    @staticmethod
    def from_pretrained(
        vocoder_tag: Optional[str] = None,
        **kwargs: Optional[Any],
    ):
        """Build Text2Speech instance from the pretrained model.

        Args:
            vocoder_tag (Optional[str]): Vocoder tag of the pretrained vocoders.
                Currently, the tags of parallel_wavegan are supported, which should
                start with the prefix "parallel_wavegan/".

        Returns:
            Text2Speech: Text2Speech instance.

        """

        if vocoder_tag is not None:
            if vocoder_tag.startswith("parallel_wavegan/"):
                try:
                    from parallel_wavegan.utils import download_pretrained_model

                except ImportError:
                    logging.error(
                        "`parallel_wavegan` is not installed. "
                        "Please install via `pip install -U parallel_wavegan`."
                    )
                    raise

                from parallel_wavegan import __version__

                # NOTE(kan-bayashi): Filelock download is supported from 0.5.2
                assert V(__version__) > V("0.5.1"), (
                    "Please install the latest parallel_wavegan "
                    "via `pip install -U parallel_wavegan`."
                )
                vocoder_tag = vocoder_tag.replace("parallel_wavegan/", "")
                vocoder_file = download_pretrained_model(vocoder_tag)
                vocoder_config = Path(vocoder_file).parent / "config.yml"
                kwargs.update(vocoder_config=vocoder_config, vocoder_file=vocoder_file)

            else:
                raise ValueError(f"{vocoder_tag} is unsupported format.")

        return Speech2Speech(**kwargs)


def inference(
    output_dir: str,
    batch_size: int,
    dtype: str,
    ngpu: int,
    seed: int,
    num_workers: int,
    log_level: Union[int, str],
    data_path_and_name_and_type: Sequence[Tuple[str, str, str]],
    key_file: Optional[str],
    train_config: Optional[str],
    model_file: Optional[str],
    threshold: float,
    minlenratio: float,
    maxlenratio: float,
    st_subtask_minlenratio: float,
    st_subtask_maxlenratio: float,
    use_teacher_forcing: bool,
    use_att_constraint: bool,
    backward_window: int,
    forward_window: int,
    always_fix_seed: bool,
    nbest: int,
    beam_size: int,
    penalty: float,
    st_subtask_nbest: int,
    st_subtask_beam_size: int,
    st_subtask_penalty: float,
    st_subtask_token_type: Optional[str],
    st_subtask_bpemodel: Optional[str],
    allow_variable_data_keys: bool,
    vocoder_config: Optional[str],
    vocoder_file: Optional[str],
    vocoder_tag: Optional[str],
):
    """Run text-to-speech inference."""
    assert check_argument_types()
    if batch_size > 1:
        raise NotImplementedError("batch decoding is not implemented")
    if ngpu > 1:
        raise NotImplementedError("only single GPU decoding is supported")
    logging.basicConfig(
        level=log_level,
        format="%(asctime)s (%(module)s:%(lineno)d) %(levelname)s: %(message)s",
    )

    if ngpu >= 1:
        device = "cuda"
    else:
        device = "cpu"

    # 1. Set random-seed
    set_all_random_seed(seed)

    # 2. Build model
    speech2speech_kwargs = dict(
        train_config=train_config,
        model_file=model_file,
        threshold=threshold,
        maxlenratio=maxlenratio,
        minlenratio=minlenratio,
        st_subtask_maxlenratio=st_subtask_maxlenratio,
        st_subtask_minlenratio=st_subtask_minlenratio,
        use_teacher_forcing=use_teacher_forcing,
        use_att_constraint=use_att_constraint,
        backward_window=backward_window,
        forward_window=forward_window,
        nbest=nbest,
        beam_size=beam_size,
        penalty=penalty,
        st_subtask_nbest=st_subtask_nbest,
        st_subtask_beam_size=st_subtask_beam_size,
        st_subtask_penalty=st_subtask_penalty,
        st_subtask_token_type=st_subtask_token_type,
        st_subtask_bpemodel=st_subtask_bpemodel,
        vocoder_config=vocoder_config,
        vocoder_file=vocoder_file,
        dtype=dtype,
        device=device,
        seed=seed,
        always_fix_seed=always_fix_seed,
    )
    speech2speech = Speech2Speech.from_pretrained(
        vocoder_tag=vocoder_tag,
        **speech2speech_kwargs,
    )

    # 3. Build data-iterator
    loader = S2STTask.build_streaming_iterator(
        data_path_and_name_and_type,
        dtype=dtype,
        batch_size=batch_size,
        key_file=key_file,
        num_workers=num_workers,
        preprocess_fn=S2STTask.build_preprocess_fn(speech2speech.train_args, False),
        collate_fn=S2STTask.build_collate_fn(speech2speech.train_args, False),
        allow_variable_data_keys=allow_variable_data_keys,
        inference=True,
    )

    # 6. Start for-loop
    output_dir = Path(output_dir)
    (output_dir / "norm").mkdir(parents=True, exist_ok=True)
    (output_dir / "denorm").mkdir(parents=True, exist_ok=True)
    (output_dir / "speech_shape").mkdir(parents=True, exist_ok=True)
    (output_dir / "wav").mkdir(parents=True, exist_ok=True)
    (output_dir / "att_ws").mkdir(parents=True, exist_ok=True)
    (output_dir / "probs").mkdir(parents=True, exist_ok=True)
    (output_dir / "focus_rates").mkdir(parents=True, exist_ok=True)

    # Lazy load to avoid the backend error
    import matplotlib

    matplotlib.use("Agg")
    import matplotlib.pyplot as plt
    from matplotlib.ticker import MaxNLocator

    with NpyScpWriter(
        output_dir / "norm",
        output_dir / "norm/feats.scp",
    ) as norm_writer, NpyScpWriter(
        output_dir / "denorm", output_dir / "denorm/feats.scp"
    ) as denorm_writer, open(
        output_dir / "speech_shape/speech_shape", "w"
    ) as shape_writer, open(
        output_dir / "focus_rates/focus_rates", "w"
    ) as focus_rate_writer, DatadirWriter(
        output_dir / "st_subtask"
    ) as st_subtask_wrtier:
        for idx, (keys, batch) in enumerate(loader, 1):
            assert isinstance(batch, dict), type(batch)
            assert all(isinstance(s, str) for s in keys), keys
            _bs = len(next(iter(batch.values())))
            assert _bs == 1, _bs

            # # Change to single sequence and remove *_length
            # # because inference() requires 1-seq, not mini-batch.
            # batch = {k: v for k, v in batch.items() if not k.endswith("_lengths")}

            start_time = time.perf_counter()
            output_dict = speech2speech(**batch)

            key = keys[0]
            insize = next(iter(batch.values())).size(0) + 1
            # standard speech2mel model case
            feat_gen = output_dict["feat_gen"]
            logging.info(
                "inference speed = {:.1f} frames / sec.".format(
                    int(feat_gen.size(0)) / (time.perf_counter() - start_time)
                )
            )
            logging.info(f"{key} (size:{insize}->{feat_gen.size(0)})")
            if feat_gen.size(0) == insize * maxlenratio:
                logging.warning(f"output length reaches maximum length ({key}).")

            norm_writer[key] = output_dict["feat_gen"].cpu().numpy()
            shape_writer.write(
                f"{key} " + ",".join(map(str, output_dict["feat_gen"].shape)) + "\n"
            )
            if output_dict.get("feat_gen_denorm") is not None:
                denorm_writer[key] = output_dict["feat_gen_denorm"].cpu().numpy()

            if output_dict.get("focus_rate") is not None:
                focus_rate_writer.write(
                    f"{key} {float(output_dict['focus_rate']):.5f}\n"
                )

            if output_dict.get("att_w") is not None:
                # Plot attention weight
                att_w = output_dict["att_w"].cpu().numpy()

                if att_w.ndim == 3:
                    logging.warning(
                        "Cannot plot attn due to dim mismatch (for multihead)"
                    )
                    output_dict["att_w"] = None
                else:
                    if att_w.ndim == 2:
                        att_w = att_w[None][None]
                    elif att_w.ndim != 4:
                        raise RuntimeError(f"Must be 2 or 4 dimension: {att_w.ndim}")

                    w, h = plt.figaspect(att_w.shape[0] / att_w.shape[1])
                    fig = plt.Figure(
                        figsize=(
                            w * 1.3 * min(att_w.shape[0], 2.5),
                            h * 1.3 * min(att_w.shape[1], 2.5),
                        )
                    )
                    fig.suptitle(f"{key}")
                    axes = fig.subplots(att_w.shape[0], att_w.shape[1])
                    if len(att_w) == 1:
                        axes = [[axes]]
                    for ax, att_w in zip(axes, att_w):
                        for ax_, att_w_ in zip(ax, att_w):
                            ax_.imshow(att_w_.astype(np.float32), aspect="auto")
                            ax_.set_xlabel("Input")
                            ax_.set_ylabel("Output")
                            ax_.xaxis.set_major_locator(MaxNLocator(integer=True))
                            ax_.yaxis.set_major_locator(MaxNLocator(integer=True))

                    fig.set_tight_layout({"rect": [0, 0.03, 1, 0.95]})
                    fig.savefig(output_dir / f"att_ws/{key}.png")
                    fig.clf()

            if output_dict.get("prob") is not None:
                # Plot stop token prediction
                prob = output_dict["prob"].cpu().numpy()

                fig = plt.Figure()
                ax = fig.add_subplot(1, 1, 1)
                ax.plot(prob)
                ax.set_title(f"{key}")
                ax.set_xlabel("Output")
                ax.set_ylabel("Stop probability")
                ax.set_ylim(0, 1)
                ax.grid(which="both")

                fig.set_tight_layout(True)
                fig.savefig(output_dir / f"probs/{key}.png")
                fig.clf()

            if output_dict.get("wav") is not None:
                # TODO(kamo): Write scp
                logging.info("wav {}".format(output_dict["wav"].size()))
                sf.write(
                    f"{output_dir}/wav/{key}.wav",
                    output_dict["wav"].cpu().numpy(),
                    speech2speech.fs,
                    "PCM_16",
                )

            if output_dict.get("st_subtask_token") is not None:
                writer["token"][key] = " ".join(output_dict["st_subtask_token"])
                writer["token_int"][key] == " ".join(
                    map(str, output_dict["st_subtask_token_int"])
                )
                if output_dict.get("st_subtask_text") is not None:
                    writer["text"][key] = output_dict["st_subtask_text"]

    # remove files if those are not included in output dict
    if output_dict.get("feat_gen") is None:
        shutil.rmtree(output_dir / "norm")
    if output_dict.get("feat_gen_denorm") is None:
        shutil.rmtree(output_dir / "denorm")
    if output_dict.get("att_w") is None:
        shutil.rmtree(output_dir / "att_ws")
    if output_dict.get("focus_rate") is None:
        shutil.rmtree(output_dir / "focus_rates")
    if output_dict.get("prob") is None:
        shutil.rmtree(output_dir / "probs")
    if output_dict.get("wav") is None:
        shutil.rmtree(output_dir / "wav")
    if output_dict.get("st_subtask_token") is not None:
        shutil.rmtree(output_dict / "st_subtask")


def get_parser():
    """Get argument parser."""
    parser = config_argparse.ArgumentParser(
        description="S2ST inference",
        formatter_class=argparse.ArgumentDefaultsHelpFormatter,
    )

    # Note(kamo): Use "_" instead of "-" as separator.
    # "-" is confusing if written in yaml.
    parser.add_argument(
        "--log_level",
        type=lambda x: x.upper(),
        default="INFO",
        choices=("CRITICAL", "ERROR", "WARNING", "INFO", "DEBUG", "NOTSET"),
        help="The verbose level of logging",
    )

    parser.add_argument(
        "--output_dir",
        type=str,
        required=True,
        help="The path of output directory",
    )
    parser.add_argument(
        "--ngpu",
        type=int,
        default=0,
        help="The number of gpus. 0 indicates CPU mode",
    )
    parser.add_argument(
        "--seed",
        type=int,
        default=0,
        help="Random seed",
    )
    parser.add_argument(
        "--dtype",
        default="float32",
        choices=["float16", "float32", "float64"],
        help="Data type",
    )
    parser.add_argument(
        "--num_workers",
        type=int,
        default=1,
        help="The number of workers used for DataLoader",
    )
    parser.add_argument(
        "--batch_size",
        type=int,
        default=1,
        help="The batch size for inference",
    )

    group = parser.add_argument_group("Input data related")
    group.add_argument(
        "--data_path_and_name_and_type",
        type=str2triple_str,
        required=True,
        action="append",
    )
    group.add_argument(
        "--key_file",
        type=str_or_none,
    )
    group.add_argument(
        "--allow_variable_data_keys",
        type=str2bool,
        default=False,
    )

    group = parser.add_argument_group("The model configuration related")
    group.add_argument(
        "--train_config",
        type=str,
        help="Training configuration file",
    )
    group.add_argument(
        "--model_file",
        type=str,
        help="Model parameter file",
    )

    group = parser.add_argument_group("Decoding related")
    group.add_argument(
        "--maxlenratio",
        type=float,
        default=10.0,
        help="Maximum length ratio in decoding",
    )
    group.add_argument(
        "--minlenratio",
        type=float,
        default=0.0,
        help="Minimum length ratio in decoding",
    )
    group.add_argument(
        "--st_subtask_maxlenratio",
        type=float,
        default=1.5,
        help="Maximum length ratio in decoding",
    )
    group.add_argument(
        "--st_subtask_minlenratio",
        type=float,
        default=0.1,
        help="Minimum length ratio in decoding",
    )

    group = parser.add_argument_group("Spectrogram-based generation related")
    group.add_argument(
        "--threshold",
        type=float,
        default=0.5,
        help="Threshold value in decoding",
    )
    group.add_argument(
        "--use_att_constraint",
        type=str2bool,
        default=False,
        help="Whether to use attention constraint",
    )
    group.add_argument(
        "--backward_window",
        type=int,
        default=1,
        help="Backward window value in attention constraint",
    )
    group.add_argument(
        "--forward_window",
        type=int,
        default=3,
        help="Forward window value in attention constraint",
    )
    group.add_argument(
        "--use_teacher_forcing",
        type=str2bool,
        default=False,
        help="Whether to use teacher forcing",
    )
    group.add_argument(
        "--always_fix_seed",
        type=str2bool,
        default=False,
        help="Whether to always fix seed",
    )

    group = parser.add_argument_group("Beam-search (discrete unit/multi-pass) related")
    group.add_argument("--nbest", type=int, default=1, help="Output N-best hypotheses")
    group.add_argument("--beam_size", type=int, default=20, help="Beam size")
    group.add_argument("--penalty", type=float, default=0.0, help="Insertion penalty")
    group.add_argument(
        "--st_subtask_nbest",
        type=int,
        default=1,
        help="Output N-best hypotheses for st subtask",
    )
    group.add_argument(
        "--st_subtask_beam_size", type=int, default=5, help="Beam size for st subtask"
    )
    group.add_argument(
        "--st_subtask_penalty",
        type=float,
        default=0.0,
        help="Insertion penalty for st subtask",
    )

    group = parser.add_argument_group("Vocoder related")
    group.add_argument(
        "--vocoder_config",
        type=str_or_none,
        help="Vocoder configuration file",
    )
    group.add_argument(
        "--vocoder_file",
        type=str_or_none,
        help="Vocoder parameter file",
    )
    group.add_argument(
        "--vocoder_tag",
        type=str,
        help="Pretrained vocoder tag. If specify this option, vocoder_config and "
        "vocoder_file will be overwritten",
    )

    group = parser.add_argument_group("Text converter related")
    group.add_argument(
        "--st_subtask_token_type",
        type=str_or_none,
        default=None,
        choices=["char", "bpe", None],
        help="The token type for ST model. "
        "If not given, refers from the training args",
    )
    group.add_argument(
        "--st_subtask_bpemodel",
        type=str_or_none,
        default=None,
        help="The model path of sentencepiece. "
        "If not given, refers from the training args",
    )
    return parser


def main(cmd=None):
    """Run S2ST model inference."""
    print(get_commandline_args(), file=sys.stderr)
    parser = get_parser()
    args = parser.parse_args(cmd)
    kwargs = vars(args)
    kwargs.pop("config", None)
    inference(**kwargs)


if __name__ == "__main__":
    main()<|MERGE_RESOLUTION|>--- conflicted
+++ resolved
@@ -87,13 +87,7 @@
         self.seed = seed
         self.always_fix_seed = always_fix_seed
         self.prefer_normalized_feats = prefer_normalized_feats
-<<<<<<< HEAD
-        # NOTE(Jiyang): sometimes we don't need to output waveform
-        # if self.model.require_vocoder:
-        if vocoder_config is not None or vocoder_file is not None:
-=======
         if self.model.require_vocoder and vocoder_file is not None:
->>>>>>> 3af4f426
             vocoder = S2STTask.build_vocoder_from_file(
                 vocoder_config, vocoder_file, model, device
             )
