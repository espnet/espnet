#!/usr/bin/env python3

"""TTS mode decoding."""

import argparse
import logging
from pathlib import Path
import shutil
import sys
import time
from typing import Optional
from typing import Sequence
from typing import Tuple
from typing import Union

import matplotlib
import numpy as np
import soundfile as sf
import torch
from typeguard import check_argument_types

from espnet.utils.cli_utils import get_commandline_args
from espnet2.fileio.npy_scp import NpyScpWriter
from espnet2.tasks.tts import TTSTask
from espnet2.torch_utils.device_funcs import to_device
from espnet2.torch_utils.set_all_random_seed import set_all_random_seed
from espnet2.tts.duration_calculator import DurationCalculator
from espnet2.tts.fastspeech import FastSpeech
from espnet2.tts.tacotron2 import Tacotron2
from espnet2.tts.transformer import Transformer
from espnet2.utils import config_argparse
from espnet2.utils.get_default_kwargs import get_default_kwargs
from espnet2.utils.griffin_lim import Spectrogram2Waveform
from espnet2.utils.nested_dict_action import NestedDictAction
from espnet2.utils.types import str2bool
from espnet2.utils.types import str2triple_str
from espnet2.utils.types import str_or_none


class Text2Speech:
    """Speech2Text class

    Examples:
        >>> import soundfile
        >>> text2speech = Text2Speech("config.yml", "model.pth")
        >>> wav = text2speech("Hello World")[0]
        >>> soundfile.write("out.wav", wav.numpy(), text2speech.fs, "PCM_16")

    """

    def __init__(
        self,
        train_config: Optional[Union[Path, str]],
        model_file: Optional[Union[Path, str]] = None,
        threshold: float = 0.5,
        minlenratio: float = 0.0,
        maxlenratio: float = 10.0,
        use_teacher_forcing: bool = False,
        use_att_constraint: bool = False,
        backward_window: int = 1,
        forward_window: int = 3,
        speed_control_alpha: float = 1.0,
        vocoder_conf: dict = None,
        dtype: str = "float32",
        device: str = "cpu",
    ):
        assert check_argument_types()

        model, train_args = TTSTask.build_model_from_file(
            train_config, model_file, device
        )
        model.to(dtype=getattr(torch, dtype)).eval()
        self.device = device
        self.dtype = dtype
        self.train_args = train_args
        self.model = model
        self.tts = model.tts
        self.normalize = model.normalize
        self.feats_extract = model.feats_extract
        self.duration_calculator = DurationCalculator()
        self.preprocess_fn = TTSTask.build_preprocess_fn(train_args, False)
        self.use_teacher_forcing = use_teacher_forcing

        logging.info(f"Normalization:\n{self.normalize}")
        logging.info(f"TTS:\n{self.tts}")

        decode_config = {}
        if isinstance(self.tts, (Tacotron2, Transformer)):
            decode_config.update(
                {
                    "threshold": threshold,
                    "maxlenratio": maxlenratio,
                    "minlenratio": minlenratio,
                    "use_teacher_forcing": use_teacher_forcing,
                }
            )
        if isinstance(self.tts, Tacotron2):
            decode_config.update(
                {
                    "use_att_constraint": use_att_constraint,
                    "forward_window": forward_window,
                    "backward_window": backward_window,
                }
            )
        if isinstance(self.tts, FastSpeech):
            decode_config.update({"alpha": speed_control_alpha})
        self.decode_config = decode_config

        if vocoder_conf is None:
            vocoder_conf = {}
        if self.feats_extract is not None:
            vocoder_conf.update(self.feats_extract.get_parameters())
        if (
            "n_fft" in vocoder_conf
            and "n_shift" in vocoder_conf
            and "fs" in vocoder_conf
        ):
            self.spc2wav = Spectrogram2Waveform(**vocoder_conf)
            logging.info(f"Vocoder: {self.spc2wav}")
        else:
            self.spc2wav = None
            logging.info("Vocoder is not used because vocoder_conf is not sufficient")

    @torch.no_grad()
    def __call__(
        self,
        text: Union[str, torch.Tensor, np.ndarray],
        speech: Union[torch.Tensor, np.ndarray] = None,
    ):
        assert check_argument_types()

        if self.use_speech and speech is None:
            raise RuntimeError("missing required argument: 'speech'")

        if isinstance(text, str):
            # str -> np.ndarray
            text = self.preprocess_fn("<dummy>", {"text": text})["text"]
        batch = {"text": text}
        if speech is not None:
            batch["speech"] = speech

        batch = to_device(batch, self.device)
        outs, outs_denorm, probs, att_ws = self.model.inference(
            **batch, **self.decode_config
        )

        if att_ws is not None:
            duration, focus_rate = self.duration_calculator(att_ws)
        else:
            duration, focus_rate = None, None

        if self.spc2wav is not None:
            wav = torch.tensor(self.spc2wav(outs_denorm.cpu().numpy()))
        else:
            wav = None

        return wav, outs, outs_denorm, probs, att_ws, duration, focus_rate

    @property
    def fs(self) -> Optional[int]:
        if self.spc2wav is not None:
            return self.spc2wav.fs
        else:
            return None

    @property
    def use_speech(self) -> bool:
        """Check whether to require speech in inference.

        Returns:
            bool: True if speech is required else False.

        """
        return self.use_teacher_forcing or getattr(self.tts, "use_gst", False)


def inference(
    output_dir: str,
    batch_size: int,
    dtype: str,
    ngpu: int,
    seed: int,
    num_workers: int,
    log_level: Union[int, str],
    data_path_and_name_and_type: Sequence[Tuple[str, str, str]],
    key_file: Optional[str],
    train_config: Optional[str],
    model_file: Optional[str],
    threshold: float,
    minlenratio: float,
    maxlenratio: float,
    use_teacher_forcing: bool,
    use_att_constraint: bool,
    backward_window: int,
    forward_window: int,
    speed_control_alpha: float,
    allow_variable_data_keys: bool,
    vocoder_conf: dict,
):
    """Perform TTS model decoding."""
    assert check_argument_types()
    if batch_size > 1:
        raise NotImplementedError("batch decoding is not implemented")
    if ngpu > 1:
        raise NotImplementedError("only single GPU decoding is supported")
    logging.basicConfig(
        level=log_level,
        format="%(asctime)s (%(module)s:%(lineno)d) %(levelname)s: %(message)s",
    )

    if ngpu >= 1:
        device = "cuda"
    else:
        device = "cpu"

    # 1. Set random-seed
    set_all_random_seed(seed)

    # 2. Build model
    text2speech = Text2Speech(
        train_config=train_config,
        model_file=model_file,
        threshold=threshold,
        maxlenratio=maxlenratio,
        minlenratio=minlenratio,
        use_teacher_forcing=use_teacher_forcing,
        use_att_constraint=use_att_constraint,
        backward_window=backward_window,
        forward_window=forward_window,
        speed_control_alpha=speed_control_alpha,
        vocoder_conf=vocoder_conf,
        dtype=dtype,
        device=device,
    )

    # 3. Build data-iterator
    if not text2speech.use_speech:
        data_path_and_name_and_type = list(
            filter(lambda x: x[1] != "speech", data_path_and_name_and_type)
        )
    loader = TTSTask.build_streaming_iterator(
        data_path_and_name_and_type,
        dtype=dtype,
        batch_size=batch_size,
        key_file=key_file,
        num_workers=num_workers,
        preprocess_fn=TTSTask.build_preprocess_fn(text2speech.train_args, False),
        collate_fn=TTSTask.build_collate_fn(text2speech.train_args),
        allow_variable_data_keys=allow_variable_data_keys,
        inference=True,
    )

    # 6. Start for-loop
    output_dir = Path(output_dir)
    (output_dir / "norm").mkdir(parents=True, exist_ok=True)
    (output_dir / "denorm").mkdir(parents=True, exist_ok=True)
    (output_dir / "speech_shape").mkdir(parents=True, exist_ok=True)
    (output_dir / "wav").mkdir(parents=True, exist_ok=True)
    (output_dir / "att_ws").mkdir(parents=True, exist_ok=True)
    (output_dir / "probs").mkdir(parents=True, exist_ok=True)
    (output_dir / "durations").mkdir(parents=True, exist_ok=True)
    (output_dir / "focus_rates").mkdir(parents=True, exist_ok=True)

    # Lazy load to avoid the backend error
    matplotlib.use("Agg")
    import matplotlib.pyplot as plt
    from matplotlib.ticker import MaxNLocator

    with NpyScpWriter(
        output_dir / "norm", output_dir / "norm/feats.scp",
    ) as norm_writer, NpyScpWriter(
        output_dir / "denorm", output_dir / "denorm/feats.scp"
    ) as denorm_writer, open(
        output_dir / "speech_shape/speech_shape", "w"
    ) as shape_writer, open(
        output_dir / "durations/durations", "w"
    ) as duration_writer, open(
        output_dir / "focus_rates/focus_rates", "w"
    ) as focus_rate_writer:
        for idx, (keys, batch) in enumerate(loader, 1):
            assert isinstance(batch, dict), type(batch)
            assert all(isinstance(s, str) for s in keys), keys
            _bs = len(next(iter(batch.values())))
            assert _bs == 1, _bs

            # Change to single sequence and remove *_length
            # because inference() requires 1-seq, not mini-batch.
            batch = {k: v[0] for k, v in batch.items() if not k.endswith("_lengths")}

            start_time = time.perf_counter()
            wav, outs, outs_denorm, probs, att_ws, duration, focus_rate = text2speech(
                **batch
            )

            key = keys[0]
<<<<<<< HEAD
            insize = next(iter(batch.values())).size(1) + 1
=======
            insize = next(iter(batch.values())).size(0) + 1
>>>>>>> 74de653e
            logging.info(
                "inference speed = {:.1f} frames / sec.".format(
                    int(outs.size(0)) / (time.perf_counter() - start_time)
                )
            )
            logging.info(f"{key} (size:{insize}->{outs.size(0)})")
            if outs.size(0) == insize * maxlenratio:
                logging.warning(f"output length reaches maximum length ({key}).")

            norm_writer[key] = outs.cpu().numpy()
            shape_writer.write(f"{key} " + ",".join(map(str, outs.shape)) + "\n")

            denorm_writer[key] = outs_denorm.cpu().numpy()

            if duration is not None:
                # Save duration and fucus rates
                duration_writer.write(
                    f"{key} " + " ".join(map(str, duration.cpu().numpy())) + "\n"
                )
                focus_rate_writer.write(f"{key} {float(focus_rate):.5f}\n")

                # Plot attention weight
                att_ws = att_ws.cpu().numpy()

                if att_ws.ndim == 2:
                    att_ws = att_ws[None][None]
                elif att_ws.ndim != 4:
                    raise RuntimeError(f"Must be 2 or 4 dimension: {att_ws.ndim}")

                w, h = plt.figaspect(att_ws.shape[0] / att_ws.shape[1])
                fig = plt.Figure(
                    figsize=(
                        w * 1.3 * min(att_ws.shape[0], 2.5),
                        h * 1.3 * min(att_ws.shape[1], 2.5),
                    )
                )
                fig.suptitle(f"{key}")
                axes = fig.subplots(att_ws.shape[0], att_ws.shape[1])
                if len(att_ws) == 1:
                    axes = [[axes]]
                for ax, att_w in zip(axes, att_ws):
                    for ax_, att_w_ in zip(ax, att_w):
                        ax_.imshow(att_w_.astype(np.float32), aspect="auto")
                        ax_.set_xlabel("Input")
                        ax_.set_ylabel("Output")
                        ax_.xaxis.set_major_locator(MaxNLocator(integer=True))
                        ax_.yaxis.set_major_locator(MaxNLocator(integer=True))

                fig.set_tight_layout({"rect": [0, 0.03, 1, 0.95]})
                fig.savefig(output_dir / f"att_ws/{key}.png")
                fig.clf()

            if probs is not None:
                # Plot stop token prediction
                probs = probs.cpu().numpy()

                fig = plt.Figure()
                ax = fig.add_subplot(1, 1, 1)
                ax.plot(probs)
                ax.set_title(f"{key}")
                ax.set_xlabel("Output")
                ax.set_ylabel("Stop probability")
                ax.set_ylim(0, 1)
                ax.grid(which="both")

                fig.set_tight_layout(True)
                fig.savefig(output_dir / f"probs/{key}.png")
                fig.clf()

            # TODO(kamo): Write scp
            if wav is not None:
                sf.write(
                    f"{output_dir}/wav/{key}.wav", wav.numpy(), text2speech.fs, "PCM_16"
                )

    # remove duration related files if attention is not provided
    if att_ws is None:
        shutil.rmtree(output_dir / "att_ws")
        shutil.rmtree(output_dir / "probs")
        shutil.rmtree(output_dir / "durations")
        shutil.rmtree(output_dir / "focus_rates")


def get_parser():
    """Get argument parser."""
    parser = config_argparse.ArgumentParser(
        description="TTS Decode",
        formatter_class=argparse.ArgumentDefaultsHelpFormatter,
    )

    # Note(kamo): Use "_" instead of "-" as separator.
    # "-" is confusing if written in yaml.
    parser.add_argument(
        "--log_level",
        type=lambda x: x.upper(),
        default="INFO",
        choices=("INFO", "ERROR", "WARNING", "INFO", "DEBUG", "NOTSET"),
        help="The verbose level of logging",
    )

    parser.add_argument(
        "--output_dir", type=str, required=True, help="The path of output directory",
    )
    parser.add_argument(
        "--ngpu", type=int, default=0, help="The number of gpus. 0 indicates CPU mode",
    )
    parser.add_argument(
        "--seed", type=int, default=0, help="Random seed",
    )
    parser.add_argument(
        "--dtype",
        default="float32",
        choices=["float16", "float32", "float64"],
        help="Data type",
    )
    parser.add_argument(
        "--num_workers",
        type=int,
        default=1,
        help="The number of workers used for DataLoader",
    )
    parser.add_argument(
        "--batch_size", type=int, default=1, help="The batch size for inference",
    )

    group = parser.add_argument_group("Input data related")
    group.add_argument(
        "--data_path_and_name_and_type",
        type=str2triple_str,
        required=True,
        action="append",
    )
    group.add_argument(
        "--key_file", type=str_or_none,
    )
    group.add_argument(
        "--allow_variable_data_keys", type=str2bool, default=False,
    )

    group = parser.add_argument_group("The model configuration related")
    group.add_argument(
        "--train_config", type=str, help="Training configuration file.",
    )
    group.add_argument(
        "--model_file", type=str, help="Model parameter file.",
    )

    group = parser.add_argument_group("Decoding related")
    group.add_argument(
        "--maxlenratio",
        type=float,
        default=10.0,
        help="Maximum length ratio in decoding",
    )
    group.add_argument(
        "--minlenratio",
        type=float,
        default=0.0,
        help="Minimum length ratio in decoding",
    )
    group.add_argument(
        "--threshold", type=float, default=0.5, help="Threshold value in decoding",
    )
    group.add_argument(
        "--use_att_constraint",
        type=str2bool,
        default=False,
        help="Whether to use attention constraint",
    )
    group.add_argument(
        "--backward_window",
        type=int,
        default=1,
        help="Backward window value in attention constraint",
    )
    group.add_argument(
        "--forward_window",
        type=int,
        default=3,
        help="Forward window value in attention constraint",
    )
    group.add_argument(
        "--use_teacher_forcing",
        type=str2bool,
        default=False,
        help="Whether to use teacher forcing",
    )
    parser.add_argument(
        "--speed_control_alpha",
        type=float,
        default=1.0,
        help="Alpha in FastSpeech to change the speed of generated speech",
    )

    group = parser.add_argument_group("Grriffin-Lim related")
    group.add_argument(
        "--vocoder_conf",
        action=NestedDictAction,
        default=get_default_kwargs(Spectrogram2Waveform),
        help="The configuration for Grriffin-Lim",
    )
    return parser


def main(cmd=None):
    """Run TTS model decoding."""
    print(get_commandline_args(), file=sys.stderr)
    parser = get_parser()
    args = parser.parse_args(cmd)
    kwargs = vars(args)
    kwargs.pop("config", None)
    inference(**kwargs)


if __name__ == "__main__":
    main()<|MERGE_RESOLUTION|>--- conflicted
+++ resolved
@@ -293,11 +293,7 @@
             )
 
             key = keys[0]
-<<<<<<< HEAD
-            insize = next(iter(batch.values())).size(1) + 1
-=======
             insize = next(iter(batch.values())).size(0) + 1
->>>>>>> 74de653e
             logging.info(
                 "inference speed = {:.1f} frames / sec.".format(
                     int(outs.size(0)) / (time.perf_counter() - start_time)
