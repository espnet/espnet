--- conflicted
+++ resolved
@@ -70,11 +70,8 @@
         ngram_weight: float = 0.9,
         penalty: float = 0.0,
         nbest: int = 1,
-<<<<<<< HEAD
         st_ctc_weight: float = 0.0,
-=======
         enh_s2t_task: bool = False,
->>>>>>> c173c309
     ):
         assert check_argument_types()
 
@@ -361,11 +358,8 @@
     token_type: Optional[str],
     bpemodel: Optional[str],
     allow_variable_data_keys: bool,
-<<<<<<< HEAD
+    enh_s2t_task: bool,
     **kwargs
-=======
-    enh_s2t_task: bool,
->>>>>>> c173c309
 ):
     assert check_argument_types()
     if batch_size > 1:
@@ -406,11 +400,8 @@
         ngram_weight=ngram_weight,
         penalty=penalty,
         nbest=nbest,
-<<<<<<< HEAD
         st_ctc_weight=st_ctc_weight,
-=======
         enh_s2t_task=enh_s2t_task,
->>>>>>> c173c309
     )
     speech2text = Speech2Text.from_pretrained(
         model_tag=model_tag,
