#!/usr/bin/env python3
import argparse
import logging
from pathlib import Path
import sys
from typing import Any
from typing import Optional
from typing import Sequence
from typing import Tuple
from typing import Union

import numpy as np
import torch
from typeguard import check_argument_types
from typeguard import check_return_type
from typing import List

from espnet.nets.batch_beam_search import BatchBeamSearch
from espnet.nets.batch_beam_search_online_sim import BatchBeamSearchOnlineSim
from espnet.nets.beam_search import BeamSearch
from espnet.nets.beam_search import Hypothesis
from espnet.nets.pytorch_backend.transformer.subsampling import TooShortUttError
from espnet.nets.scorer_interface import BatchScorerInterface
from espnet.nets.scorers.ctc import CTCPrefixScorer
from espnet.nets.scorers.length_bonus import LengthBonus
from espnet.utils.cli_utils import get_commandline_args
from espnet2.fileio.datadir_writer import DatadirWriter
from espnet2.tasks.asr import ASRTask
from espnet2.tasks.lm import LMTask
from espnet2.text.build_tokenizer import build_tokenizer
from espnet2.text.token_id_converter import TokenIDConverter
from espnet2.torch_utils.device_funcs import to_device
from espnet2.torch_utils.set_all_random_seed import set_all_random_seed
from espnet2.utils import config_argparse
from espnet2.utils.types import str2bool
from espnet2.utils.types import str2triple_str
from espnet2.utils.types import str_or_none


class Speech2Text:
    """Speech2Text class

    Examples:
        >>> import soundfile
        >>> speech2text = Speech2Text("asr_config.yml", "asr.pth")
        >>> audio, rate = soundfile.read("speech.wav")
        >>> speech2text(audio)
        [(text, token, token_int, hypothesis object), ...]

    """

    def __init__(
        self,
        asr_train_config: Union[Path, str] = None,
        asr_model_file: Union[Path, str] = None,
        lm_train_config: Union[Path, str] = None,
        lm_file: Union[Path, str] = None,
        ngram_scorer: str = "full",
        ngram_file: Union[Path, str] = None,
        token_type: str = None,
        bpemodel: str = None,
        device: str = "cpu",
        maxlenratio: float = 0.0,
        minlenratio: float = 0.0,
        batch_size: int = 1,
        dtype: str = "float32",
        beam_size: int = 20,
        ctc_weight: float = 0.5,
        lm_weight: float = 1.0,
        ngram_weight: float = 0.9,
        penalty: float = 0.0,
        nbest: int = 1,
        streaming: bool = False,
    ):
        assert check_argument_types()

        # 1. Build ASR model
        scorers = {}
        asr_model, asr_train_args = ASRTask.build_model_from_file(
            asr_train_config, asr_model_file, device
        )
        asr_model.to(dtype=getattr(torch, dtype)).eval()

        decoder = asr_model.decoder

        ctc = CTCPrefixScorer(ctc=asr_model.ctc, eos=asr_model.eos)
        token_list = asr_model.token_list
        scorers.update(
            decoder=decoder,
            ctc=ctc,
            length_bonus=LengthBonus(len(token_list)),
        )

        # 2. Build Language model
        if lm_train_config is not None:
            lm, lm_train_args = LMTask.build_model_from_file(
                lm_train_config, lm_file, device
            )
            scorers["lm"] = lm.lm

        # 3. Build ngram model
        if ngram_file is not None:
            if ngram_scorer == "full":
                from espnet.nets.scorers.ngram import NgramFullScorer

                ngram = NgramFullScorer(ngram_file, token_list)
            else:
                from espnet.nets.scorers.ngram import NgramPartScorer

                ngram = NgramPartScorer(ngram_file, token_list)
        else:
            ngram = None
        scorers["ngram"] = ngram

<<<<<<< HEAD
        weights = dict(
            decoder=1.0 - ctc_weight,
            ctc=ctc_weight,
            lm=lm_weight,
            length_bonus=penalty,
        )
        beam_search = BeamSearch(
            beam_size=beam_size,
            weights=weights,
            scorers=scorers,
            sos=asr_model.sos,
            eos=asr_model.eos,
            vocab_size=len(token_list),
            token_list=token_list,
            pre_beam_score_key=None if ctc_weight == 1.0 else "full",
        )
=======
        # 4. Build BeamSearch object
        if asr_model.use_transducer_decoder:
            beam_search_transducer = BeamSearchTransducer(
                decoder=asr_model.decoder,
                joint_network=asr_model.joint_network,
                beam_size=beam_size,
                lm=scorers["lm"] if "lm" in scorers else None,
                lm_weight=lm_weight,
                **transducer_conf,
            )
            beam_search = None
        else:
            beam_search_transducer = None

            weights = dict(
                decoder=1.0 - ctc_weight,
                ctc=ctc_weight,
                lm=lm_weight,
                ngram=ngram_weight,
                length_bonus=penalty,
            )
            beam_search = BeamSearch(
                beam_size=beam_size,
                weights=weights,
                scorers=scorers,
                sos=asr_model.sos,
                eos=asr_model.eos,
                vocab_size=len(token_list),
                token_list=token_list,
                pre_beam_score_key=None if ctc_weight == 1.0 else "full",
            )
>>>>>>> 16f2cd33

        # TODO(karita): make all scorers batchfied
        if batch_size == 1:
            non_batch = [
                k
                for k, v in beam_search.full_scorers.items()
                if not isinstance(v, BatchScorerInterface)
            ]
            if len(non_batch) == 0:
                if streaming:
                    beam_search.__class__ = BatchBeamSearchOnlineSim
                    beam_search.set_streaming_config(asr_train_config)
                    logging.info("BatchBeamSearchOnlineSim implementation is selected.")
                else:
                    beam_search.__class__ = BatchBeamSearch
                    logging.info("BatchBeamSearch implementation is selected.")
            else:
                logging.warning(
                    f"As non-batch scorers {non_batch} are found, "
                    f"fall back to non-batch implementation."
                )

        beam_search.to(device=device, dtype=getattr(torch, dtype)).eval()
        for scorer in scorers.values():
            if isinstance(scorer, torch.nn.Module):
                scorer.to(device=device, dtype=getattr(torch, dtype)).eval()
        logging.info(f"Beam_search: {beam_search}")
        logging.info(f"Decoding device={device}, dtype={dtype}")

        # 5. [Optional] Build Text converter: e.g. bpe-sym -> Text
        if token_type is None:
            token_type = asr_train_args.token_type
        if bpemodel is None:
            bpemodel = asr_train_args.bpemodel

        if token_type is None:
            tokenizer = None
        elif token_type == "bpe":
            if bpemodel is not None:
                tokenizer = build_tokenizer(token_type=token_type, bpemodel=bpemodel)
            else:
                tokenizer = None
        else:
            tokenizer = build_tokenizer(token_type=token_type)
        converter = TokenIDConverter(token_list=token_list)
        logging.info(f"Text tokenizer: {tokenizer}")

        self.asr_model = asr_model
        self.asr_train_args = asr_train_args
        self.converter = converter
        self.tokenizer = tokenizer
        self.beam_search = beam_search
        self.maxlenratio = maxlenratio
        self.minlenratio = minlenratio
        self.device = device
        self.dtype = dtype
        self.nbest = nbest

    @torch.no_grad()
    def __call__(
        self, speech: Union[torch.Tensor, np.ndarray]
    ) -> List[Tuple[Optional[str], List[str], List[int], Hypothesis]]:
        """Inference

        Args:
            data: Input speech data
        Returns:
            text, token, token_int, hyp

        """
        assert check_argument_types()

        # Input as audio signal
        if isinstance(speech, np.ndarray):
            speech = torch.tensor(speech)

        # data: (Nsamples,) -> (1, Nsamples)
        speech = speech.unsqueeze(0).to(getattr(torch, self.dtype))
        # lengths: (1,)
        lengths = speech.new_full([1], dtype=torch.long, fill_value=speech.size(1))
        batch = {"speech": speech, "speech_lengths": lengths}

        # a. To device
        batch = to_device(batch, device=self.device)

        # b. Forward Encoder
        enc, _ = self.asr_model.encode(**batch)
        if isinstance(enc, tuple):
            enc = enc[0]
        assert len(enc) == 1, len(enc)

        # c. Passed the encoder result and the beam search
        nbest_hyps = self.beam_search(
            x=enc[0], maxlenratio=self.maxlenratio, minlenratio=self.minlenratio
        )

        nbest_hyps = nbest_hyps[: self.nbest]

        results = []
        for hyp in nbest_hyps:
            assert isinstance(hyp, Hypothesis), type(hyp)

            # remove sos/eos and get results
            if isinstance(hyp.yseq, list):
                token_int = hyp.yseq[1:-1]
            else:
                token_int = hyp.yseq[1:-1].tolist()

            # remove blank symbol id, which is assumed to be 0
            token_int = list(filter(lambda x: x != 0, token_int))

            # Change integer-ids to tokens
            token = self.converter.ids2tokens(token_int)

            if self.tokenizer is not None:
                text = self.tokenizer.tokens2text(token)
            else:
                text = None
            results.append((text, token, token_int, hyp))

        assert check_return_type(results)
        return results

    @staticmethod
    def from_pretrained(
        model_tag: Optional[str] = None,
        **kwargs: Optional[Any],
    ):
        """Build Speech2Text instance from the pretrained model.

        Args:
            model_tag (Optional[str]): Model tag of the pretrained models.
                Currently, the tags of espnet_model_zoo are supported.

        Returns:
            Speech2Text: Speech2Text instance.

        """
        if model_tag is not None:
            try:
                from espnet_model_zoo.downloader import ModelDownloader

            except ImportError:
                logging.error(
                    "`espnet_model_zoo` is not installed. "
                    "Please install via `pip install -U espnet_model_zoo`."
                )
                raise
            d = ModelDownloader()
            kwargs.update(**d.download_and_unpack(model_tag))

        return Speech2Text(**kwargs)


def inference(
    output_dir: str,
    maxlenratio: float,
    minlenratio: float,
    batch_size: int,
    dtype: str,
    beam_size: int,
    ngpu: int,
    seed: int,
    ctc_weight: float,
    lm_weight: float,
    ngram_weight: float,
    penalty: float,
    nbest: int,
    num_workers: int,
    log_level: Union[int, str],
    data_path_and_name_and_type: Sequence[Tuple[str, str, str]],
    key_file: Optional[str],
    asr_train_config: Optional[str],
    asr_model_file: Optional[str],
    lm_train_config: Optional[str],
    lm_file: Optional[str],
    word_lm_train_config: Optional[str],
    word_lm_file: Optional[str],
    ngram_file: Optional[str],
    model_tag: Optional[str],
    token_type: Optional[str],
    bpemodel: Optional[str],
    allow_variable_data_keys: bool,
    streaming: bool,
):
    assert check_argument_types()
    if batch_size > 1:
        raise NotImplementedError("batch decoding is not implemented")
    if word_lm_train_config is not None:
        raise NotImplementedError("Word LM is not implemented")
    if ngpu > 1:
        raise NotImplementedError("only single GPU decoding is supported")

    logging.basicConfig(
        level=log_level,
        format="%(asctime)s (%(module)s:%(lineno)d) %(levelname)s: %(message)s",
    )

    if ngpu >= 1:
        device = "cuda"
    else:
        device = "cpu"

    # 1. Set random-seed
    set_all_random_seed(seed)

    # 2. Build speech2text
    speech2text_kwargs = dict(
        asr_train_config=asr_train_config,
        asr_model_file=asr_model_file,
        lm_train_config=lm_train_config,
        lm_file=lm_file,
        ngram_file=ngram_file,
        token_type=token_type,
        bpemodel=bpemodel,
        device=device,
        maxlenratio=maxlenratio,
        minlenratio=minlenratio,
        dtype=dtype,
        beam_size=beam_size,
        ctc_weight=ctc_weight,
        lm_weight=lm_weight,
        ngram_weight=ngram_weight,
        penalty=penalty,
        nbest=nbest,
        streaming=streaming,
    )
    speech2text = Speech2Text.from_pretrained(
        model_tag=model_tag,
        **speech2text_kwargs,
    )

    # 3. Build data-iterator
    loader = ASRTask.build_streaming_iterator(
        data_path_and_name_and_type,
        dtype=dtype,
        batch_size=batch_size,
        key_file=key_file,
        num_workers=num_workers,
        preprocess_fn=ASRTask.build_preprocess_fn(speech2text.asr_train_args, False),
        collate_fn=ASRTask.build_collate_fn(speech2text.asr_train_args, False),
        allow_variable_data_keys=allow_variable_data_keys,
        inference=True,
    )

    # 7 .Start for-loop
    # FIXME(kamo): The output format should be discussed about
    with DatadirWriter(output_dir) as writer:
        for keys, batch in loader:
            assert isinstance(batch, dict), type(batch)
            assert all(isinstance(s, str) for s in keys), keys
            _bs = len(next(iter(batch.values())))
            assert len(keys) == _bs, f"{len(keys)} != {_bs}"
            batch = {k: v[0] for k, v in batch.items() if not k.endswith("_lengths")}

            # N-best list of (text, token, token_int, hyp_object)
            try:
                results = speech2text(**batch)
            except TooShortUttError as e:
                logging.warning(f"Utterance {keys} {e}")
                hyp = Hypothesis(score=0.0, scores={}, states={}, yseq=[])
                results = [[" ", ["<space>"], [2], hyp]] * nbest

            # Only supporting batch_size==1
            key = keys[0]
            for n, (text, token, token_int, hyp) in zip(range(1, nbest + 1), results):
                # Create a directory: outdir/{n}best_recog
                ibest_writer = writer[f"{n}best_recog"]

                # Write the result to each file
                ibest_writer["token"][key] = " ".join(token)
                ibest_writer["token_int"][key] = " ".join(map(str, token_int))
                ibest_writer["score"][key] = str(hyp.score)

                if text is not None:
                    ibest_writer["text"][key] = text


def get_parser():
    parser = config_argparse.ArgumentParser(
        description="ASR Decoding",
        formatter_class=argparse.ArgumentDefaultsHelpFormatter,
    )

    # Note(kamo): Use '_' instead of '-' as separator.
    # '-' is confusing if written in yaml.
    parser.add_argument(
        "--log_level",
        type=lambda x: x.upper(),
        default="INFO",
        choices=("CRITICAL", "ERROR", "WARNING", "INFO", "DEBUG", "NOTSET"),
        help="The verbose level of logging",
    )

    parser.add_argument("--output_dir", type=str, required=True)
    parser.add_argument(
        "--ngpu",
        type=int,
        default=0,
        help="The number of gpus. 0 indicates CPU mode",
    )
    parser.add_argument("--seed", type=int, default=0, help="Random seed")
    parser.add_argument(
        "--dtype",
        default="float32",
        choices=["float16", "float32", "float64"],
        help="Data type",
    )
    parser.add_argument(
        "--num_workers",
        type=int,
        default=1,
        help="The number of workers used for DataLoader",
    )

    group = parser.add_argument_group("Input data related")
    group.add_argument(
        "--data_path_and_name_and_type",
        type=str2triple_str,
        required=True,
        action="append",
    )
    group.add_argument("--key_file", type=str_or_none)
    group.add_argument("--allow_variable_data_keys", type=str2bool, default=False)

    group = parser.add_argument_group("The model configuration related")
    group.add_argument(
        "--asr_train_config",
        type=str,
        help="ASR training configuration",
    )
    group.add_argument(
        "--asr_model_file",
        type=str,
        help="ASR model parameter file",
    )
    group.add_argument(
        "--lm_train_config",
        type=str,
        help="LM training configuration",
    )
    group.add_argument(
        "--lm_file",
        type=str,
        help="LM parameter file",
    )
    group.add_argument(
        "--word_lm_train_config",
        type=str,
        help="Word LM training configuration",
    )
    group.add_argument(
        "--word_lm_file",
        type=str,
        help="Word LM parameter file",
    )
    group.add_argument(
        "--ngram_file",
        type=str,
        help="N-gram parameter file",
    )
    group.add_argument(
        "--model_tag",
        type=str,
        help="Pretrained model tag. If specify this option, *_train_config and "
        "*_file will be overwritten",
    )

    group = parser.add_argument_group("Beam-search related")
    group.add_argument(
        "--batch_size",
        type=int,
        default=1,
        help="The batch size for inference",
    )
    group.add_argument("--nbest", type=int, default=1, help="Output N-best hypotheses")
    group.add_argument("--beam_size", type=int, default=20, help="Beam size")
    group.add_argument("--penalty", type=float, default=0.0, help="Insertion penalty")
    group.add_argument(
        "--maxlenratio",
        type=float,
        default=0.0,
        help="Input length ratio to obtain max output length. "
        "If maxlenratio=0.0 (default), it uses a end-detect "
        "function "
        "to automatically find maximum hypothesis lengths."
        "If maxlenratio<0.0, its absolute value is interpreted"
        "as a constant max output length",
    )
    group.add_argument(
        "--minlenratio",
        type=float,
        default=0.0,
        help="Input length ratio to obtain min output length",
    )
    group.add_argument(
        "--ctc_weight",
        type=float,
        default=0.5,
        help="CTC weight in joint decoding",
    )
    group.add_argument("--lm_weight", type=float, default=1.0, help="RNNLM weight")
    group.add_argument("--ngram_weight", type=float, default=0.9, help="ngram weight")
    group.add_argument("--streaming", type=str2bool, default=False)

    group = parser.add_argument_group("Text converter related")
    group.add_argument(
        "--token_type",
        type=str_or_none,
        default=None,
        choices=["char", "bpe", None],
        help="The token type for ASR model. "
        "If not given, refers from the training args",
    )
    group.add_argument(
        "--bpemodel",
        type=str_or_none,
        default=None,
        help="The model path of sentencepiece. "
        "If not given, refers from the training args",
    )

    return parser


def main(cmd=None):
    print(get_commandline_args(), file=sys.stderr)
    parser = get_parser()
    args = parser.parse_args(cmd)
    kwargs = vars(args)
    kwargs.pop("config", None)
    inference(**kwargs)


if __name__ == "__main__":
    main()<|MERGE_RESOLUTION|>--- conflicted
+++ resolved
@@ -112,11 +112,11 @@
             ngram = None
         scorers["ngram"] = ngram
 
-<<<<<<< HEAD
         weights = dict(
             decoder=1.0 - ctc_weight,
             ctc=ctc_weight,
             lm=lm_weight,
+            ngram=ngram_weight,
             length_bonus=penalty,
         )
         beam_search = BeamSearch(
@@ -129,39 +129,6 @@
             token_list=token_list,
             pre_beam_score_key=None if ctc_weight == 1.0 else "full",
         )
-=======
-        # 4. Build BeamSearch object
-        if asr_model.use_transducer_decoder:
-            beam_search_transducer = BeamSearchTransducer(
-                decoder=asr_model.decoder,
-                joint_network=asr_model.joint_network,
-                beam_size=beam_size,
-                lm=scorers["lm"] if "lm" in scorers else None,
-                lm_weight=lm_weight,
-                **transducer_conf,
-            )
-            beam_search = None
-        else:
-            beam_search_transducer = None
-
-            weights = dict(
-                decoder=1.0 - ctc_weight,
-                ctc=ctc_weight,
-                lm=lm_weight,
-                ngram=ngram_weight,
-                length_bonus=penalty,
-            )
-            beam_search = BeamSearch(
-                beam_size=beam_size,
-                weights=weights,
-                scorers=scorers,
-                sos=asr_model.sos,
-                eos=asr_model.eos,
-                vocab_size=len(token_list),
-                token_list=token_list,
-                pre_beam_score_key=None if ctc_weight == 1.0 else "full",
-            )
->>>>>>> 16f2cd33
 
         # TODO(karita): make all scorers batchfied
         if batch_size == 1:
