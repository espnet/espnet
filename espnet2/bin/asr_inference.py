#!/usr/bin/env python3
import argparse
import logging
from pathlib import Path
import sys
from typing import Optional
from typing import Sequence
from typing import Tuple
from typing import Union

<<<<<<< HEAD
import configargparse
import numpy as np
=======
>>>>>>> 3ac0a6f8
import torch
from typeguard import check_argument_types
from typing import List

from typeguard import check_return_type

from espnet.nets.beam_search import BeamSearch
from espnet.nets.beam_search import Hypothesis
from espnet.nets.scorers.ctc import CTCPrefixScorer
from espnet.nets.scorers.length_bonus import LengthBonus
from espnet.utils.cli_utils import get_commandline_args
from espnet2.fileio.datadir_writer import DatadirWriter
from espnet2.tasks.asr import ASRTask
from espnet2.tasks.lm import LMTask
from espnet2.text.build_tokenizer import build_tokenizer
from espnet2.text.token_id_converter import TokenIDConverter
from espnet2.torch_utils.device_funcs import to_device
from espnet2.torch_utils.set_all_random_seed import set_all_random_seed
from espnet2.utils import config_argparse
from espnet2.utils.types import str2bool
from espnet2.utils.types import str2triple_str
from espnet2.utils.types import str_or_none


class Speech2Text:
    """Speech2Text class

    Examples:
        >>> import soundfile
        >>> speech2text = Speech2Text("asr_config.yml", "asr.pth")
        >>> audio, rate = soundfile.read("speech.wav")
        >>> speech2text(audio)
        [(text, token, token_int, hypothesis object), ...]

    """

    def __init__(
        self,
        asr_train_config: Union[Path, str],
        asr_model_file: Union[Path, str] = None,
        lm_train_config: Union[Path, str] = None,
        lm_file: Union[Path, str] = None,
        token_type: str = None,
        bpemodel: str = None,
        device: str = "cpu",
        maxlenratio: float = 0.0,
        minlenratio: float = 0.0,
        dtype: str = "float32",
        beam_size: int = 20,
        ctc_weight: float = 0.5,
        lm_weight: float = 1.0,
        penalty: float = 0.0,
        nbest: int = 1,
    ):
        assert check_argument_types()

        # 1. Build ASR model
        scorers = {}
        asr_model, asr_train_args = ASRTask.build_model_from_file(
            asr_train_config, asr_model_file, device
        )
        asr_model.eval()

        decoder = asr_model.decoder
        ctc = CTCPrefixScorer(ctc=asr_model.ctc, eos=asr_model.eos)
        token_list = asr_model.token_list
        scorers.update(
            decoder=decoder, ctc=ctc, length_bonus=LengthBonus(len(token_list)),
        )

        # 2. Build Language model
        if lm_train_config is not None:
            lm, lm_train_args = LMTask.build_model_from_file(
                lm_train_config, lm_file, device
            )
            scorers["lm"] = lm.lm

        # 3. Build BeamSearch object
        weights = dict(
            decoder=1.0 - ctc_weight,
            ctc=ctc_weight,
            lm=lm_weight,
            length_bonus=penalty,
        )
        beam_search = BeamSearch(
            beam_size=beam_size,
            weights=weights,
            scorers=scorers,
            sos=asr_model.sos,
            eos=asr_model.eos,
            vocab_size=len(token_list),
            token_list=token_list,
        )
        beam_search.to(device=device, dtype=getattr(torch, dtype)).eval()
        for scorer in scorers.values():
            if isinstance(scorer, torch.nn.Module):
                scorer.to(device=device, dtype=getattr(torch, dtype)).eval()
        logging.info(f"Beam_search: {beam_search}")
        logging.info(f"Decoding device={device}, dtype={dtype}")

        # 4. [Optional] Build Text converter: e.g. bpe-sym -> Text
        if token_type is None:
            token_type = asr_train_args.token_type
        if bpemodel is None:
            bpemodel = asr_train_args.bpemodel

        if token_type is None:
            tokenizer = None
        elif token_type == "bpe":
            if bpemodel is not None:
                tokenizer = build_tokenizer(token_type=token_type, bpemodel=bpemodel)
            else:
                tokenizer = None
        else:
            tokenizer = build_tokenizer(token_type=token_type)
        converter = TokenIDConverter(token_list=token_list)
        logging.info(f"Text tokenizer: {tokenizer}")

        self.asr_model = asr_model
        self.asr_train_args = asr_train_args
        self.lm_train_args = lm_train_args
        self.converter = converter
        self.tokenizer = tokenizer
        self.beam_search = beam_search
        self.maxlenratio = maxlenratio
        self.minlenratio = minlenratio
        self.device = device
        self.dtype = dtype
        self.nbest = nbest

    def __call__(
        self, data: Union[dict, torch.Tensor, np.ndarray]
    ) -> List[Tuple[Optional[str], List[str], List[int], Hypothesis]]:
        assert check_argument_types()

        # Reform data to mini-batch (= dict type)
        if isinstance(data, dict):
            # This data comes from data-loader
            batch = data
        elif isinstance(data, (torch.Tensor, np.ndarray)):
            # Input as audio signal
            if isinstance(data, np.ndarray):
                data = torch.tensor(data)

            # data: (Nsamples,) -> (1, Nsamples)
            data = data.unsqueeze(0).to(getattr(torch, self.dtype))
            # lenghts: (1,)
            lengths = data.new_full([1], dtype=torch.long, fill_value=data.size(1))
            batch = {"speech": data, "speech_lengths": lengths}
        else:
            raise TypeError(f"dict, torch.Tensor, or np.ndarray: {type(data)}")

        with torch.no_grad():
            # a. To device
            batch = to_device(batch, device=self.device)

            # b. Forward Encoder
            enc, _ = self.asr_model.encode(**batch)
            assert len(enc) == 1, len(enc)

            # c. Passed the encoder result and the beam search
            nbest_hyps = self.beam_search(
                x=enc[0], maxlenratio=self.maxlenratio, minlenratio=self.minlenratio
            )
            nbest_hyps = nbest_hyps[: self.nbest]

        results = []
        for hyp in nbest_hyps:
            assert isinstance(hyp, Hypothesis), type(hyp)

            # remove sos/eos and get results
            token_int = hyp.yseq[1:-1].tolist()

            # remove blank symbol id, which is assumed to be 0
            token_int = list(filter(lambda x: x != 0, token_int))

            # Change integer-ids to tokens
            token = self.converter.ids2tokens(token_int)

            if self.tokenizer is not None:
                text = self.tokenizer.tokens2text(token)
            else:
                text = None
            results.append((text, token, token_int, hyp))

        assert check_return_type(results)
        return results


def inference(
    output_dir: str,
    maxlenratio: float,
    minlenratio: float,
    batch_size: int,
    dtype: str,
    beam_size: int,
    ngpu: int,
    seed: int,
    ctc_weight: float,
    lm_weight: float,
    penalty: float,
    nbest: int,
    num_workers: int,
    log_level: Union[int, str],
    data_path_and_name_and_type: Sequence[Tuple[str, str, str]],
    key_file: Optional[str],
    asr_train_config: str,
    asr_model_file: str,
    lm_train_config: Optional[str],
    lm_file: Optional[str],
    word_lm_train_config: Optional[str],
    word_lm_file: Optional[str],
    token_type: Optional[str],
    bpemodel: Optional[str],
    allow_variable_data_keys: bool,
):
    assert check_argument_types()
    if batch_size > 1:
        raise NotImplementedError("batch decoding is not implemented")
    if word_lm_train_config is not None:
        raise NotImplementedError("Word LM is not implemented")
    if ngpu > 1:
        raise NotImplementedError("only single GPU decoding is supported")

    logging.basicConfig(
        level=log_level,
        format="%(asctime)s (%(module)s:%(lineno)d) %(levelname)s: %(message)s",
    )

    if ngpu >= 1:
        device = "cuda"
    else:
        device = "cpu"

    # 1. Set random-seed
    set_all_random_seed(seed)

    # 2. Build speech2text
    speech2text = Speech2Text(
        asr_train_config=asr_train_config,
        asr_model_file=asr_model_file,
        lm_train_config=lm_train_config,
        lm_file=lm_file,
        token_type=token_type,
        bpemodel=bpemodel,
        device=device,
        maxlenratio=maxlenratio,
        minlenratio=minlenratio,
        dtype=dtype,
        beam_size=beam_size,
        ctc_weight=ctc_weight,
        lm_weight=lm_weight,
        penalty=penalty,
        nbest=nbest,
    )

    # 3. Build data-iterator
    loader = ASRTask.build_streaming_iterator(
        data_path_and_name_and_type,
        dtype=dtype,
        batch_size=batch_size,
        key_file=key_file,
        num_workers=num_workers,
        preprocess_fn=ASRTask.build_preprocess_fn(speech2text.asr_train_args, False),
        collate_fn=ASRTask.build_collate_fn(speech2text.asr_train_args),
        allow_variable_data_keys=allow_variable_data_keys,
        inference=True,
    )

    # 7 .Start for-loop
    # FIXME(kamo): The output format should be discussed about
    with DatadirWriter(output_dir) as writer:
        for keys, batch in loader:
            assert isinstance(batch, dict), type(batch)
            assert all(isinstance(s, str) for s in keys), keys
            _bs = len(next(iter(batch.values())))
            assert len(keys) == _bs, f"{len(keys)} != {_bs}"

            # N-best list of (text, token, token_int, hyp_object)
            results = speech2text(batch)

            # Only supporting batch_size==1
            key = keys[0]
            for n, (text, token, token_int, hyp) in zip(range(1, nbest + 1), results):
                # Create a directory: outdir/{n}best_recog
                ibest_writer = writer[f"{n}best_recog"]

                # Write the result to each file
                ibest_writer["token"][key] = " ".join(token)
                ibest_writer["token_int"][key] = " ".join(map(str, token_int))
                ibest_writer["score"][key] = str(hyp.score)

                if text is not None:
                    ibest_writer["text"][key] = text


def get_parser():
    parser = config_argparse.ArgumentParser(
        description="ASR Decoding",
        formatter_class=argparse.ArgumentDefaultsHelpFormatter,
    )

    # Note(kamo): Use '_' instead of '-' as separator.
    # '-' is confusing if written in yaml.
    parser.add_argument(
        "--log_level",
        type=lambda x: x.upper(),
        default="INFO",
        choices=("INFO", "ERROR", "WARNING", "INFO", "DEBUG", "NOTSET"),
        help="The verbose level of logging",
    )

    parser.add_argument("--output_dir", type=str, required=True)
    parser.add_argument(
        "--ngpu", type=int, default=0, help="The number of gpus. 0 indicates CPU mode",
    )
    parser.add_argument("--seed", type=int, default=0, help="Random seed")
    parser.add_argument(
        "--dtype",
        default="float32",
        choices=["float16", "float32", "float64"],
        help="Data type",
    )
    parser.add_argument(
        "--num_workers",
        type=int,
        default=1,
        help="The number of workers used for DataLoader",
    )

    group = parser.add_argument_group("Input data related")
    group.add_argument(
        "--data_path_and_name_and_type",
        type=str2triple_str,
        required=True,
        action="append",
    )
    group.add_argument("--key_file", type=str_or_none)
    group.add_argument("--allow_variable_data_keys", type=str2bool, default=False)

    group = parser.add_argument_group("The model configuration related")
    group.add_argument("--asr_train_config", type=str, required=True)
    group.add_argument("--asr_model_file", type=str, required=True)
    group.add_argument("--lm_train_config", type=str)
    group.add_argument("--lm_file", type=str)
    group.add_argument("--word_lm_train_config", type=str)
    group.add_argument("--word_lm_file", type=str)

    group = parser.add_argument_group("Beam-search related")
    group.add_argument(
        "--batch_size", type=int, default=1, help="The batch size for inference",
    )
    group.add_argument("--nbest", type=int, default=1, help="Output N-best hypotheses")
    group.add_argument("--beam_size", type=int, default=20, help="Beam size")
    group.add_argument("--penalty", type=float, default=0.0, help="Insertion penalty")
    group.add_argument(
        "--maxlenratio",
        type=float,
        default=0.0,
        help="Input length ratio to obtain max output length. "
        "If maxlenratio=0.0 (default), it uses a end-detect "
        "function "
        "to automatically find maximum hypothesis lengths",
    )
    group.add_argument(
        "--minlenratio",
        type=float,
        default=0.0,
        help="Input length ratio to obtain min output length",
    )
    group.add_argument(
        "--ctc_weight", type=float, default=0.5, help="CTC weight in joint decoding",
    )
    group.add_argument("--lm_weight", type=float, default=1.0, help="RNNLM weight")

    group = parser.add_argument_group("Text converter related")
    group.add_argument(
        "--token_type",
        type=str_or_none,
        default=None,
        choices=["char", "bpe", None],
        help="The token type for ASR model. "
        "If not given, refers from the training args",
    )
    group.add_argument(
        "--bpemodel",
        type=str_or_none,
        default=None,
        help="The model path of sentencepiece. "
        "If not given, refers from the training args",
    )

    return parser


def main(cmd=None):
    print(get_commandline_args(), file=sys.stderr)
    parser = get_parser()
    args = parser.parse_args(cmd)
    kwargs = vars(args)
    kwargs.pop("config", None)
    inference(**kwargs)


if __name__ == "__main__":
    main()<|MERGE_RESOLUTION|>--- conflicted
+++ resolved
@@ -8,16 +8,11 @@
 from typing import Tuple
 from typing import Union
 
-<<<<<<< HEAD
-import configargparse
 import numpy as np
-=======
->>>>>>> 3ac0a6f8
 import torch
 from typeguard import check_argument_types
+from typeguard import check_return_type
 from typing import List
-
-from typeguard import check_return_type
 
 from espnet.nets.beam_search import BeamSearch
 from espnet.nets.beam_search import Hypothesis
@@ -143,16 +138,25 @@
         self.dtype = dtype
         self.nbest = nbest
 
+    @torch.no_grad()
     def __call__(
         self, data: Union[dict, torch.Tensor, np.ndarray]
     ) -> List[Tuple[Optional[str], List[str], List[int], Hypothesis]]:
+        """Inference
+
+        Args:
+            data: Input speech data
+        Returns:
+            text, token, token_int, hyp
+
+        """
         assert check_argument_types()
 
         # Reform data to mini-batch (= dict type)
         if isinstance(data, dict):
             # This data comes from data-loader
             batch = data
-        elif isinstance(data, (torch.Tensor, np.ndarray)):
+        else:
             # Input as audio signal
             if isinstance(data, np.ndarray):
                 data = torch.tensor(data)
@@ -162,22 +166,19 @@
             # lenghts: (1,)
             lengths = data.new_full([1], dtype=torch.long, fill_value=data.size(1))
             batch = {"speech": data, "speech_lengths": lengths}
-        else:
-            raise TypeError(f"dict, torch.Tensor, or np.ndarray: {type(data)}")
-
-        with torch.no_grad():
-            # a. To device
-            batch = to_device(batch, device=self.device)
-
-            # b. Forward Encoder
-            enc, _ = self.asr_model.encode(**batch)
-            assert len(enc) == 1, len(enc)
-
-            # c. Passed the encoder result and the beam search
-            nbest_hyps = self.beam_search(
-                x=enc[0], maxlenratio=self.maxlenratio, minlenratio=self.minlenratio
-            )
-            nbest_hyps = nbest_hyps[: self.nbest]
+
+        # a. To device
+        batch = to_device(batch, device=self.device)
+
+        # b. Forward Encoder
+        enc, _ = self.asr_model.encode(**batch)
+        assert len(enc) == 1, len(enc)
+
+        # c. Passed the encoder result and the beam search
+        nbest_hyps = self.beam_search(
+            x=enc[0], maxlenratio=self.maxlenratio, minlenratio=self.minlenratio
+        )
+        nbest_hyps = nbest_hyps[: self.nbest]
 
         results = []
         for hyp in nbest_hyps:
