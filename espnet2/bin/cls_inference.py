--- conflicted
+++ resolved
@@ -12,7 +12,6 @@
 
 from espnet2.fileio.datadir_writer import DatadirWriter
 from espnet2.tasks.cls import CLSTask
-from espnet2.text.build_tokenizer import build_tokenizer
 from espnet2.text.token_id_converter import TokenIDConverter
 from espnet2.torch_utils.device_funcs import to_device
 from espnet2.torch_utils.set_all_random_seed import set_all_random_seed
@@ -95,12 +94,6 @@
         if isinstance(speech_lengths, np.ndarray):
             speech_lengths = _to_batched_tensor(speech_lengths, ndim=1)
             speech_lengths = speech_lengths.to(torch.long)
-
-<<<<<<< HEAD
-        # Truncate the input audio if it exceeds the maximum duration
-        # if self.max_wav_duration and speech.size(1) > self.max_wav_duration:
-        #     speech = speech[:, : self.max_wav_duration]
-        #     lengths = torch.tensor([self.max_wav_duration], dtype=torch.long)
 
         batch = {"speech": speech, "speech_lengths": speech_lengths}
         logging.info(f"speech length: {speech_lengths.tolist()}")
@@ -120,10 +113,6 @@
             batch["text"] = text
             batch["text_lengths"] = text_lengths
             logging.info(f"text_lengths: {text_lengths.tolist()}")
-=======
-        batch = {"speech": speech, "speech_lengths": lengths}
-        logging.info("speech length: " + str(speech.size(1)))
->>>>>>> 000bf3ff
 
         # To device
         batch = to_device(batch, device=self.device)
