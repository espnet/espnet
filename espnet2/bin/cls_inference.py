#!/usr/bin/env python3
import argparse
import logging
import sys
from pathlib import Path
from typing import List, Optional, Sequence, Tuple, Union

import numpy as np
import torch
import torch.quantization
from typeguard import typechecked

from espnet2.fileio.datadir_writer import DatadirWriter
from espnet2.tasks.cls import CLSTask
from espnet2.text.build_tokenizer import build_tokenizer
from espnet2.text.token_id_converter import TokenIDConverter
from espnet2.torch_utils.device_funcs import to_device
from espnet2.torch_utils.set_all_random_seed import set_all_random_seed
from espnet2.utils import config_argparse
from espnet2.utils.types import str2bool, str2triple_str, str_or_none
from espnet.nets.pytorch_backend.transformer.subsampling import TooShortUttError
from espnet.utils.cli_utils import get_commandline_args


def _to_batched_tensor(data: np.ndarray, ndim: int) -> torch.Tensor:
    if isinstance(data, np.ndarray):
        data = torch.tensor(data)
    while data.dim() < ndim:
        data = data.unsqueeze(0)
    return data


class Classification:
    """Classification class

    Examples:
        >>> import soundfile
        >>> classification_model =
            Classification("classification_config.yml", "classification_model.pth")
        >>> audio, rate = soundfile.read("speech.wav")
        >>> classification_model(audio)
        prediction_result (int, or list of ints)
    """

    @typechecked
    def __init__(
        self,
        classification_train_config: Union[Path, str, None] = None,
        classification_model_file: Union[Path, str, None] = None,
        device: str = "cpu",
        batch_size: int = 1,
        dtype: str = "float32",
    ):

        classification_model, classification_train_args = CLSTask.build_model_from_file(
            classification_train_config, classification_model_file, device
        )
        classification_model.to(dtype=getattr(torch, dtype)).eval()

        self.classification_model = classification_model
        self.classification_train_args = classification_train_args
        self.batch_size = batch_size
        self.device = device
        self.dtype = dtype
        self.token_id_converter = TokenIDConverter(
            token_list=classification_train_args.token_list
        )

    @torch.no_grad()
    @typechecked
    def __call__(
        self,
        speech: Union[torch.Tensor, np.ndarray],
        speech_lengths: Union[torch.Tensor, np.ndarray],
        text: Optional[Union[torch.Tensor, np.ndarray]] = None,
        text_lengths: Optional[Union[torch.Tensor, np.ndarray]] = None,
    ) -> Tuple[List[List[int]], torch.Tensor, List[str]]:
        """Inference

        Args:
            speech: Input speech data
            speech_lengths: Length of input speech data
            text: Input text data
            text_lengths: Length of input text data
        Returns: Tuple of
            prediction: list of list of ints
            scores: tensor of float, (batch_size, num_classes) corresponding to each class'
                probability
        """

        # Input as audio signal
        if isinstance(speech, np.ndarray):
            speech = _to_batched_tensor(speech, ndim=2)
            speech = speech.to(getattr(torch, self.dtype))
        if isinstance(speech_lengths, np.ndarray):
            speech_lengths = _to_batched_tensor(speech_lengths, ndim=1)
            speech_lengths = speech_lengths.to(torch.long)

<<<<<<< HEAD
        # Truncate the input audio if it exceeds the maximum duration
        # if self.max_wav_duration and speech.size(1) > self.max_wav_duration:
        #     speech = speech[:, : self.max_wav_duration]
        #     lengths = torch.tensor([self.max_wav_duration], dtype=torch.long)

        batch = {"speech": speech, "speech_lengths": speech_lengths}
        logging.info(f"speech length: {speech_lengths.tolist()}")

        # process text
        if text is not None:
            assert (
                self.classification_model.text_encoder is not None
            ), "Text input provided but model has no text encoder."
            if isinstance(text, np.ndarray):
                text = _to_batched_tensor(text, ndim=2)
                text = text.to(torch.long)
            if isinstance(text_lengths, np.ndarray):
                text_lengths = _to_batched_tensor(text_lengths, ndim=1)
                text_lengths = text_lengths.to(torch.long)

            batch["text"] = text
            batch["text_lengths"] = text_lengths
            logging.info(f"text_lengths: {text_lengths.tolist()}")
=======
        batch = {"speech": speech, "speech_lengths": lengths}
        logging.info("speech length: " + str(speech.size(1)))
>>>>>>> 000bf3ff

        # To device
        batch = to_device(batch, device=self.device)
        scores = self.classification_model.score(**batch)  # (batch_size, num_classes)

        # scores would be a tensor of shape (batch_size, num_classes)
        # representing probabilities.
        if self.classification_model.classification_type == "multi-class":
            # list of list of single elem
            prediction = torch.argmax(scores, dim=-1).unsqueeze(-1).tolist()
        elif self.classification_model.classification_type == "multi-label":
            prediction = scores > 0.5  # Fixed threshold, (batch_size, num_labels)
            # list (batch_size, num_labels) som of which maybe empty
            prediction = [np.nonzero(row)[0].tolist() for row in prediction]
        else:
            raise NotImplementedError(
                "Unsupported classification type: "
                f"{self.classification_model.classification_type}"
            )
        prediction_strings = [
            " ".join(self.token_id_converter.ids2tokens(pred)) for pred in prediction
        ]
        return prediction, scores, prediction_strings


@typechecked
def inference(
    output_dir: str,
    batch_size: int,
    dtype: str,
    ngpu: int,
    seed: int,
    num_workers: int,
    log_level: Union[int, str],
    data_path_and_name_and_type: Sequence[Tuple[str, str, str]],
    key_file: Optional[str],
    classification_train_config: Optional[str],
    classification_model_file: Optional[str],
    allow_variable_data_keys: bool,
    output_all_probabilities: bool,
):

    logging.basicConfig(
        level=log_level,
        format="%(asctime)s (%(module)s:%(lineno)d) %(levelname)s: %(message)s",
    )
    # if batch_size > 1:
    #     # TODO(shikhar): Implement batch decoding
    #     raise NotImplementedError("batch decoding is not implemented for batch size >1")

    if ngpu >= 1:
        device = "cuda"
    else:
        device = "cpu"

    # 1. Set random-seed
    set_all_random_seed(seed)

    # 2. Build classification
    classification_kwargs = dict(
        classification_train_config=classification_train_config,
        classification_model_file=classification_model_file,
        device=device,
        dtype=dtype,
    )
    classification = Classification(**classification_kwargs)

    # 3. Build data-iterator
    loader = CLSTask.build_streaming_iterator(
        data_path_and_name_and_type,
        dtype=dtype,
        batch_size=batch_size,
        key_file=key_file,
        num_workers=num_workers,
        preprocess_fn=CLSTask.build_preprocess_fn(
            classification.classification_train_args, False
        ),
        collate_fn=CLSTask.build_collate_fn(
            classification.classification_train_args, False
        ),
        allow_variable_data_keys=allow_variable_data_keys,
        inference=True,
    )

    # 4. Inference
    with DatadirWriter(output_dir) as writer:
        for keys, batch in loader:
            assert isinstance(batch, dict), type(batch)
            assert all(isinstance(s, str) for s in keys), keys
            _bs = len(next(iter(batch.values())))
            assert len(keys) == _bs, f"{len(keys)} != {_bs}"
            # print(batch)
            # batch = {k: v[0] for k, v in batch.items()}

            try:
                predictions, scores, prediction_string = classification(**batch)
                if output_all_probabilities:
                    scores = scores.tolist()
                else:
                    scores_reduced = [
                        [scores[p].item() for p in pred] for pred in predictions
                    ]
                    scores = scores_reduced

            except TooShortUttError as e:
                logging.warning(f"Utterance {keys} {e}")
                predictions = [[-1] * batch_size]
                scores = [[0] * batch_size]
                prediction_string = [[""] * batch_size]

            result_writer = writer["prediction"]
            for key, score, prediction, prediction_str_i in zip(
                keys, scores, predictions, prediction_string
            ):
                result_writer["score"][key] = " ".join([str(sc) for sc in score])
                result_writer["token"][key] = " ".join(
                    [str(pred) for pred in prediction]
                )
                result_writer["text"][key] = prediction_str_i
                logging.info(
                    "processed {}: prediction {}".format(key, prediction_str_i)
                )


def get_parser():
    parser = config_argparse.ArgumentParser(
        description="CLS Decoding",
        formatter_class=argparse.ArgumentDefaultsHelpFormatter,
    )

    # Note(kamo): Use '_' instead of '-' as separator.
    # '-' is confusing if written in yaml.
    parser.add_argument(
        "--log_level",
        type=lambda x: x.upper(),
        default="INFO",
        choices=("CRITICAL", "ERROR", "WARNING", "INFO", "DEBUG", "NOTSET"),
        help="The verbose level of logging",
    )

    parser.add_argument(
        "--batch_size",
        type=int,
        default=1,
        help="The batch size for inference",
    )
    parser.add_argument("--output_dir", type=str, required=True)
    parser.add_argument(
        "--ngpu",
        type=int,
        default=0,
        help="The number of gpus. 0 indicates CPU mode",
    )
    parser.add_argument("--seed", type=int, default=0, help="Random seed")
    parser.add_argument(
        "--dtype",
        default="float32",
        choices=["float16", "float32", "float64"],
        help="Data type",
    )
    parser.add_argument(
        "--num_workers",
        type=int,
        default=1,
        help="The number of workers used for DataLoader",
    )

    group = parser.add_argument_group("Input data related")
    group.add_argument(
        "--data_path_and_name_and_type",
        type=str2triple_str,
        required=True,
        action="append",
    )
    group.add_argument("--key_file", type=str_or_none)
    group.add_argument("--allow_variable_data_keys", type=str2bool, default=False)

    group = parser.add_argument_group("The model configuration related")
    group.add_argument(
        "--classification_train_config",
        type=str,
        help="Classification training configuration",
    )
    group.add_argument(
        "--classification_model_file",
        type=str,
        help="Classification model parameter file",
    )
    group.add_argument(
        "--output_all_probabilities",
        type=str2bool,
        default=False,
        help="Output scores for all classes",
    )

    return parser


def main(cmd=None):
    print(get_commandline_args(), file=sys.stderr)
    parser = get_parser()
    args = parser.parse_args(cmd)
    kwargs = vars(args)
    kwargs.pop("config", None)
    inference(**kwargs)


if __name__ == "__main__":
    main()<|MERGE_RESOLUTION|>--- conflicted
+++ resolved
@@ -95,12 +95,6 @@
         if isinstance(speech_lengths, np.ndarray):
             speech_lengths = _to_batched_tensor(speech_lengths, ndim=1)
             speech_lengths = speech_lengths.to(torch.long)
-
-<<<<<<< HEAD
-        # Truncate the input audio if it exceeds the maximum duration
-        # if self.max_wav_duration and speech.size(1) > self.max_wav_duration:
-        #     speech = speech[:, : self.max_wav_duration]
-        #     lengths = torch.tensor([self.max_wav_duration], dtype=torch.long)
 
         batch = {"speech": speech, "speech_lengths": speech_lengths}
         logging.info(f"speech length: {speech_lengths.tolist()}")
@@ -120,10 +114,6 @@
             batch["text"] = text
             batch["text_lengths"] = text_lengths
             logging.info(f"text_lengths: {text_lengths.tolist()}")
-=======
-        batch = {"speech": speech, "speech_lengths": lengths}
-        logging.info("speech length: " + str(speech.size(1)))
->>>>>>> 000bf3ff
 
         # To device
         batch = to_device(batch, device=self.device)
