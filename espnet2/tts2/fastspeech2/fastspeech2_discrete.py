--- conflicted
+++ resolved
@@ -481,14 +481,10 @@
 
         """
         text = text[:, : text_lengths.max()]  # for data-parallel
-<<<<<<< HEAD
         feats = feats[:, : feats_lengths.max()]  # for data-parallel
-        discrete_feats = discrete_feats[:, : discrete_feats_lengths.max()] # for data-parallel
-=======
         discrete_feats = discrete_feats[
             :, : discrete_feats_lengths.max()
         ]  # for data-parallel
->>>>>>> 30f84fb4
         durations = durations[:, : durations_lengths.max()]  # for data-parallel
         pitch = pitch[:, : pitch_lengths.max()]  # for data-parallel
         energy = energy[:, : energy_lengths.max()]  # for data-parallel
