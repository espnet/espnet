--- conflicted
+++ resolved
@@ -256,21 +256,8 @@
         if decode_config["use_teacher_forcing"] or getattr(self.tts, "use_gst", False):
             if speech is None:
                 raise RuntimeError("missing required argument: 'speech'")
-<<<<<<< HEAD
-            if self.feats_extract is not None:
-                feats = self.feats_extract(speech[None])[0][0]
-            else:
-                # Use precalculated feats (feats_type != raw case)
-                feats = speech
-            if self.normalize is not None:
-                feats = self.normalize(feats[None])[0][0]
-            # (Jinchuan) No longer pass feats to self.tts, but it will be used
-            #            for pitch / energy extraction when needed.
-            # input_dict.update(feats=feats)
-=======
             feats = speech
             input_dict.update(feats=feats)
->>>>>>> d561f1ea
             if self.tts.require_raw_speech:
                 input_dict.update(speech=speech)
             if discrete_speech is not None:
