--- conflicted
+++ resolved
@@ -95,13 +95,10 @@
     best_model_criterion: Sequence[Sequence[str]]
     val_scheduler_criterion: Sequence[str]
     unused_parameters: bool
-<<<<<<< HEAD
     use_curriculum: bool
     curriculum_algo: Sequence[str]
     gain_type: Sequence[str]
-=======
     wandb_model_log_interval: int
->>>>>>> bfb979c5
 
 
 class Trainer:
