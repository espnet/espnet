--- conflicted
+++ resolved
@@ -2865,78 +2865,16 @@
         out = self.tokenizer.create_multimodal_query(
             data["text"], ([data["speech"]], self.sampling_rate)
         )
-<<<<<<< HEAD
-        new_data["prefix_len"] = np.array([prefix_len])
-        # self.diagnose(new_data) # For debug. Enable this to check the sequence format
-
-        return new_data
-
-    def special_token(self, token):
-        token_idx = self.token_list.index(token)
-        token_idx = np.array([token_idx]).repeat(self.codec_token_in_use, axis=0)
-        return token_idx
-
-    def modality_specific_processing(self, value, modality):
-
-        if modality in ["codec", "spk"]:
-            value = value.reshape(-1, self.codec_token_per_frame)
-            value = value[:, : self.codec_token_in_use]
-            value = value + self.token_bias["codec"]
-
-            if modality == "spk":
-                if len(value) <= self.speaker_prompt_length:
-                    pad_len = self.speaker_prompt_length - len(value)
-                    pad = np.tile(self.special_token("<pad>"), (pad_len, 1))
-                    value = np.concatenate([value, pad])
-                else:
-                    start = random.randint(
-                        0, len(value) - self.speaker_prompt_length - 1
-                    )
-                    value = value[start : start + self.speaker_prompt_length]
-
-            value = value.flatten()
-            conti_feat = None
-
-        # Other discrete modalities
-        elif modality in ["ssl", "text_bpe", "g2p"]:
-
-            if modality in ["text_bpe", "g2p"]:
-                value = self.text_cleaner(value)
-                tokenizer = self.bpe if modality == "text_bpe" else self.g2p
-                value = tokenizer.text2tokens(value)
-                value = self.converter.tokens2ids(value)
-                value = np.array(value)
-
-            elif modality in ["ssl"]:
-                value = value + self.token_bias["ssl"]
-
-            value = value.repeat(self.codec_token_in_use, axis=0)
-            conti_feat = None
-
-        # TODO(Jinchuan): Support continuous modalities
-        else:
-            raise NotImplementedError
-
-        modality_idx = self.special_token(f"<{modality}_start/end>")
-        value = np.concatenate([modality_idx, value])
-
-        return value, conti_feat
-
-    def diagnose(self, data):
-        """Only for debug"""
-        enc_seq = data.get("enc_seq", None)
-        dec_seq = data.get("dec_seq", None)
-
-        logging.warning("Diagnose in preprocessor ...")
-        for name, seq in [("encoder", enc_seq), ("decoder", dec_seq)]:
-            if seq is None:
-                continue
-            logging.warning(f"{name} ...")
-            for idx, patch in enumerate(seq):
-                patch = patch.tolist()
-                patch_str = ", ".join(self.converter.ids2tokens(patch))
-                logging.warning(f"Patch: {idx} -> {patch_str}")
-
+        input_ids = out.input_ids.squeeze(0)
+        attention_mask = out.attention_mask.squeeze(0)
+        input_features = out.input_features.squeeze(0)
+        feature_attention_mask = out.feature_attention_mask.squeeze(0)
+        return {
+            "input_ids": input_ids,
+            "attention_mask": attention_mask,
+            "input_features": input_features,
+            "feature_attention_mask": feature_attention_mask,
+        }
 
 class UniversaProcessor(AbsPreprocessor):
     def __init__(
@@ -3131,16 +3069,4 @@
         data = self._audio_process(data)
         data = self._text_process(data)
         data = self._metric_process(data)
-        return data
-=======
-        input_ids = out.input_ids.squeeze(0)
-        attention_mask = out.attention_mask.squeeze(0)
-        input_features = out.input_features.squeeze(0)
-        feature_attention_mask = out.feature_attention_mask.squeeze(0)
-        return {
-            "input_ids": input_ids,
-            "attention_mask": attention_mask,
-            "input_features": input_features,
-            "feature_attention_mask": feature_attention_mask,
-        }
->>>>>>> 7bbb72f4
+        return data