--- conflicted
+++ resolved
@@ -1484,7 +1484,6 @@
         return data
 
 
-<<<<<<< HEAD
 class DiarPreprocessor(CommonPreprocessor):
     def __init__(
         self,
@@ -1513,7 +1512,15 @@
                 data[self.text_name] = new_text
 
         assert check_return_type(data)
-=======
+        return data
+
+    def __call__(
+        self, uid: str, data: Dict[str, Union[str, np.ndarray]]
+    ) -> Dict[str, np.ndarray]:
+        assert check_argument_types()
+        data = self._rttm_process(data)
+        return data
+
 class SpkPreprocessor(CommonPreprocessor):
     """Preprocessor for Speaker tasks.
 
@@ -1773,19 +1780,14 @@
         else:
             data["spk_labels"] = np.asarray([int(data["spk_labels"])])
 
->>>>>>> 1409d89d
         return data
 
     def __call__(
         self, uid: str, data: Dict[str, Union[str, np.ndarray]]
     ) -> Dict[str, np.ndarray]:
         assert check_argument_types()
-<<<<<<< HEAD
-        data = self._rttm_process(data)
-=======
 
         data = self._text_process(data)
         data = self._speech_process(data)
 
->>>>>>> 1409d89d
         return data