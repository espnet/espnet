import copy
import json
import logging
import random
import re
from abc import ABC, abstractmethod
from pathlib import Path
from typing import Collection, Dict, Iterable, List, Optional, Tuple, Union

import librosa
import numpy as np
import scipy.signal
import soundfile
from typeguard import typechecked

import espnet2.speechlm.definitions as speechlm_definitions
from espnet2.layers.augmentation import DataAugmentation
from espnet2.text.build_tokenizer import build_tokenizer
from espnet2.text.cleaner import TextCleaner
from espnet2.text.hugging_face_token_id_converter import HuggingFaceTokenIDConverter
from espnet2.text.token_id_converter import TokenIDConverter
from espnet2.text.whisper_token_id_converter import OpenAIWhisperTokenIDConverter
from espnet2.text.whisper_tokenizer import OpenAIWhisperTokenizer


class AbsPreprocessor(ABC):
    def __init__(self, train: bool):
        self.train = train

    @abstractmethod
    def __call__(
        self, uid: str, data: Dict[str, Union[str, np.ndarray]]
    ) -> Dict[str, np.ndarray]:
        raise NotImplementedError


def framing(
    x,
    frame_length: int = 512,
    frame_shift: int = 256,
    centered: bool = True,
    padded: bool = True,
):
    if x.size == 0:
        raise ValueError("Input array size is zero")
    if frame_length < 1:
        raise ValueError("frame_length must be a positive integer")
    if frame_length > x.shape[-1]:
        raise ValueError("frame_length is greater than input length")
    if 0 >= frame_shift:
        raise ValueError("frame_shift must be greater than 0")

    if centered:
        pad_shape = [(0, 0) for _ in range(x.ndim - 1)] + [
            (frame_length // 2, frame_length // 2)
        ]
        x = np.pad(x, pad_shape, mode="constant", constant_values=0)

    if padded:
        # Pad to integer number of windowed segments
        # I.e make x.shape[-1] = frame_length + (nseg-1)*nstep,
        #  with integer nseg
        nadd = (-(x.shape[-1] - frame_length) % frame_shift) % frame_length
        pad_shape = [(0, 0) for _ in range(x.ndim - 1)] + [(0, nadd)]
        x = np.pad(x, pad_shape, mode="constant", constant_values=0)

    # Created strided array of data segments
    if frame_length == 1 and frame_length == frame_shift:
        result = x[..., None]
    else:
        shape = x.shape[:-1] + (
            (x.shape[-1] - frame_length) // frame_shift + 1,
            frame_length,
        )
        strides = x.strides[:-1] + (frame_shift * x.strides[-1], x.strides[-1])
        result = np.lib.stride_tricks.as_strided(x, shape=shape, strides=strides)
    return result


def detect_non_silence(
    x: np.ndarray,
    threshold: float = 0.01,
    frame_length: int = 1024,
    frame_shift: int = 512,
    window: str = "boxcar",
) -> np.ndarray:
    """Power based voice activity detection.

    Args:
        x: (Channel, Time)
    >>> x = np.random.randn(1000)
    >>> detect = detect_non_silence(x)
    >>> assert x.shape == detect.shape
    >>> assert detect.dtype == np.bool
    """
    if x.shape[-1] < frame_length:
        return np.full(x.shape, fill_value=True, dtype=np.bool)

    if x.dtype.kind == "i":
        x = x.astype(np.float64)
    # framed_w: (C, T, F)
    framed_w = framing(
        x,
        frame_length=frame_length,
        frame_shift=frame_shift,
        centered=False,
        padded=True,
    )
    framed_w *= scipy.signal.get_window(window, frame_length).astype(framed_w.dtype)
    # power: (C, T)
    power = (framed_w**2).mean(axis=-1)
    # mean_power: (C, 1)
    mean_power = np.mean(power, axis=-1, keepdims=True)
    if np.all(mean_power == 0):
        return np.full(x.shape, fill_value=True, dtype=np.bool)
    # detect_frames: (C, T)
    detect_frames = power / mean_power > threshold
    # detects: (C, T, F)
    detects = np.broadcast_to(
        detect_frames[..., None], detect_frames.shape + (frame_shift,)
    )
    # detects: (C, TF)
    detects = detects.reshape(*detect_frames.shape[:-1], -1)
    # detects: (C, TF)
    return np.pad(
        detects,
        [(0, 0)] * (x.ndim - 1) + [(0, x.shape[-1] - detects.shape[-1])],
        mode="edge",
    )


def any_allzero(signal):
    if isinstance(signal, (list, tuple)):
        return any([np.allclose(s, 0.0) for s in signal])
    return np.allclose(signal, 0.0)


class CommonPreprocessor(AbsPreprocessor):
    def __init__(
        self,
        train: bool,
        use_lang_prompt: bool = False,
        use_nlp_prompt: bool = False,
        token_type: Optional[str] = None,
        token_list: Union[Path, str, Iterable[str]] = None,
        bpemodel: Union[Path, str, Iterable[str]] = None,
        text_cleaner: Collection[str] = None,
        g2p_type: Optional[str] = None,
        unk_symbol: str = "<unk>",
        space_symbol: str = "<space>",
        non_linguistic_symbols: Union[Path, str, Iterable[str]] = None,
        delimiter: Optional[str] = None,
        force_single_channel: bool = False,
        rir_scp: Optional[str] = None,
        rir_apply_prob: float = 1.0,
        noise_scp: Optional[str] = None,
        noise_apply_prob: float = 1.0,
        noise_db_range: str = "3_10",
        short_noise_thres: float = 0.5,
        aux_task_names: Collection[str] = None,
        speech_volume_normalize: float = None,
        speech_name: str = "speech",
        text_name: str = "text",
        fs: int = 0,
        nonsplit_symbol: Iterable[str] = None,
        data_aug_effects: List = None,
        data_aug_num: List[int] = [1, 1],
        data_aug_prob: float = 0.0,
        # for padding of chunk iterator, working when > 0
        min_sample_size: int = -1,
        audio_pad_value: Union[float, int] = 0.0,
        # only use for whisper
        whisper_language: Optional[str] = None,
        whisper_task: Optional[str] = None,
    ):
        super().__init__(train)
        self.train = train
        self.speech_name = speech_name
        self.text_name = text_name
        self.speech_volume_normalize = speech_volume_normalize
        self.force_single_channel = force_single_channel
        self.rir_apply_prob = rir_apply_prob
        self.noise_apply_prob = noise_apply_prob
        self.short_noise_thres = short_noise_thres
        self.aux_task_names = aux_task_names
        self.use_lang_prompt = use_lang_prompt
        self.use_nlp_prompt = use_nlp_prompt

        if token_type is not None:
            if token_list is None:
                raise ValueError("token_list is required if token_type is not None")
            self.text_cleaner = TextCleaner(text_cleaner)

            self.tokenizer = build_tokenizer(
                token_type=token_type,
                bpemodel=bpemodel,
                delimiter=delimiter,
                space_symbol=space_symbol,
                non_linguistic_symbols=non_linguistic_symbols,
                g2p_type=g2p_type,
                nonsplit_symbol=nonsplit_symbol,
                whisper_language=whisper_language,
                whisper_task=whisper_task,
            )
            if token_type == "hugging_face":
                self.token_id_converter = HuggingFaceTokenIDConverter(
                    model_name_or_path=bpemodel
                )
            elif bpemodel not in ["whisper_en", "whisper_multilingual"]:
                self.token_id_converter = TokenIDConverter(
                    token_list=token_list,
                    unk_symbol=unk_symbol,
                )
            else:
                self.token_id_converter = OpenAIWhisperTokenIDConverter(
                    model_type=bpemodel,
                    added_tokens_txt=non_linguistic_symbols,
                    language=whisper_language or "en",
                    task=whisper_task or "transcribe",
                )
        else:
            self.text_cleaner = None
            self.tokenizer = None
            self.token_id_converter = None

        if train and rir_scp is not None:
            self.rirs = []
            rir_scp = [rir_scp] if not isinstance(rir_scp, (list, tuple)) else rir_scp
            for scp in rir_scp:
                with open(scp, "r", encoding="utf-8") as f:
                    for line in f:
                        sps = line.strip().split(None, 1)
                        if len(sps) == 1:
                            self.rirs.append(sps[0])
                        else:
                            self.rirs.append(sps[1])
        else:
            self.rirs = None

        if train and noise_scp is not None:
            self.noises = []
            noise_scp = (
                [noise_scp] if not isinstance(noise_scp, (list, tuple)) else noise_scp
            )
            for scp in noise_scp:
                with open(scp, "r", encoding="utf-8") as f:
                    for line in f:
                        sps = line.strip().split(None, 1)
                        if len(sps) == 1:
                            self.noises.append(sps[0])
                        else:
                            self.noises.append(sps[1])
            sps = noise_db_range.split("_")
            if len(sps) == 1:
                self.noise_db_low = self.noise_db_high = float(sps[0])
            elif len(sps) == 2:
                self.noise_db_low, self.noise_db_high = float(sps[0]), float(sps[1])
            else:
                raise ValueError(
                    "Format error: '{noise_db_range}' e.g. -3_4 -> [-3db,4db]"
                )
        else:
            self.noises = None

        # Check DataAugmentation docstring for more information of `data_aug_effects`
        self.fs = fs
        if data_aug_effects is not None:
            assert self.fs > 0, self.fs
            self.data_aug = DataAugmentation(data_aug_effects, apply_n=data_aug_num)
        else:
            self.data_aug = None
        self.data_aug_prob = data_aug_prob

        # for padding of chunk iterator, working when > 0
        self.min_sample_size = min_sample_size
        self.audio_pad_value = audio_pad_value

    def _convolve_rir(self, speech, power, rirs, tgt_fs=None, single_channel=False):
        rir_path = np.random.choice(rirs)
        rir = None
        if rir_path is not None:
            rir, fs = soundfile.read(rir_path, dtype=np.float64, always_2d=True)

            if single_channel:
                num_ch = rir.shape[1]
                chs = [np.random.randint(num_ch)]
                rir = rir[:, chs]
            # rir: (Nmic, Time)
            rir = rir.T
            if tgt_fs and fs != tgt_fs:
                logging.warning(
                    f"Resampling RIR to match the sampling rate ({fs} -> {tgt_fs} Hz)"
                )
                rir = librosa.resample(
                    rir, orig_sr=fs, target_sr=tgt_fs, res_type="kaiser_fast"
                )

            # speech: (Nmic, Time)
            speech = speech[:1]
            # Note that this operation doesn't change the signal length
            speech = scipy.signal.convolve(speech, rir, mode="full")[
                :, : speech.shape[1]
            ]
            # Reverse mean power to the original power
            power2 = (speech[detect_non_silence(speech)] ** 2).mean()
            speech = np.sqrt(power / max(power2, 1e-10)) * speech
        return speech, rir

    def _add_noise(
        self,
        speech,
        power,
        noises,
        noise_db_low,
        noise_db_high,
        tgt_fs=None,
        single_channel=False,
    ):
        nsamples = speech.shape[1]
        noise_path = np.random.choice(noises)
        noise = None
        if noise_path is not None:
            noise_db = np.random.uniform(noise_db_low, noise_db_high)
            with soundfile.SoundFile(noise_path) as f:
                fs = f.samplerate
                if tgt_fs and fs != tgt_fs:
                    nsamples_ = int(nsamples / tgt_fs * fs) + 1
                else:
                    nsamples_ = nsamples
                if f.frames == nsamples_:
                    noise = f.read(dtype=np.float64, always_2d=True)
                elif f.frames < nsamples_:
                    if f.frames / nsamples_ < self.short_noise_thres:
                        logging.warning(
                            f"Noise ({f.frames}) is much shorter than "
                            f"speech ({nsamples_}) in dynamic mixing"
                        )
                    offset = np.random.randint(0, nsamples_ - f.frames)
                    # noise: (Time, Nmic)
                    noise = f.read(dtype=np.float64, always_2d=True)
                    # Repeat noise
                    noise = np.pad(
                        noise,
                        [(offset, nsamples_ - f.frames - offset), (0, 0)],
                        mode="wrap",
                    )
                else:
                    offset = np.random.randint(0, f.frames - nsamples_)
                    f.seek(offset)
                    # noise: (Time, Nmic)
                    noise = f.read(nsamples_, dtype=np.float64, always_2d=True)
                    if len(noise) != nsamples_:
                        raise RuntimeError(f"Something wrong: {noise_path}")
            if single_channel:
                num_ch = noise.shape[1]
                chs = [np.random.randint(num_ch)]
                noise = noise[:, chs]
            # noise: (Nmic, Time)
            noise = noise.T
            if tgt_fs and fs != tgt_fs:
                logging.warning(
                    f"Resampling noise to match the sampling rate ({fs} -> {tgt_fs} Hz)"
                )
                noise = librosa.resample(
                    noise, orig_sr=fs, target_sr=tgt_fs, res_type="kaiser_fast"
                )
                if noise.shape[1] < nsamples:
                    noise = np.pad(
                        noise, [(0, 0), (0, nsamples - noise.shape[1])], mode="wrap"
                    )
                else:
                    noise = noise[:, :nsamples]

            noise_power = (noise**2).mean()
            scale = (
                10 ** (-noise_db / 20)
                * np.sqrt(power)
                / np.sqrt(max(noise_power, 1e-10))
            )
            speech = speech + scale * noise
        return speech, noise

    def _pad_speech(self, speech):
        # NOTE(jiatong): Padding for chunk iterator
        #                other padding are conducted in collate_fn

        # right pad with given value
        if speech.ndim == 1 and speech.shape[0] < self.min_sample_size:
            # single channel cases
            speech = np.pad(
                speech,
                (0, self.min_sample_size + 1 - speech.shape[0]),
                mode="constant",
                constant_values=(0, self.audio_pad_value),
            )
        elif speech.ndim == 2 and speech.shape[0] < self.min_sample_size:
            # multi channel cases
            speech = speech.T
            speech = np.pad(
                speech,
                ((0, 0), (0, self.min_sample_size + 1 - speech.shape[1])),
                mode="constant",
                constant_values=((0, 0), (0, self.audio_pad_value)),
            )
            speech = speech.T

        return speech

    @typechecked
    def _speech_process(
        self, data: Dict[str, Union[str, np.ndarray]]
    ) -> Dict[str, Union[str, np.ndarray]]:
        if self.speech_name in data:
            if self.train and (self.rirs is not None or self.noises is not None):
                speech = data[self.speech_name]

                # speech: (Nmic, Time)
                if speech.ndim == 1:
                    speech = speech[None, :]
                else:
                    speech = speech.T

                # Calc power on non silence region
                power = (speech[detect_non_silence(speech)] ** 2).mean()

                # 1. Convolve RIR
                if self.rirs is not None and self.rir_apply_prob >= np.random.random():
                    speech, _ = self._convolve_rir(speech, power, self.rirs)

                # 2. Add Noise
                if (
                    self.noises is not None
                    and self.noise_apply_prob >= np.random.random()
                ):
                    speech, _ = self._add_noise(
                        speech,
                        power,
                        self.noises,
                        self.noise_db_low,
                        self.noise_db_high,
                    )

                speech = speech.T
                ma = np.max(np.abs(speech))
                if ma > 1.0:
                    speech /= ma
                data[self.speech_name] = speech

            if self.train and self.data_aug:
                if self.data_aug_prob > 0 and self.data_aug_prob >= np.random.random():
                    data[self.speech_name] = self.data_aug(
                        data[self.speech_name], self.fs
                    )

            if self.train and self.min_sample_size > 0:
                # NOTE(jiatong): Padding for chunk iterator
                #                other padding are conducted in collate_fn
                data[self.speech_name] = self._pad_speech(data[self.speech_name])

            if self.speech_volume_normalize is not None:
                speech = data[self.speech_name]
                ma = np.max(np.abs(speech))
                if ma != 0:
                    data[self.speech_name] = speech * self.speech_volume_normalize / ma

            if self.force_single_channel:
                speech = data[self.speech_name]
                if speech.ndim == 2:
                    # NOTE(jiatong): default average across channels
                    speech = np.mean(speech, axis=1, keepdims=False)
                data[self.speech_name] = speech

        return data

    def _text_process(
        self, data: Dict[str, Union[str, np.ndarray]]
    ) -> Dict[str, np.ndarray]:
        if self.text_name in data and self.tokenizer is not None:
            text = data[self.text_name]
            if isinstance(text, np.ndarray):
                return data
            text = self.text_cleaner(text)
            tokens = self.tokenizer.text2tokens(text)
            text_ints = self.token_id_converter.tokens2ids(tokens)
            if len(text_ints) > 500:
                logging.warning(
                    "The length of the text output exceeds 500, "
                    "which may cause OOM on the GPU."
                    "Please ensure that the data processing is correct and verify it."
                )
            if "prompt" in data:
                actual_token = (
                    self.token_id_converter.tokenizer.tokenizer.convert_ids_to_tokens(
                        text_ints
                    )
                )
                if self.use_lang_prompt:
                    if data["prompt"] == "<|nospeech|>":
                        actual_token = [data["prompt"]]
                    else:
                        actual_token = data["prompt"].split() + actual_token[2:]
                elif self.use_nlp_prompt:
                    prompt_tokens = self.tokenizer.text2tokens(data["prompt"])
                    actual_token = [actual_token[0]] + prompt_tokens + actual_token[2:]
                else:
                    if len(data["prompt"].split()) > 1:
                        actual_token = (
                            [actual_token[0]]
                            + data["prompt"].split()
                            + actual_token[2:]
                        )
                    else:
                        actual_token[1] = data["prompt"]
                text_ints = (
                    self.token_id_converter.tokenizer.tokenizer.convert_tokens_to_ids(
                        actual_token
                    )
                )
            data[self.text_name] = np.array(text_ints, dtype=np.int64)
            if "prompt" in data:
                whisper_tokenizer = self.token_id_converter.tokenizer.tokenizer
                if len(data["prompt"].split()) > 1:
                    data["prompt"] = np.array(
                        whisper_tokenizer.convert_tokens_to_ids(data["prompt"].split()),
                        dtype=np.int64,
                    )
                else:
                    data["prompt"] = np.array(
                        [whisper_tokenizer.convert_tokens_to_ids(data["prompt"])],
                        dtype=np.int64,
                    )
        if self.aux_task_names is not None and self.tokenizer is not None:
            for name in self.aux_task_names:
                if name in data:
                    text = data[name]
                    text = self.text_cleaner(text)
                    tokens = self.tokenizer.text2tokens(text)
                    text_ints = self.token_id_converter.tokens2ids(tokens)
                    data[name] = np.array(text_ints, dtype=np.int64)
        return data

    @typechecked
    def __call__(
        self, uid: str, data: Dict[str, Union[str, np.ndarray]]
    ) -> Dict[str, np.ndarray]:

        data = self._speech_process(data)
        data = self._text_process(data)
        return data


class SLUPreprocessor(CommonPreprocessor):
    def __init__(
        self,
        train: bool,
        token_type: Optional[str] = None,
        token_list: Union[Path, str, Iterable[str]] = None,
        transcript_token_list: Union[Path, str, Iterable[str]] = None,
        bpemodel: Union[Path, str, Iterable[str]] = None,
        text_cleaner: Collection[str] = None,
        g2p_type: Optional[str] = None,
        unk_symbol: str = "<unk>",
        space_symbol: str = "<space>",
        non_linguistic_symbols: Union[Path, str, Iterable[str]] = None,
        delimiter: Optional[str] = None,
        rir_scp: Optional[str] = None,
        rir_apply_prob: float = 1.0,
        noise_scp: Optional[str] = None,
        noise_apply_prob: float = 1.0,
        noise_db_range: str = "3_10",
        short_noise_thres: float = 0.5,
        speech_volume_normalize: float = None,
        speech_name: str = "speech",
        text_name: str = "text",
        fs: int = 0,
        data_aug_effects: List = None,
        data_aug_num: List[int] = [1, 1],
        data_aug_prob: float = 0.0,
    ):
        super().__init__(
            train=train,
            token_type=token_type,
            token_list=token_list,
            bpemodel=bpemodel,
            text_cleaner=text_cleaner,
            g2p_type=g2p_type,
            unk_symbol=unk_symbol,
            space_symbol=space_symbol,
            non_linguistic_symbols=non_linguistic_symbols,
            delimiter=delimiter,
            rir_scp=rir_scp,
            rir_apply_prob=rir_apply_prob,
            noise_scp=noise_scp,
            noise_apply_prob=noise_apply_prob,
            noise_db_range=noise_db_range,
            short_noise_thres=short_noise_thres,
            speech_volume_normalize=speech_volume_normalize,
            speech_name=speech_name,
            text_name=text_name,
            fs=fs,
            data_aug_effects=data_aug_effects,
            data_aug_num=data_aug_num,
            data_aug_prob=data_aug_prob,
        )
        if transcript_token_list is not None:
            print("using transcript")
            self.transcript_tokenizer = build_tokenizer(
                token_type="word",
                bpemodel=bpemodel,
                delimiter=delimiter,
                space_symbol=space_symbol,
                non_linguistic_symbols=non_linguistic_symbols,
                g2p_type=g2p_type,
            )
            self.transcript_token_id_converter = TokenIDConverter(
                token_list=transcript_token_list,
                unk_symbol=unk_symbol,
            )
        else:
            self.transcript_tokenizer = None
            self.transcript_token_id_converter = None

    def _text_process(
        self, data: Dict[str, Union[str, np.ndarray]]
    ) -> Dict[str, np.ndarray]:
        if self.text_name in data and self.tokenizer is not None:
            text = data[self.text_name]
            text = self.text_cleaner(text)
            tokens = self.tokenizer.text2tokens(text)
            text_ints = self.token_id_converter.tokens2ids(tokens)
            data[self.text_name] = np.array(text_ints, dtype=np.int64)
        if "transcript" in data and self.tokenizer is not None:
            text = data["transcript"]
            text = self.text_cleaner(text)
            tokens = self.transcript_tokenizer.text2tokens(text)
            text_ints = self.transcript_token_id_converter.tokens2ids(tokens)
            data["transcript"] = np.array(text_ints, dtype=np.int64)
        return data


class CommonPreprocessor_multi(CommonPreprocessor):
    def __init__(
        self,
        train: bool,
        use_lang_prompt: bool = False,
        use_nlp_prompt: bool = False,
        token_type: Optional[str] = None,
        token_list: Union[Path, str, Iterable[str]] = None,
        bpemodel: Union[Path, str, Iterable[str]] = None,
        text_cleaner: Collection[str] = None,
        g2p_type: Optional[str] = None,
        unk_symbol: str = "<unk>",
        space_symbol: str = "<space>",
        non_linguistic_symbols: Union[Path, str, Iterable[str]] = None,
        delimiter: Optional[str] = None,
        rir_scp: Optional[str] = None,
        rir_apply_prob: float = 1.0,
        noise_scp: Optional[str] = None,
        noise_apply_prob: float = 1.0,
        noise_db_range: str = "3_10",
        short_noise_thres: float = 0.5,
        aux_task_names: Collection[str] = None,
        speech_volume_normalize: float = None,
        speech_name: str = "speech",
        text_name: List[str] = ["text"],
        fs: int = 0,
        speaker_change_symbol: Iterable[str] = None,
        data_aug_effects: List = None,
        data_aug_num: List[int] = [1, 1],
        data_aug_prob: float = 0.0,
        # only use for whisper
        whisper_language: Optional[str] = None,
        whisper_task: Optional[str] = None,
    ):
        super().__init__(
            train=train,
            token_type=token_type,
            token_list=token_list,
            bpemodel=bpemodel,
            text_cleaner=text_cleaner,
            g2p_type=g2p_type,
            unk_symbol=unk_symbol,
            space_symbol=space_symbol,
            non_linguistic_symbols=non_linguistic_symbols,
            delimiter=delimiter,
            rir_scp=rir_scp,
            rir_apply_prob=rir_apply_prob,
            noise_scp=noise_scp,
            noise_apply_prob=noise_apply_prob,
            noise_db_range=noise_db_range,
            short_noise_thres=short_noise_thres,
            aux_task_names=aux_task_names,
            speech_volume_normalize=speech_volume_normalize,
            speech_name=speech_name,
            fs=fs,
            nonsplit_symbol=speaker_change_symbol,
            data_aug_effects=data_aug_effects,
            data_aug_num=data_aug_num,
            data_aug_prob=data_aug_prob,
            whisper_language=whisper_language,
            whisper_task=whisper_task,
        )
        if isinstance(text_name, str):
            self.text_name = [text_name]
        else:
            self.text_name = text_name

        self.speaker_change_symbol = speaker_change_symbol
        if speaker_change_symbol is not None:
            assert (
                len(self.text_name) == 1
            ), "SOT model with speaker_change_symbol only support single text input."

            if bpemodel in ["whisper_en", "whisper_multilingual"]:
                assert (
                    len(speaker_change_symbol) == 1
                ), "Currently, Whisper SOT only supports one SC token"
                speaker_change_symbol = speaker_change_symbol[0]
                self.tokenizer = OpenAIWhisperTokenizer(
                    model_type=bpemodel,
                    language=whisper_language or "en",
                    task=whisper_task or "transcribe",
                    sot=True,
                    speaker_change_symbol=speaker_change_symbol,
                )
                self.token_id_converter = OpenAIWhisperTokenIDConverter(
                    model_type=bpemodel,
                    language=whisper_language or "en",
                    task=whisper_task or "transcribe",
                    sot=True,
                    speaker_change_symbol=speaker_change_symbol,
                )

    def _text_process(
        self, data: Dict[str, Union[str, np.ndarray]]
    ) -> Dict[str, np.ndarray]:
        for text_n in self.text_name:
            if text_n in data and self.tokenizer is not None:
                text = data[text_n]
                text = self.text_cleaner(text)
                tokens = self.tokenizer.text2tokens(text)
                text_ints = self.token_id_converter.tokens2ids(tokens)
                data[text_n] = np.array(text_ints, dtype=np.int64)
        if self.aux_task_names is not None and self.tokenizer is not None:
            for name in self.aux_task_names:
                if name in data:
                    text = data[name]
                    text = self.text_cleaner(text)
                    tokens = self.tokenizer.text2tokens(text)
                    text_ints = self.token_id_converter.tokens2ids(tokens)
                    data[name] = np.array(text_ints, dtype=np.int64)
        return data

    @typechecked
    def __call__(
        self, uid: str, data: Dict[str, Union[str, np.ndarray]]
    ) -> Dict[str, np.ndarray]:

        data = self._speech_process(data)
        data = self._text_process(data)
        return data


class MutliTokenizerCommonPreprocessor(CommonPreprocessor):
    def __init__(
        self,
        train: bool,
        token_type: List[str] = [None],
        token_list: List[Union[Path, str, Iterable[str]]] = [None],
        bpemodel: List[Union[Path, str, Iterable[str]]] = [None],
        text_cleaner: Collection[str] = None,
        g2p_type: Union[List[str], str] = None,
        unk_symbol: str = "<unk>",
        space_symbol: str = "<space>",
        non_linguistic_symbols: Union[Path, str, Iterable[str]] = None,
        delimiter: Optional[str] = None,
        rir_scp: Optional[str] = None,
        rir_apply_prob: float = 1.0,
        noise_scp: Optional[str] = None,
        noise_apply_prob: float = 1.0,
        noise_db_range: str = "3_10",
        short_noise_thres: float = 0.5,
        speech_volume_normalize: float = None,
        speech_name: str = "speech",
        text_name: List[str] = ["text"],
        tokenizer_encode_conf: List[Dict] = [dict(), dict()],
        fs: int = 0,
        data_aug_effects: List = None,
        data_aug_num: List[int] = [1, 1],
        data_aug_prob: float = 0.0,
        # only use for whisper
        whisper_language: List[str] = None,
        whisper_task: Optional[str] = None,
    ):
        # TODO(jiatong): sync with Kamo and Jing on interface for preprocessor
        super().__init__(
            train=train,
            token_type=token_type[0],
            token_list=token_list[0],
            bpemodel=bpemodel[0],
            text_cleaner=text_cleaner,
            g2p_type=(
                g2p_type[0]
                if type(g2p_type) is not str and g2p_type is not None
                else g2p_type
            ),
            unk_symbol=unk_symbol,
            space_symbol=space_symbol,
            non_linguistic_symbols=non_linguistic_symbols,
            delimiter=delimiter,
            speech_name=speech_name,
            text_name=text_name[0],
            rir_scp=rir_scp,
            rir_apply_prob=rir_apply_prob,
            noise_scp=noise_scp,
            noise_apply_prob=noise_apply_prob,
            noise_db_range=noise_db_range,
            short_noise_thres=short_noise_thres,
            speech_volume_normalize=speech_volume_normalize,
            fs=fs,
            data_aug_effects=data_aug_effects,
            data_aug_num=data_aug_num,
            data_aug_prob=data_aug_prob,
        )

        assert (
            len(token_type) == len(token_list) == len(bpemodel) == len(text_name)
        ), "token_type, token_list, bpemodel, or processing text_name mismatched"
        self.num_tokenizer = len(token_type)
        self.tokenizer = []
        self.token_id_converter = []

        if type(g2p_type) is str:
            # NOTE(jiatong): str will repeat for every tokenizer
            g2p_type = [g2p_type] * self.num_tokenizer

        for i in range(self.num_tokenizer):
            if token_type[i] is not None:
                if token_list[i] is None:
                    raise ValueError("token_list is required if token_type is not None")

                self.tokenizer.append(
                    build_tokenizer(
                        token_type=token_type[i],
                        bpemodel=bpemodel[i],
                        delimiter=delimiter,
                        space_symbol=space_symbol,
                        non_linguistic_symbols=non_linguistic_symbols,
                        g2p_type=g2p_type[i] if g2p_type is not None else g2p_type,
                        encode_kwargs=(
                            tokenizer_encode_conf[i]
                            if i < len(tokenizer_encode_conf)
                            else None
                        ),
                        whisper_language=(
                            whisper_language[i] if "whisper" in token_type[i] else None
                        ),
                        whisper_task=whisper_task,
                    )
                )

                if "whisper" not in token_type[i]:
                    self.token_id_converter.append(
                        TokenIDConverter(
                            token_list=token_list[i],
                            unk_symbol=unk_symbol,
                        )
                    )
                else:
                    self.token_id_converter.append(
                        OpenAIWhisperTokenIDConverter(
                            model_type=bpemodel[i],
                            language=whisper_language[i] or "en",
                            task=whisper_task or "translate",
                        )
                    )
            else:
                self.tokenizer.append(None)
                self.token_id_converter.append(None)

        self.text_cleaner = TextCleaner(text_cleaner)
        self.text_name = text_name  # override the text_name from CommonPreprocessor

    def _text_process(
        self, data: Dict[str, Union[str, np.ndarray]]
    ) -> Dict[str, np.ndarray]:
        for i in range(self.num_tokenizer):
            text_name = self.text_name[i]
            if text_name in data and self.tokenizer[i] is not None:
                text = data[text_name]
                text = self.text_cleaner(text)
                tokens = self.tokenizer[i].text2tokens(text)
                text_ints = self.token_id_converter[i].tokens2ids(tokens)
                data[text_name] = np.array(text_ints, dtype=np.int64)
        return data


class DynamicMixingPreprocessor(AbsPreprocessor):
    def __init__(
        self,
        train: bool,
        source_scp: Optional[str] = None,
        ref_num: int = 2,
        dynamic_mixing_gain_db: float = 0.0,
        speech_name: str = "speech_mix",
        speech_ref_name_prefix: str = "speech_ref",
        mixture_source_name: Optional[str] = None,
        utt2spk: Optional[str] = None,
        categories: Optional[List] = None,
    ):
        super().__init__(train)
        self.source_scp = source_scp
        self.ref_num = ref_num
        self.dynamic_mixing_gain_db = dynamic_mixing_gain_db
        self.speech_name = speech_name
        self.speech_ref_name_prefix = speech_ref_name_prefix
        # mixture_source_name: the key to select source utterances from dataloader
        if mixture_source_name is None:
            self.mixture_source_name = f"{speech_ref_name_prefix}1"
        else:
            self.mixture_source_name = mixture_source_name

        self.sources = {}
        assert (
            source_scp is not None
        ), f"Please pass `source_scp` to {type(self).__name__}"
        with open(source_scp, "r", encoding="utf-8") as f:
            for line in f:
                sps = line.strip().split(None, 1)
                assert len(sps) == 2
                self.sources[sps[0]] = sps[1]

        self.utt2spk = {}
        if utt2spk is None:
            # if utt2spk is not provided, create a dummy utt2spk with uid.
            for key in self.sources.keys():
                self.utt2spk[key] = key
        else:
            with open(utt2spk, "r", encoding="utf-8") as f:
                for line in f:
                    sps = line.strip().split(None, 1)
                    assert len(sps) == 2
                    self.utt2spk[sps[0]] = sps[1]

            for key in self.sources.keys():
                assert key in self.utt2spk

        self.source_keys = list(self.sources.keys())

        # Map each category into a unique integer
        self.categories = {}
        if categories:
            count = 0
            for c in categories:
                if c not in self.categories:
                    self.categories[c] = count
                    count += 1

    def _pick_source_utterances_(self, uid):
        # return (ref_num - 1) uid of reference sources.

        source_keys = [uid]

        spk_ids = [self.utt2spk[uid]]

        retry_cnt = 0
        while len(source_keys) < self.ref_num:
            picked = random.choice(self.source_keys)
            spk_id = self.utt2spk[picked]

            # make one utterance or one speaker only appears once in mixing.
            if (picked not in source_keys) and (spk_id not in spk_ids):
                source_keys.append(picked)
            else:
                retry_cnt += 1
                if retry_cnt > 10:
                    source_keys.append(picked)
                    logging.warning(
                        "Can not find speech source from different speaker "
                        f"for {retry_cnt} times."
                        "There may be problems with training data. "
                        "Please check the utt2spk file."
                    )

        return source_keys[1:]

    def _read_source_(self, key, speech_length):
        source, _ = soundfile.read(
            self.sources[key],
            dtype=np.float32,
            always_2d=False,
        )

        if speech_length > source.shape[0]:
            pad = speech_length - source.shape[0]
            source = np.pad(source, (0, pad), "reflect")
        else:
            source = source[0:speech_length]

        assert speech_length == source.shape[0]

        return source

    def _mix_speech_(self, uid, data):
        # pick sources
        source_keys = self._pick_source_utterances_(uid)

        # load audios
        speech_length = data[self.mixture_source_name].shape[0]
        ref_audios = [self._read_source_(key, speech_length) for key in source_keys]
        ref_audios = [data[self.mixture_source_name]] + ref_audios

        # apply random gain to speech sources

        gain_in_db = [
            random.uniform(-self.dynamic_mixing_gain_db, self.dynamic_mixing_gain_db)
            for i in range(len(ref_audios))
        ]
        gain = [10 ** (g_db / 20.0) for g_db in gain_in_db]

        ref_audios = [ref * g for ref, g in zip(ref_audios, gain)]

        speech_mix = np.sum(np.array(ref_audios), axis=0)

        for i, ref in enumerate(ref_audios):
            data[f"{self.speech_ref_name_prefix}{i+1}"] = ref
        data[self.speech_name] = speech_mix

        return data

    def __call__(
        self, uid: str, data: Dict[str, Union[str, np.ndarray]]
    ) -> Dict[str, np.ndarray]:
        # TODO(Chenda): need to test for multi-channel data.
        assert (
            len(data[self.mixture_source_name].shape) == 1
        ), "Multi-channel input has not been tested"

        # Add the category information (an integer) to `data`
        if not self.categories and "category" in data:
            raise ValueError(
                "categories must be set in the config file when utt2category files "
                "exist in the data directory (e.g., dump/raw/*/utt2category)"
            )
        if self.categories and "category" in data:
            category = data.pop("category")
            assert category in self.categories, category
            data["utt2category"] = np.array([self.categories[category]])

        if self.train:
            data = self._mix_speech_(uid, data)

        return data


class EnhPreprocessor(CommonPreprocessor):
    """Preprocessor for Speech Enhancement (Enh) task."""

    def __init__(
        self,
        train: bool,
        rir_scp: Optional[str] = None,
        rir_apply_prob: float = 1.0,
        noise_scp: Optional[str] = None,
        noise_apply_prob: float = 1.0,
        noise_db_range: str = "3_10",
        short_noise_thres: float = 0.5,
        speech_volume_normalize: float = None,
        speech_name: str = "speech_mix",
        speech_ref_name_prefix: str = "speech_ref",
        noise_ref_name_prefix: str = "noise_ref",
        dereverb_ref_name_prefix: str = "dereverb_ref",
        use_reverberant_ref: bool = False,
        num_spk: int = 1,
        num_noise_type: int = 1,
        sample_rate: int = 8000,
        force_single_channel: bool = False,
        channel_reordering: bool = False,
        categories: Optional[List] = None,
        data_aug_effects: List = None,
        data_aug_num: List[int] = [1, 1],
        data_aug_prob: float = 0.0,
        speech_segment: Optional[int] = None,
        avoid_allzero_segment: bool = True,
        flexible_numspk: bool = False,
    ):
        super().__init__(
            train=train,
            token_type=None,
            token_list=None,
            bpemodel=None,
            text_cleaner=None,
            g2p_type=None,
            unk_symbol="<unk>",
            space_symbol="<space>",
            non_linguistic_symbols=None,
            delimiter=None,
            rir_scp=rir_scp,
            rir_apply_prob=rir_apply_prob,
            noise_scp=noise_scp,
            noise_apply_prob=noise_apply_prob,
            noise_db_range=noise_db_range,
            short_noise_thres=short_noise_thres,
            speech_volume_normalize=speech_volume_normalize,
            speech_name=speech_name,
            fs=sample_rate,
            data_aug_effects=data_aug_effects,
            data_aug_num=data_aug_num,
            data_aug_prob=data_aug_prob,
        )
        self.speech_ref_name_prefix = speech_ref_name_prefix
        self.noise_ref_name_prefix = noise_ref_name_prefix
        self.dereverb_ref_name_prefix = dereverb_ref_name_prefix
        self.use_reverberant_ref = use_reverberant_ref
        self.num_spk = num_spk
        self.num_noise_type = num_noise_type
        self.sample_rate = sample_rate
        self.rir_scp = rir_scp
        self.noise_scp = noise_scp
        self.noise_db_range = noise_db_range
        # Whether to always convert the signals to single-channel
        self.force_single_channel = force_single_channel
        # If True, randomly reorder the channels of the multi-channel signals
        self.channel_reordering = channel_reordering

        # If specified, the audios will be chomped to the specified length
        self.speech_segment = speech_segment
        # Only used when `speech_segment` is specified.
        # If True, make sure all chomped segments are not all-zero.
        self.avoid_allzero_segment = avoid_allzero_segment

        # If True, load variable numbers of speakers in each sample, and
        # self.num_spk is regarded as the maximum possible number of speakers
        self.flexible_numspk = flexible_numspk

        # Map each category into a unique integer
        self.categories = {}
        if categories:
            count = 0
            for c in categories:
                if c not in self.categories:
                    self.categories[c] = count
                    count += 1

        if self.speech_volume_normalize is not None:
            sps = speech_volume_normalize.split("_")
            if len(sps) == 1:
                self.volume_low, self.volume_high = float(sps[0])
            elif len(sps) == 2:
                self.volume_low, self.volume_high = float(sps[0]), float(sps[1])
            else:
                raise ValueError(
                    "Format error for --speech_volume_normalize: "
                    f"'{speech_volume_normalize}'"
                )

        if (self.rirs is not None and self.rir_apply_prob > 0) or (
            self.noises is not None and self.noise_apply_prob > 0
        ):
            logging.warning(
                "Note: Please ensure the sampling rates of all data, including audios "
                f"and RIRs, are all equal to {self.sample_rate} Hz when applying "
                "dynamic mixing."
            )

    def __basic_str__(self):
        msg = f", num_spk={self.num_spk}"
        for key in (
            "force_single_channel",
            "channel_reordering",
            "speech_volume_normalize",
        ):
            if getattr(self, key):
                msg += f", {key}={getattr(self, key)}"
        if self.rirs is not None and self.rir_apply_prob > 0:
            msg += f", sample_rate={self.sample_rate}"
            msg += f", rir_scp={self.rir_scp}, rir_apply_prob={self.rir_apply_prob}"
            if self.use_reverberant_ref:
                msg += f", use_reverberant_ref={self.use_reverberant_ref}"
        if self.noises is not None and self.noise_apply_prob > 0:
            msg += f", noise_scp={self.noise_scp}"
            msg += f", noise_apply_prob={self.noise_apply_prob}"
            msg += f", noise_db_range={self.noise_db_range}"
        if self.data_aug and self.data_aug_prob > 0:
            msg += f", data_aug={self.data_aug}, data_aug_prob={self.data_aug_prob}"
        if self.speech_segment:
            msg += f", speech_segment={self.speech_segment}"
            msg += f", avoid_allzero_segment={self.avoid_allzero_segment}"
        if self.flexible_numspk:
            msg += f", flexible_numspk={self.flexible_numspk}"
        if self.categories:
            if len(self.categories) <= 10:
                msg += f", categories={self.categories}"
            else:
                msg += f", num_category={len(self.categories)}"
        return msg

    def __repr__(self):
        name = self.__class__.__module__ + "." + self.__class__.__name__
        msg = f"{name}(train={self.train}"
        msg += self.__basic_str__()
        return msg + ")"

    def _ensure_2d(self, signal):
        if isinstance(signal, tuple):
            return tuple(self._ensure_2d(sig) for sig in signal)
        elif isinstance(signal, list):
            return [self._ensure_2d(sig) for sig in signal]
        else:
            # (Nmic, Time)
            return signal[None, :] if signal.ndim == 1 else signal.T

    def _get_early_signal(self, speech, rir, power, fs):
        predelay = 50  # milliseconds
        dt = np.argmax(rir, axis=1).min()
        et = dt + (predelay * fs) // 1000
        rir_early = rir[:, :et]
        speech2 = scipy.signal.convolve(speech, rir_early, mode="full")[
            :, : speech.shape[1]
        ]
        # Reverse mean power to the original power
        power2 = (speech2[detect_non_silence(speech2)] ** 2).mean()
        speech2 = np.sqrt(power / max(power2, 1e-10)) * speech2
        return speech2

    def _apply_to_all_signals(self, data_dict, func, num_spk):
        data_dict[self.speech_name] = func(data_dict[self.speech_name])

        for n in range(self.num_noise_type):
            noise_name = self.noise_ref_name_prefix + str(n + 1)
            if noise_name in data_dict:
                data_dict[noise_name] = func(data_dict[noise_name])

        for spk in range(num_spk):
            speech_ref_name = self.speech_ref_name_prefix + str(spk + 1)
            if self.train or speech_ref_name in data_dict:
                data_dict[speech_ref_name] = func(data_dict[speech_ref_name])

            dereverb_ref_name = self.dereverb_ref_name_prefix + str(spk + 1)
            if dereverb_ref_name in data_dict:
                data_dict[dereverb_ref_name] = func(data_dict[dereverb_ref_name])

    def _random_crop_range(
        self, data_dict, num_spk, tgt_length, uid=None, max_trials=10
    ):
        # Randomly crop the signals to the length `tgt_length`
        assert tgt_length > 0, tgt_length
        speech_refs = [
            data_dict[self.speech_ref_name_prefix + str(spk + 1)]
            for spk in range(num_spk)
        ]
        length = speech_refs[0].shape[0]
        if length <= tgt_length:
            if length < tgt_length:
                logging.warning(
                    f"The sample ({uid}) is not cropped due to its short length "
                    f"({length} < {tgt_length})."
                )
            return 0, length

        start = np.random.randint(0, length - tgt_length)
        count = 1
        if self.avoid_allzero_segment:
            # try to find a segment region that ensures all references are non-allzero
            while any_allzero([sf[start : start + tgt_length] for sf in speech_refs]):
                count += 1
                if count > max_trials:
                    logging.warning(
                        f"Can't find non-allzero segments for all references in {uid}."
                    )
                    break
                if start > 0:
                    start = np.random.randint(0, start)
                else:
                    break
        return start, start + tgt_length

    @typechecked
    def _speech_process(
        self, uid: str, data: Dict[str, Union[str, np.ndarray]]
    ) -> Dict[str, Union[str, np.ndarray]]:

        if self.speech_name not in data:
            return data

        num_spk = self.num_spk

        # Add the category information (an integer) to `data`
        if not self.categories and "category" in data:
            raise ValueError(
                "categories must be set in the config file when utt2category files "
                "exist in the data directory (e.g., dump/raw/*/utt2category)"
            )

        # Add the sampling rate information (an integer) to `data`
        if "fs" in data:
            fs = int(data.pop("fs"))
            data["utt2fs"] = np.array([fs])
        else:
            fs = self.sample_rate

        sref_name = self.speech_ref_name_prefix + "1"
        if self.flexible_numspk and sref_name in data:
            # The number of speaker varies in each sample.
            # Different speaker signals are stacked in the first dimension.
            dref_name = self.dereverb_ref_name_prefix + "1"
            num_spk = len(data[sref_name])
            for i in range(2, self.num_spk + 1):
                data.pop(self.speech_ref_name_prefix + str(i), None)
                data.pop(self.dereverb_ref_name_prefix + str(i), None)
            # Divide the stacked signals into single speaker signals for consistency
            for i in range(num_spk - 1, -1, -1):
                idx = str(i + 1)
                # make sure no np.nan paddings are in the data
                assert not np.isnan(np.sum(data[sref_name][i])), uid
                data[self.speech_ref_name_prefix + idx] = data[sref_name][i]
                if dref_name in data:
                    # make sure no np.nan paddings are in the data
                    assert not np.isnan(np.sum(data[dref_name][i])), uid
                    data[self.dereverb_ref_name_prefix + idx] = data[dref_name][i]

        if self.train:
            if self.speech_segment is not None:
                speech_segment = self.speech_segment // self.sample_rate * fs
                start, end = self._random_crop_range(
                    data, num_spk, speech_segment, uid=uid
                )
                self._apply_to_all_signals(data, lambda x: x[start:end], num_spk)
            # clean speech signal (Nmic, Time)
            speech_ref = [
                self._ensure_2d(data[self.speech_ref_name_prefix + str(i + 1)])
                for i in range(num_spk)
            ]

            # dereverberated (noisy) signal (Nmic, Time)
            if self.dereverb_ref_name_prefix + "1" in data:
                dereverb_speech_ref = [
                    self._ensure_2d(data[self.dereverb_ref_name_prefix + str(i + 1)])
                    for i in range(num_spk)
                    if self.dereverb_ref_name_prefix + str(i + 1) in data
                ]
                assert len(dereverb_speech_ref) in (1, num_spk), len(
                    dereverb_speech_ref
                )
            else:
                dereverb_speech_ref = None

            # Calc power on non silence region
            power_ref = [
                (sref[detect_non_silence(sref)] ** 2).mean() for sref in speech_ref
            ]

            speech_mix = self._ensure_2d(data[self.speech_name])
            # 1. Convolve RIR
            if self.rirs is not None and self.rir_apply_prob >= np.random.random():
                speech_ref0 = speech_ref
                speech_ref, rir_ref = zip(
                    *[
                        self._convolve_rir(
                            sp,
                            power,
                            self.rirs,
                            tgt_fs=fs,
                            single_channel=self.force_single_channel,
                        )
                        for sp, power in zip(speech_ref, power_ref)
                    ]
                )
                if self.force_single_channel:
                    speech_ref = list(map(lambda x: x[:1], speech_ref))
                    rir_ref = list(map(lambda x: x[:1], rir_ref))

                if self.use_reverberant_ref:
                    for spk in range(num_spk):
                        suffix = str(spk + 1)
                        speech_ref_name = self.speech_ref_name_prefix + suffix
                        # (Time, Nmic)
                        data[speech_ref_name] = speech_ref[spk].T

                        if dereverb_speech_ref is not None:
                            if spk == 0 or len(dereverb_speech_ref) > 1:
                                dereverb_name = self.dereverb_ref_name_prefix + suffix
                                data[dereverb_name] = self._get_early_signal(
                                    speech_ref0[spk], rir_ref[spk], power_ref[spk], fs
                                ).T
                else:
                    for spk in range(num_spk):
                        suffix = str(spk + 1)
                        speech_ref_name = self.speech_ref_name_prefix + suffix
                        # clean speech with early reflections (Time, Nmic)
                        data[speech_ref_name] = self._get_early_signal(
                            speech_ref0[spk], rir_ref[spk], power_ref[spk], fs
                        ).T

                        if dereverb_speech_ref is not None:
                            if spk == 0 or len(dereverb_speech_ref) > 1:
                                dereverb_name = self.dereverb_ref_name_prefix + suffix
                                data[dereverb_name] = data[speech_ref_name]

                if self.noise_ref_name_prefix + "1" in data:
                    noise = data[self.noise_ref_name_prefix + "1"]
                    speech_mix = sum(speech_ref) + noise
                else:
                    speech_mix = sum(speech_ref)

                # Add category information for dynamic mixing
                # "_reverb" means dereverberation is required
                # "_both" means both reverberant and dereverberated signals are required
                if "category" in data:
                    if self.use_reverberant_ref:
                        if dereverb_speech_ref is None:
                            if data["category"].endswith("_reverb"):
                                data["category"] = data["category"][:-7]
                            if data["category"].endswith("_both"):
                                data["category"] = data["category"][:-5]
                        else:
                            if not data["category"].endswith("_both"):
                                data["category"] = data["category"] + "_both"
                    elif not data["category"].endswith("_reverb"):
                        data["category"] = data["category"] + "_reverb"

            # 2. Add Noise
            if self.noises is not None and self.noise_apply_prob >= np.random.random():
                speech_mix = sum(speech_ref)
                if self.force_single_channel and speech_mix.shape[0] > 1:
                    speech_mix = speech_mix[:1]

                power_mix = (speech_mix[detect_non_silence(speech_mix)] ** 2).mean()
                speech_mix, noise = self._add_noise(
                    speech_mix,
                    power_mix,
                    self.noises,
                    self.noise_db_low,
                    self.noise_db_high,
                    tgt_fs=fs,
                    single_channel=self.force_single_channel,
                )

                name = self.noise_ref_name_prefix + "1"
                if name in data:
                    data[name] = noise.T
                for n in range(1, self.num_noise_type):
                    name = self.noise_ref_name_prefix + str(n + 1)
                    data.pop(name, None)

            if self.data_aug:
                if self.data_aug_prob > 0 and self.data_aug_prob >= np.random.random():
                    # Currently, we only apply data augmentation to the mixture.
                    # So, some effects should not be used for Enh, such as pitch_shift,
                    # speed_perturb, time_stretch, polarity_inverse, reverse, etc.
                    speech_mix = self.data_aug(
                        speech_mix.T if speech_mix.shape[0] > 1 else speech_mix[0],
                        fs,
                    ).T

            data[self.speech_name] = speech_mix.T
            ma = np.max(np.abs(data[self.speech_name]))
            if ma > 1.0:
                self._apply_to_all_signals(data, lambda x: x / ma, num_spk)

            self._apply_to_all_signals(data, lambda x: x.squeeze(), num_spk)

        if self.force_single_channel:
            self._apply_to_all_signals(
                data, lambda x: x if x.ndim == 1 else x[:, 0], num_spk
            )

        if self.speech_volume_normalize is not None:
            if self.train:
                volume_scale = np.random.uniform(self.volume_low, self.volume_high)
            else:
                # use a fixed scale to make it deterministic
                volume_scale = self.volume_low
            ma = np.max(np.abs(data[self.speech_name]))
            if ma != 0:
                self._apply_to_all_signals(
                    data, lambda x: x * volume_scale / ma, num_spk
                )

        if self.categories and "category" in data:
            category = data.pop("category")
            if not re.fullmatch(r"\d+ch.*", category):
                speech_mix = data[self.speech_name]
                nch = 1 if speech_mix.ndim == 1 else speech_mix.shape[-1]
                category = f"{nch}ch_" + category
            assert category in self.categories, category
            data["utt2category"] = np.array([self.categories[category]])

        speech_mix = data[self.speech_name]
        # Reorder channels of the multi-channel signals
        if speech_mix.ndim > 1 and self.channel_reordering and self.train:
            num_ch = speech_mix.shape[-1]
            # chs = np.random.choice(range(num_ch), size=num_ch, replace=False).tolist()
            chs = np.random.permutation(num_ch).tolist()
            data[self.speech_name] = speech_mix[..., chs]
            for i in range(num_spk):
                k = self.speech_ref_name_prefix + str(i + 1)
                if self.train:
                    assert k in data, (data.keys(), k)
                if k in data and data[k].ndim > 1:
                    assert data[k].shape == speech_mix.shape
                    data[k] = data[k][..., chs]

        return data

    @typechecked
    def __call__(
        self, uid: str, data: Dict[str, Union[str, np.ndarray]]
    ) -> Dict[str, np.ndarray]:

        data = self._speech_process(uid, data)
        data = self._text_process(data)
        return data


class SVSPreprocessor(AbsPreprocessor):
    """Preprocessor for Sing Voice Sythesis (SVS) task."""

    def __init__(
        self,
        train: bool,
        token_type: Optional[str] = None,
        token_list: Union[Path, str, Iterable[str]] = None,
        bpemodel: Union[Path, str, Iterable[str]] = None,
        text_cleaner: Collection[str] = None,
        g2p_type: Optional[str] = None,
        unk_symbol: str = "<unk>",
        space_symbol: str = "<space>",
        non_linguistic_symbols: Union[Path, str, Iterable[str]] = None,
        delimiter: Optional[str] = None,
        singing_volume_normalize: float = None,
        singing_name: str = "singing",
        text_name: str = "text",
        label_name: str = "label",
        midi_name: str = "score",
        fs: np.int32 = 0,
        hop_length: np.int32 = 256,
        phn_seg: dict = {
            1: [1],
            2: [0.25, 1],
            3: [0.1, 0.5, 1],
            4: [0.05, 0.1, 0.5, 1],
        },
        discrete_token_name: str = "discrete_token",
        pos_sample_name: str = "pos_idx",
        neg_sample_name: str = "neg_idx",
    ):
        super().__init__(train)
        self.train = train
        self.singing_name = singing_name
        self.text_name = text_name
        self.label_name = label_name
        self.midi_name = midi_name
        self.fs = fs
        self.hop_length = hop_length
        self.singing_volume_normalize = singing_volume_normalize
        self.phn_seg = phn_seg
        self.time_shift = hop_length / fs
        self.discrete_token_name = discrete_token_name
        self.pos_sample_name = pos_sample_name
        self.neg_sample_name = neg_sample_name
        if token_type is not None:
            if token_list is None:
                raise ValueError("token_list is required if token_type is not None")
            self.text_cleaner = TextCleaner(text_cleaner)

            self.tokenizer = build_tokenizer(
                token_type=token_type,
                bpemodel=bpemodel,
                delimiter=delimiter,
                space_symbol=space_symbol,
                non_linguistic_symbols=non_linguistic_symbols,
                g2p_type=g2p_type,
            )
            self.token_id_converter = TokenIDConverter(
                token_list=token_list,
                unk_symbol=unk_symbol,
            )
        else:
            self.text_cleaner = None
            self.tokenizer = None
            self.token_id_converter = None

    @typechecked
    def __call__(
        self,
        uid: str,
        data: Dict[str, Union[str, np.ndarray, tuple]],
    ) -> Dict[str, np.ndarray]:

        if self.singing_name in data:
            if self.singing_volume_normalize is not None:
                singing = data[self.singing_name]
                ma = np.max(np.abs(singing))
                if ma != 0:
                    data[self.singing_name] = (
                        singing * self.singing_volume_normalize / ma
                    )

        if self.midi_name in data and self.label_name in data:
            # Load label info
            lab_timeseq, text = data[self.label_name]
            lab_len = len(text)
            text = " ".join(text)
            text = self.text_cleaner(text)
            text = text.split(" ")
            text_ints = self.token_id_converter.tokens2ids(text)
            data.pop(self.label_name)

            label = np.zeros((lab_len))
            midi = np.zeros((lab_len))
            duration_phn = np.zeros((lab_len))
            duration_ruled_phn = np.zeros((lab_len))
            duration_syb = np.zeros((lab_len))
            slur = np.zeros((lab_len))
            # Load score info
            tempo, syb_info = data[self.midi_name]
            phn_cnt = []

            # Calculate features
            index_lab = 0

            for st, et, syb, note, phns in syb_info:
                dur = et - st
                _duration_syb = int(dur / self.time_shift + 0.5)
                phone = phns.split("_")
                phn_num = len(phone)
                phn_cnt.append(phn_num)
                pre_seg = 0
                for k in range(phn_num):
                    _duration_ruled_phn = int(
                        (self.phn_seg[phn_num][k] - pre_seg) * dur / self.time_shift
                        + 0.5
                    )
                    pre_seg = self.phn_seg[phn_num][k]
                    # timeseq from lab
                    assert text[index_lab] == phone[k]
                    _duration_phn = int(
                        (lab_timeseq[index_lab][1] - lab_timeseq[index_lab][0])
                        / self.time_shift
                        + 0.5
                    )
                    # phone level feature
                    label[index_lab] = text_ints[index_lab]
                    midi[index_lab] = note
                    duration_phn[index_lab] = _duration_phn
                    duration_ruled_phn[index_lab] = _duration_ruled_phn
                    duration_syb[index_lab] = _duration_syb
                    if syb == "—":
                        slur[index_lab] = 1
                    else:
                        slur[index_lab] = 0
                    index_lab += 1

            assert index_lab == lab_len
            data.pop(self.midi_name)

            phn_cnt = np.array(phn_cnt)
            label = label.astype(np.int64)
            midi = midi.astype(np.int64)
            duration_phn = duration_phn.astype(np.int64)
            duration_syb = duration_syb.astype(np.int64)
            duration_ruled_phn = duration_ruled_phn.astype(np.int64)
            phn_cnt = phn_cnt.astype(np.int64)
            slur = slur.astype(np.int64)

            data["label"] = label
            data["midi"] = midi
            data["duration_phn"] = duration_phn
            data["duration_ruled_phn"] = duration_ruled_phn
            data["duration_syb"] = duration_syb
            data["phn_cnt"] = phn_cnt
            data["slur"] = slur

        # Infer case of music score  
        if self.midi_name in data and not self.label_name in data:
            # Load score info
            tempo, syb_info = data[self.midi_name]
            phn_cnt = []
            midi = []
            duration_phn = []
            duration_ruled_phn = []
            duration_syb = []
            slur = []

            for st, et, syb, note, phns in syb_info:
                dur = et - st
                _duration_syb = int(dur / self.time_shift + 0.5)
                phone = phns.split("_")
                phn_num = len(phone)
                phn_cnt.append(phn_num)
                pre_seg = 0
                for k in range(phn_num):
                    _duration_ruled_phn = int(
                        (self.phn_seg[phn_num][k] - pre_seg) * dur / self.time_shift
                        + 0.5
                    )
                    pre_seg = self.phn_seg[phn_num][k]
                    # phone level feature
                    midi.append(note)
                    duration_ruled_phn.append(_duration_ruled_phn)
                    duration_syb.append(_duration_syb)
                    if syb == "—":
                        slur.append(1)
                    else:
                        slur.append(0)

            data.pop(self.midi_name)

            midi = np.array(midi, dtype=np.int64)
            duration_syb = np.array(duration_syb, dtype=np.int64)
            duration_ruled_phn = np.array(duration_ruled_phn, dtype=np.int64)
            phn_cnt = np.array(phn_cnt, dtype=np.int64)
            slur = np.array(slur, dtype=np.int64)

            data["midi"] = midi
            data["duration_phn"] = None
            data["duration_ruled_phn"] = duration_ruled_phn
            data["duration_syb"] = duration_syb
            data["phn_cnt"] = phn_cnt
            data["slur"] = slur
            
        # TODO(Yuning): Add score from midi

        if self.text_name in data and self.tokenizer is not None:
            # FIX ME (Yuning): wrong transfer happen in pyopenjtalk
            text = data[self.text_name]
            if not isinstance(text, np.ndarray):
                if not isinstance(text, str):
                    text = " ".join(text)
                text = self.text_cleaner(text)
                tokens = self.tokenizer.text2tokens(text)
                _text_ints = self.token_id_converter.tokens2ids(tokens)
                data[self.text_name] = np.array(_text_ints, dtype=np.int64)
<<<<<<< HEAD
            
        if self.pos_sample_name in data and self.neg_sample_name in data:
            if len(data[self.pos_sample_name].shape) == 2:
                data[self.pos_sample_name] = np.expand_dims(data[self.pos_sample_name], axis=1)
            if len(data[self.neg_sample_name].shape) == 2:
                data[self.neg_sample_name] = np.expand_dims(data[self.neg_sample_name], axis=1)

=======
                # Infer case of music score  
                if "label" not in data: 
                    data["label"] = np.array(_text_ints, dtype=np.int64)
>>>>>>> a7faf862
        return data


class TSEPreprocessor(EnhPreprocessor):
    """Preprocessor for Target Speaker Extraction."""

    def __init__(
        self,
        train: bool,
        train_spk2enroll: Optional[str] = None,
        enroll_segment: int = None,
        load_spk_embedding: bool = False,
        load_all_speakers: bool = False,
        # inherited from EnhPreprocessor
        rir_scp: Optional[str] = None,
        rir_apply_prob: float = 1.0,
        noise_scp: Optional[str] = None,
        noise_apply_prob: float = 1.0,
        noise_db_range: str = "3_10",
        short_noise_thres: float = 0.5,
        speech_volume_normalize: float = None,
        speech_name: str = "speech_mix",
        speech_ref_name_prefix: str = "speech_ref",
        noise_ref_name_prefix: str = "noise_ref",
        dereverb_ref_name_prefix: str = "dereverb_ref",
        use_reverberant_ref: bool = False,
        num_spk: int = 1,
        num_noise_type: int = 1,
        sample_rate: int = 8000,
        force_single_channel: bool = False,
        channel_reordering: bool = False,
        categories: Optional[List] = None,
        data_aug_effects: List = None,
        data_aug_num: List[int] = [1, 1],
        data_aug_prob: float = 0.0,
        speech_segment: Optional[int] = None,
        avoid_allzero_segment: bool = True,
        flexible_numspk: bool = False,
    ):
        super().__init__(
            train,
            rir_scp=rir_scp,
            rir_apply_prob=rir_apply_prob,
            noise_scp=noise_scp,
            noise_apply_prob=noise_apply_prob,
            noise_db_range=noise_db_range,
            short_noise_thres=short_noise_thres,
            speech_volume_normalize=speech_volume_normalize,
            speech_name=speech_name,
            speech_ref_name_prefix=speech_ref_name_prefix,
            noise_ref_name_prefix=noise_ref_name_prefix,
            dereverb_ref_name_prefix=dereverb_ref_name_prefix,
            use_reverberant_ref=use_reverberant_ref,
            num_spk=num_spk,
            num_noise_type=num_noise_type,
            sample_rate=sample_rate,
            force_single_channel=force_single_channel,
            channel_reordering=channel_reordering,
            categories=categories,
            data_aug_effects=data_aug_effects,
            data_aug_num=data_aug_num,
            data_aug_prob=data_aug_prob,
            speech_segment=speech_segment,
            avoid_allzero_segment=avoid_allzero_segment,
            flexible_numspk=flexible_numspk,
        )
        # If specified, the enrollment will be chomped to the specified length
        self.enroll_segment = enroll_segment
        # If True, the speaker embedding will be loaded instead of enrollment audios
        self.load_spk_embedding = load_spk_embedding
        # If False, only one of the speakers in each mixture sample will be loaded
        self.load_all_speakers = load_all_speakers

        if train and rir_scp is not None and rir_apply_prob > 0:
            logging.warning(
                "Be cautious when applying RIRs on the fly in the TSE task! "
                "Please ensure `speech_ref` sums up to `speech_mix` for each sample."
            )

        if train:
            if train_spk2enroll is None:
                logging.info("Using fixed enrollment for each sample")
                self.train_spk2enroll = None
            else:
                logging.info("Using dynamically sampled enrollment for each sample")
                with open(train_spk2enroll, "r", encoding="utf-8") as f:
                    # {spkID: [(uid1, path1), (uid2, path2), ...]}
                    self.train_spk2enroll = json.load(f)
        else:
            self.train_spk2enroll = None

    def __repr__(self):
        name = self.__class__.__module__ + "." + self.__class__.__name__
        msg = f"{name}(train={self.train}"
        if self.train_spk2enroll:
            msg += f", len(train_spk2enroll)={len(self.train_spk2enroll)}"
        for key in ("enroll_segment", "load_spk_embedding", "load_all_speakers"):
            if getattr(self, key):
                msg += f", {key}={getattr(self, key)}"
        msg += self.__basic_str__()
        return msg + ")"

    def _read_audio_segment(self, path, seg_len=None):
        with soundfile.SoundFile(path) as f:
            if seg_len is None or f.frames == seg_len:
                audio = f.read(dtype=np.float32, always_2d=True)
            elif f.frames < seg_len:
                offset = np.random.randint(0, seg_len - f.frames)
                # audio: (Time, Nmic)
                audio = f.read(dtype=np.float32, always_2d=True)
                # Repeat audio
                audio = np.pad(
                    audio,
                    [(offset, seg_len - f.frames - offset), (0, 0)],
                    mode="wrap",
                )
            else:
                offset = np.random.randint(0, f.frames - seg_len)
                f.seek(offset)
                # audio: (Time, Nmic)
                audio = f.read(seg_len, dtype=np.float32, always_2d=True)
            if len(audio) != seg_len:
                raise RuntimeError(f"Something wrong: {path}")
        return audio[:, 0]

    @typechecked
    def _speech_process(
        self, uid: str, data: Dict[str, Union[str, np.ndarray]]
    ) -> Dict[str, Union[str, np.ndarray]]:

        ref_names = [k for k in data.keys() if re.match(r"speech_ref\d+", k)]
        num_spk = len(ref_names)

        aux_names = [k for k in data.keys() if re.match(r"enroll_ref\d+", k)]
        if self.flexible_numspk:
            # The number of speaker varies in each sample.
            # Different speaker signals are stacked in the first dimension.
            enroll_name = "enroll_ref1"
            for name in aux_names:
                if name != enroll_name:
                    data.pop(name)
            aux_names = [f"enroll_ref{i + 1}" for i in range(num_spk)]
            # Divide the concatenated enrollments into single speaker enrollments
            # NOTE(wangyou): whitespace is not allowed inside each path
            tup = data[enroll_name].split()
            if len(tup) == num_spk:
                # normal format in `enroll_spk1.scp`:
                # MIXTURE_UID /path/to/enrollment_or_embedding
                for i in range(num_spk - 1, -1, -1):
                    data[f"enroll_ref{i + 1}"] = tup[i]
            elif len(tup) == num_spk * 2:
                # a special format in `enroll_spk1.scp`:
                # MIXTURE_UID *UID SPEAKER_ID
                for i in range(num_spk - 1, -1, -1):
                    data[f"enroll_ref{i + 1}"] = " ".join(tup[i * 2 : i * 2 + 2])
            else:
                raise ValueError(
                    f"Invalid format with in enroll_spk1.scp. Expected {num_spk} or "
                    f"{num_spk * 2} columns, got {len(tup)} columns:\n{tup}"
                )

        if self.train:
            assert len(ref_names) == len(aux_names), (len(ref_names), len(aux_names))
            if not self.load_all_speakers:
                # only load one target-speaker data
                spk = np.random.randint(0, num_spk)
                for i, name in enumerate(ref_names):
                    if i == 0:
                        data[name] = data[ref_names[spk]]
                    else:
                        data.pop(name)
                        continue

            for i, name in enumerate(aux_names):
                if not self.load_all_speakers:
                    if i == 0:
                        data[name] = data[aux_names[spk]]
                    else:
                        data.pop(name)
                        continue
                if self.train_spk2enroll is None:
                    # normal format in `enroll_spk?.scp`:
                    # MIXTURE_UID /path/to/enrollment_or_embedding
                    assert not data[name].startswith("*"), data[name]
                    aux_audio = data[name]
                else:
                    # a special format in `enroll_spk?.scp`:
                    # MIXTURE_UID *UID SPEAKER_ID
                    assert data[name].startswith("*"), data[name]
                    cur_uid, spkid = data[name][1:].strip().split(maxsplit=1)
                    aux_uid, aux_audio = random.choice(self.train_spk2enroll[spkid])
                    while aux_uid == cur_uid:
                        aux_uid, aux_audio = random.choice(self.train_spk2enroll[spkid])
                if getattr(self, "load_spk_embedding", False):
                    data[name] = np.load(aux_audio)[None, :]  # force 2D
                elif self.enroll_segment:
                    data[name] = self._read_audio_segment(
                        aux_audio, self.enroll_segment
                    )
                else:
                    data[name] = soundfile.read(aux_audio)[0]
        else:
            for name in aux_names:
                if data[name].startswith("*"):
                    # in case of collecting stats for training data
                    data[name] = np.zeros(1, dtype=data[self.speech_name].dtype)
                else:
                    if getattr(self, "load_spk_embedding", False):
                        data[name] = np.load(data[name])[None, :]  # force 2D
                    elif self.enroll_segment and len(ref_names) > 0:
                        # do not segment the enrollment during inference
                        # (stage 7 in enh.sh)
                        data[name] = self._read_audio_segment(
                            data[name], self.enroll_segment
                        )
                    else:
                        data[name] = soundfile.read(data[name])[0]

        return data

    @typechecked
    def __call__(
        self, uid: str, data: Dict[str, Union[str, np.ndarray]]
    ) -> Dict[str, np.ndarray]:

        data = super()._speech_process(uid, data)
        data = self._speech_process(uid, data)
        return data


class SpkPreprocessor(CommonPreprocessor):
    """Preprocessor for Speaker tasks.

    Args:
        train (bool): Whether to use in training mode.
        spk2utt (str): Path to the `spk2utt` file.
        target_duration (float): Target duration in seconds.
        sample_rate (int): Sampling rate.
        num_eval (int): Number of utterances to be used for evaluation.
        rir_scp (str): Path to the RIR scp file.
        rir_apply_prob (float): Probability of applying RIR.
        noise_info (List[Tuple[float, str, Tuple[int, int], Tuple[float, float]]]):
            List of tuples of noise information. Each tuple represents a noise type.
            Each tuple consists of `(prob, noise_scp, num_to_mix, db_range)`.
                - `prob` (float) is the probability of applying the noise type.
                - `noise_scp` (str) is the path to the noise scp file.
                - `num_to_mix` (Tuple[int, int]) is the range of the number of noises
                    to be mixed.
                - `db_range` (Tuple[float, float]) is the range of noise levels in dB.
        noise_apply_prob (float): Probability of applying noise.
        short_noise_thres (float): Threshold of short noise.
    """

    def __init__(
        self,
        train: bool,
        target_duration: float,  # in seconds
        spk2utt: Optional[str] = None,
        sample_rate: int = 16000,
        num_eval: int = 10,
        rir_scp: Optional[str] = None,
        rir_apply_prob: float = 1.0,
        noise_info: List[
            Tuple[float, str, Tuple[int, int], Tuple[float, float]]
        ] = None,
        noise_apply_prob: float = 1.0,
        short_noise_thres: float = 0.5,
    ):
        super().__init__(train, rir_scp=rir_scp, rir_apply_prob=rir_apply_prob)

        self.spk2label = None  # a dictionary that maps string speaker label to int
        self.sample_rate = sample_rate
        self.target_duration = int(target_duration * sample_rate)
        self.num_eval = num_eval

        if train:
            with open(spk2utt, "r") as f_s2u:
                self.spk2utt = f_s2u.readlines()
            self._make_label_mapping()
            self.nspk = len(self.spk2utt)

        self.rir_scp = rir_scp

        self.noise_apply_prob = noise_apply_prob
        self.short_noise_thres = short_noise_thres
        self.noises = []
        self.noise_probs = []
        self.noise_db_ranges = []
        self.noise_num_to_mix = []
        if noise_apply_prob > 0:
            for prob, noise_scp, num_to_mix, db_range in noise_info:
                if prob > 0:
                    assert len(db_range) == 2, db_range
                    assert db_range[0] <= db_range[1], db_range
                    assert len(num_to_mix) == 2, num_to_mix
                    assert num_to_mix[0] <= num_to_mix[1], num_to_mix
                    self.noise_probs.append(prob)
                    self.noise_db_ranges.append(tuple(db_range))
                    self.noise_num_to_mix.append(num_to_mix)
                    noises = []
                    with open(noise_scp, "r", encoding="utf-8") as f:
                        for line in f:
                            sps = line.strip().split(None, 1)
                            if len(sps) == 1:
                                noises.append(sps[0])
                            else:
                                noises.append(sps[1])
                    self.noises.append(noises)

    def __repr__(self):
        name = self.__class__.__module__ + "." + self.__class__.__name__
        msg = f"{name}(train={self.train}"
        if self.spk2label:
            msg += f", len(spk2label)={len(self.spk2label)}"
        for key in ("target_duration", "sample_rate", "num_eval"):
            if getattr(self, key):
                msg += f", {key}={getattr(self, key)}"
        if self.rirs is not None and self.rir_apply_prob > 0:
            msg += f", rir_scp={self.rir_scp}, rir_apply_prob={self.rir_apply_prob}"
        if self.noise_apply_prob > 0 and self.noises:
            msg += f", noise_apply_prob={self.noise_apply_prob}"
            msg += f", noises.shapes={[len(n) for n in self.noises]}"
            msg += f", noise_probs={self.noise_probs}"
            msg += f", noise_db_ranges={self.noise_db_ranges}"
            msg += f", noise_num_to_mix={self.noise_num_to_mix}"
        return msg + ")"

    def _make_label_mapping(self):
        label_idx = 0
        self.spk2label = {}
        for spk in self.spk2utt:
            spk = spk.strip().split(" ")[0]
            self.spk2label[spk] = label_idx
            label_idx += 1

    def _speech_process(self, data: Dict[np.ndarray, str]):
        if self.train:
            audio = data["speech"]

            # duplicate if utt is shorter than minimum required duration
            if len(audio) < self.target_duration:
                shortage = self.target_duration - len(audio) + 1
                audio = np.pad(audio, (0, shortage), "wrap")

            startframe = np.array(
                [np.int64(random.random() * (len(audio) - self.target_duration))]
            )

            data["speech"] = audio[
                int(startframe) : int(startframe) + self.target_duration
            ]

            if self.noise_apply_prob > 0 or self.rir_apply_prob > 0:
                data["speech"] = self._apply_data_augmentation(data["speech"])
        else:
            audio = data["speech"]
            audio2 = data["speech2"]

            # duplicate if utt is shorter than minimum required duration
            if len(audio) < self.target_duration:
                shortage = self.target_duration - len(audio) + 1
                audio = np.pad(audio, (0, shortage), "wrap")
            if len(audio2) < self.target_duration:
                shortage = self.target_duration - len(audio2) + 1
                audio2 = np.pad(audio2, (0, shortage), "wrap")

            startframe = np.linspace(
                0, len(audio) - self.target_duration, num=self.num_eval
            )
            audios = []
            for frame in startframe:
                audios.append(audio[int(frame) : int(frame) + self.target_duration])
            audios = np.stack(audios, axis=0)

            startframe2 = np.linspace(
                0, len(audio2) - self.target_duration, num=self.num_eval
            )
            audios2 = []
            for frame in startframe2:
                audios2.append(audio2[int(frame) : int(frame) + self.target_duration])
            audios2 = np.stack(audios2, axis=0)

            data["speech"] = audios
            data["speech2"] = audios2

        return data

    def _convolve_rir(self, speech, rirs):
        rir_path = np.random.choice(rirs)
        rir = None
        if rir_path is not None:
            rir, _ = soundfile.read(rir_path, dtype=np.float64, always_2d=True)

            # rir: (Nmic, Time)
            rir = rir.T

            # normalize rir
            rir = rir / np.sqrt(np.sum(rir**2))

            # speech: (Nmic, Time)
            # Note that this operation doesn't change the signal length
            speech = scipy.signal.convolve(speech, rir, mode="full")[
                :, : speech.shape[1]
            ]
        return speech, rir

    def _load_noise(self, speech, speech_db, noises, noise_db_low, noise_db_high):
        nsamples = speech.shape[1]
        noise_path = np.random.choice(noises)
        noise = None
        if noise_path is not None:
            noise_snr = np.random.uniform(noise_db_low, noise_db_high)
            with soundfile.SoundFile(noise_path) as f:
                if f.frames == nsamples:
                    noise = f.read(dtype=np.float64)
                elif f.frames < nsamples:
                    # noise: (Time,)
                    noise = f.read(dtype=np.float64)
                    # Repeat noise
                    noise = np.pad(
                        noise,
                        (0, nsamples - f.frames),
                        mode="wrap",
                    )
                else:
                    offset = np.random.randint(0, f.frames - nsamples)
                    f.seek(offset)
                    # noise: (Time,)
                    noise = f.read(nsamples, dtype=np.float64)
                    if len(noise) != nsamples:
                        raise RuntimeError(f"Something wrong: {noise_path}")
            # noise: (Nmic, Time)
            noise = noise[None, :]

            noise_power = np.mean(noise**2)
            noise_db = 10 * np.log10(noise_power + 1e-4)
            scale = np.sqrt(10 ** ((speech_db - noise_db - noise_snr) / 10))

            noise = noise * scale
        return noise

    def _apply_data_augmentation(self, speech):
        # speech: (Nmic, Time)
        if speech.ndim == 1:
            speech = speech[None, :]
        else:
            speech = speech.T

        if self.rirs is not None and self.rir_apply_prob >= np.random.random():
            speech, _ = self._convolve_rir(speech, self.rirs)

        if self.noises and self.noise_apply_prob >= np.random.random():
            idx = random.choices(
                range(len(self.noises)), weights=self.noise_probs, k=1
            )[0]
            low, high = self.noise_num_to_mix[idx]
            if low == high:
                num_to_mix = low
            else:
                num_to_mix = np.random.randint(low, high + 1)

            # add eps of 1e-4 to avoid negative value before log
            speech_db = 10 * np.log10(np.mean(speech**2) + 1e-4)
            noiselist = []
            for _ in range(num_to_mix):
                noise = self._load_noise(
                    speech,  # original speech
                    speech_db,  # db of speech
                    self.noises[idx],  # a list of a type of noise
                    self.noise_db_ranges[idx][0],  # min db
                    self.noise_db_ranges[idx][1],  # max db
                )
                noiselist.append(noise)
            noise = np.sum(np.concatenate(noiselist, axis=0), axis=0, keepdims=True)
            speech = speech + noise

        speech = np.squeeze(speech, axis=0)
        return speech

    def _text_process(
        self, data: Dict[str, Union[str, np.ndarray]]
    ) -> Dict[str, np.ndarray]:
        """Make speaker labels into integers."""
        if self.train:
            int_label = self.spk2label[data["spk_labels"]]
            data["spk_labels"] = np.asarray([int_label], dtype=np.int64)
        else:
            data["spk_labels"] = np.asarray([int(data["spk_labels"])])

        if "task_tokens" in data:
            data["task_tokens"] = np.asarray([int(data["task_tokens"])])

        return data

    @typechecked
    def __call__(
        self, uid: str, data: Dict[str, Union[str, np.ndarray]]
    ) -> Dict[str, np.ndarray]:

        data = self._text_process(data)
        data = self._speech_process(data)

        return data


class S2TPreprocessor(CommonPreprocessor):
    def __init__(
        self,
        train: bool,
        token_type: Optional[str] = None,
        token_list: Union[Path, str, Iterable[str]] = None,
        bpemodel: Union[Path, str, Iterable[str]] = None,
        text_cleaner: Collection[str] = None,
        g2p_type: Optional[str] = None,
        unk_symbol: str = "<unk>",
        space_symbol: str = "<space>",
        non_linguistic_symbols: Union[Path, str, Iterable[str]] = None,
        delimiter: Optional[str] = None,
        rir_scp: Optional[str] = None,
        rir_apply_prob: float = 1.0,
        noise_scp: Optional[str] = None,
        noise_apply_prob: float = 1.0,
        noise_db_range: str = "3_10",
        short_noise_thres: float = 0.5,
        speech_volume_normalize: float = None,
        speech_name: str = "speech",
        text_name: str = "text",
        text_prev_name: str = "text_prev",
        text_ctc_name: str = "text_ctc",
        fs: int = 16000,
        na_symbol: str = "<na>",  # text is not available e.g. for prev or ctc
        speech_length: float = 30,  # pad or trim speech to this value in seconds
        speech_resolution: float = 0.02,  # speech time resolution
        speech_init_silence: float = 1.0,  # max silence before speech for data aug
        text_prev_apply_prob: float = 0.5,  # whether to condition on text_prev
        time_apply_prob: float = 0.5,  # whether to include timestamps
        notime_symbol: str = "<notimestamps>",
        first_time_symbol: str = "<0.00>",
        last_time_symbol: str = "<30.00>",
    ):
        super().__init__(
            train=train,
            token_type=token_type,
            token_list=token_list,
            bpemodel=bpemodel,
            text_cleaner=text_cleaner,
            g2p_type=g2p_type,
            unk_symbol=unk_symbol,
            space_symbol=space_symbol,
            non_linguistic_symbols=non_linguistic_symbols,
            delimiter=delimiter,
            rir_scp=rir_scp,
            rir_apply_prob=rir_apply_prob,
            noise_scp=noise_scp,
            noise_apply_prob=noise_apply_prob,
            noise_db_range=noise_db_range,
            short_noise_thres=short_noise_thres,
            speech_volume_normalize=speech_volume_normalize,
            speech_name=speech_name,
            text_name=text_name,
            fs=fs,
        )
        self.text_prev_name = text_prev_name
        self.text_ctc_name = text_ctc_name
        self.speech_length = int(speech_length * fs)
        self.speech_resolution = int(speech_resolution * fs)
        self.speech_init_silence = int(speech_init_silence * fs)
        self.text_prev_apply_prob = text_prev_apply_prob
        self.time_apply_prob = time_apply_prob

        # Obtain the token id of special tokens
        self.na_symbol = na_symbol
        self.notime = self.token_id_converter.token2id[notime_symbol]
        self.first_time = self.token_id_converter.token2id[first_time_symbol]
        self.last_time = self.token_id_converter.token2id[last_time_symbol]

    @typechecked
    def _pad_or_trim_speech(
        self, data: Dict[str, Union[str, np.ndarray]]
    ) -> Tuple[Dict[str, Union[str, np.ndarray]], int]:

        init_pad = 0
        if self.speech_name in data:
            speech = data[self.speech_name]

            # speech: (Nmic, Time)
            if speech.ndim == 1:
                speech = speech[None, :]
            else:
                speech = speech.T

            # Add silence to the left
            if self.train and speech.shape[-1] < self.speech_length:
                init_pad = np.random.randint(
                    min(self.speech_length - speech.shape[-1], self.speech_init_silence)
                    + 1
                )
                speech = np.pad(speech, ((0, 0), (init_pad, 0)))

            # Pad or trim to max_samples
            if speech.shape[-1] < self.speech_length:
                speech = np.pad(
                    speech, ((0, 0), (0, self.speech_length - speech.shape[-1]))
                )
            else:
                speech = speech[:, : self.speech_length]

            data[self.speech_name] = speech.T  # convert back to time first

        return data, init_pad

    @typechecked
    def _text_process(
        self, data: Dict[str, Union[str, np.ndarray]], time_shift: int
    ) -> Dict[str, np.ndarray]:

        text_names = [self.text_name, self.text_prev_name, self.text_ctc_name]
        if self.tokenizer is not None:
            for name in text_names:
                if name in data:
                    text = data[name]

                    # Remove prev text by setting it to <na>
                    if (
                        self.train
                        and name == self.text_prev_name
                        and np.random.uniform() > self.text_prev_apply_prob
                    ):
                        text = self.na_symbol

                    text = self.text_cleaner(text)
                    tokens = self.tokenizer.text2tokens(text)
                    text_ints = self.token_id_converter.tokens2ids(tokens)
                    text_ints = np.array(text_ints, dtype=np.int64)

                    # Augment text
                    if name == self.text_name:
                        # NOTE(yifan): The first token is always space
                        # which should be removed.
                        # No space is allowed between special tokens.
                        # This works for bpe, but maybe not for the other types.
                        text_ints = text_ints[1:]

                        # Remove timestamps
                        if self.train and np.random.uniform() > self.time_apply_prob:
                            # Timestamps are continuous ints
                            text_ints = text_ints[
                                np.logical_or(
                                    text_ints < self.first_time,
                                    text_ints > self.last_time,
                                )
                            ]
                            # First two tokens are <category> and <task>
                            text_ints = np.insert(text_ints, 2, self.notime)

                        # Shift timestamps
                        text_ints[
                            np.logical_and(
                                text_ints >= self.first_time,
                                text_ints <= self.last_time,
                            )
                        ] += time_shift

                    data[name] = text_ints

        return data

    @typechecked
    def __call__(
        self, uid: str, data: Dict[str, Union[str, np.ndarray]]
    ) -> Dict[str, np.ndarray]:

        data = self._speech_process(data)
        data, init_pad = self._pad_or_trim_speech(data)

        data = self._text_process(data, round(init_pad / self.speech_resolution))

        return data


class S2TCTCPreprocessor(CommonPreprocessor):
    """Preprocessor for OWSM-CTC."""

    def __init__(
        self,
        train: bool,
        token_type: str = None,
        token_list: Union[Path, str, Iterable[str]] = None,
        bpemodel: Union[Path, str, Iterable[str]] = None,
        text_cleaner: Collection[str] = None,
        g2p_type: str = None,
        unk_symbol: str = "<unk>",
        space_symbol: str = "<space>",
        non_linguistic_symbols: Union[Path, str, Iterable[str]] = None,
        delimiter: str = None,
        rir_scp: str = None,
        rir_apply_prob: float = 1.0,
        noise_scp: str = None,
        noise_apply_prob: float = 1.0,
        noise_db_range: str = "3_10",
        short_noise_thres: float = 0.5,
        speech_volume_normalize: float = None,
        speech_name: str = "speech",
        text_name: str = "text",
        text_prev_name: str = "text_prev",
        text_ctc_name: str = "text_ctc",
        fs: int = 16000,
        na_symbol: str = "<na>",  # text is not available e.g. for prev or ctc
        speech_length: float = 30,  # pad or trim speech to this value in seconds
        speech_init_silence: float = 1.0,  # max silence before speech for data aug
        text_prev_apply_prob: float = 0.5,  # whether to condition on text_prev
        lang_apply_prob: float = 0.5,  # whether to use groundtruth language or unknown
        nolang_symbol: str = "<nolang>",
    ):
        super().__init__(
            train=train,
            token_type=token_type,
            token_list=token_list,
            bpemodel=bpemodel,
            text_cleaner=text_cleaner,
            g2p_type=g2p_type,
            unk_symbol=unk_symbol,
            space_symbol=space_symbol,
            non_linguistic_symbols=non_linguistic_symbols,
            delimiter=delimiter,
            rir_scp=rir_scp,
            rir_apply_prob=rir_apply_prob,
            noise_scp=noise_scp,
            noise_apply_prob=noise_apply_prob,
            noise_db_range=noise_db_range,
            short_noise_thres=short_noise_thres,
            speech_volume_normalize=speech_volume_normalize,
            speech_name=speech_name,
            text_name=text_name,
            fs=fs,
        )
        self.text_prev_name = text_prev_name
        self.text_ctc_name = text_ctc_name
        self.speech_length = int(speech_length * fs)
        self.speech_init_silence = int(speech_init_silence * fs)
        self.text_prev_apply_prob = text_prev_apply_prob
        self.lang_apply_prob = lang_apply_prob

        # Obtain the token id of special tokens
        self.na_symbol = na_symbol
        self.nolang = self.token_id_converter.token2id[nolang_symbol]

    @typechecked
    def _pad_or_trim_speech(
        self, data: Dict[str, Union[str, np.ndarray]]
    ) -> Tuple[Dict[str, Union[str, np.ndarray]], int]:

        init_pad = 0
        if self.speech_name in data:
            speech = data[self.speech_name]

            # speech: (Nmic, Time)
            if speech.ndim == 1:
                speech = speech[None, :]
            else:
                speech = speech.T

            # Add silence to the left
            if self.train and speech.shape[-1] < self.speech_length:
                init_pad = np.random.randint(
                    min(self.speech_length - speech.shape[-1], self.speech_init_silence)
                    + 1
                )
                speech = np.pad(speech, ((0, 0), (init_pad, 0)))

            # Pad or trim to max_samples
            if speech.shape[-1] < self.speech_length:
                speech = np.pad(
                    speech, ((0, 0), (0, self.speech_length - speech.shape[-1]))
                )
            else:
                speech = speech[:, : self.speech_length]

            data[self.speech_name] = speech.T  # convert back to time first

        return data, init_pad

    @typechecked
    def _text_process(
        self, data: Dict[str, Union[str, np.ndarray]]
    ) -> Dict[str, np.ndarray]:

        # NOTE: the order is important
        text_names = [self.text_name, self.text_prev_name, self.text_ctc_name]
        if self.tokenizer is not None:
            for name in text_names:
                if name in data:
                    text = data[name]

                    # Remove prev text by setting it to <na>
                    if (
                        self.train
                        and name == self.text_prev_name
                        and np.random.uniform() > self.text_prev_apply_prob
                    ):
                        text = self.na_symbol

                    text = self.text_cleaner(text)
                    tokens = self.tokenizer.text2tokens(text)
                    text_ints = self.token_id_converter.tokens2ids(tokens)
                    text_ints = np.array(text_ints, dtype=np.int64)

                    # Augment text
                    if name == self.text_name:
                        # NOTE(yifan): The first token is always space
                        # which should be removed.
                        # No space is allowed between special tokens.
                        # This works for bpe, but maybe not for the other types.
                        text_ints = text_ints[1:]

                        # First two tokens are <lang> and <task>
                        # NOTE: must copy the array
                        data["prefix"] = copy.deepcopy(text_ints[:2])
                        if np.random.uniform() > self.lang_apply_prob:
                            data["prefix"][0] = self.nolang

                    elif name == self.text_ctc_name:
                        # Add <lang> and <task> to ASR Text as well
                        text_ints = np.concatenate(
                            [data[self.text_name][:2], text_ints]
                        )

                    elif name == self.text_prev_name:
                        # Remove space before <na>
                        if text == self.na_symbol:
                            assert len(text_ints) == 2, text_ints
                            text_ints = text_ints[1:]

                    data[name] = text_ints

        return data

    @typechecked
    def __call__(
        self, uid: str, data: Dict[str, Union[str, np.ndarray]]
    ) -> Dict[str, np.ndarray]:

        data = self._speech_process(data)
        data, _ = self._pad_or_trim_speech(data)

        data = self._text_process(data)

        return data


class SpeechLMPreprocessor(AbsPreprocessor):
    """Preprocessor specifically for SpeechLM models"""

    def __init__(
        self,
        token_list: List,
        token_bias: Dict,
        encoder_decoder_format: bool = False,
        # codec related:
        codec_token_per_frame: int = 1,
        codec_token_in_use: int = None,
        # tokenizer related: Phone & BPE
        unk_symbol: str = "<unk>",
        space_symbol: str = "<space>",
        non_linguistic_symbols: Union[Path, str, Iterable[str]] = None,
        g2p_type: str = None,
        bpemodel: Union[Path, str, Iterable[str]] = None,
        bpe_encode_kwargs: Dict = None,
        text_cleaner: str = None,
        # speaker prompt
        speaker_prompt_length: int = 1800,
    ):
        self.token_list = token_list
        self.token_bias = token_bias
        self.encoder_decoder_format = encoder_decoder_format

        self.modalities = speechlm_definitions.modalities
        self.tasks = speechlm_definitions.tasks

        self.converter = TokenIDConverter(
            token_list=token_list,
            unk_symbol=unk_symbol,
        )
        self.text_cleaner = TextCleaner(text_cleaner)

        # Modality-specific utilities

        # Text BPE (text_bpe):
        if bpemodel is not None:
            if bpe_encode_kwargs is None:
                bpe_encode_kwargs = Dict()
            self.bpe = build_tokenizer(
                token_type="bpe",
                bpemodel=bpemodel,
                encode_kwargs=bpe_encode_kwargs,
            )
        else:
            self.bpe = None

        # Phones (g2p):
        if g2p_type is not None:
            self.g2p = build_tokenizer(
                token_type="phn",
                space_symbol=space_symbol,
                non_linguistic_symbols=non_linguistic_symbols,
                g2p_type=g2p_type,
            )
        else:
            self.g2p = None

        # Codec model (codec):
        self.codec_token_per_frame = codec_token_per_frame
        if codec_token_in_use is None:
            codec_token_in_use = codec_token_per_frame
            assert codec_token_in_use <= codec_token_per_frame
        self.codec_token_in_use = codec_token_in_use

        # speaker prompt
        self.speaker_prompt_length = speaker_prompt_length

    def __call__(
        self, uid: str, data: Dict[str, Union[str, np.ndarray]]
    ) -> Dict[str, np.ndarray]:
        assert check_argument_types()

        # (1) task parsing
        task_name = uid.strip().split(" ")[0]
        task = self.tasks[task_name]

        # (Jinchuan): Temp code
        for e in task.encoder_entries + task.decoder_entries:
            if not self.modalities[e[1]].discrete:
                raise ValueError("Continuous feature is not supported yet.")

        # (2) encoder & decoder sequence
        seqs, conti_feats = [], []
        n_enc_entries = len(task.encoder_entries)
        for e_idx, entries in enumerate([task.encoder_entries, task.decoder_entries]):
            for entry in entries:
                name, modality, _ = entry

                value, _ = self.modality_specific_processing(data[name], modality)
                seqs.append(value)

        # (3) splice
        sos_eos = self.special_token("<sos/eos>")
        if task.use_task_identifier:
            task_identifier = f"<{task_name}_task>"
        else:
            task_identifier = "<unkown_task_identifer>"
        task_identifier = self.special_token(task_identifier)

        new_data = {}
        if self.encoder_decoder_format:
            new_data["enc_seq"] = np.concatenate(
                [sos_eos] + [task_identifier] + seqs[:n_enc_entries] + [sos_eos], axis=0
            ).reshape(-1, self.codec_token_in_use)
            new_data["dec_seq"] = np.concatenate(
                [sos_eos] + seqs[n_enc_entries:] + [sos_eos], axis=0
            ).reshape(-1, self.codec_token_in_use)
        else:
            new_data["dec_seq"] = np.concatenate(
                [sos_eos] + [task_identifier] + seqs + [sos_eos], axis=0
            ).reshape(-1, self.codec_token_in_use)

        prefix_len = (
            len(new_data["dec_seq"]) - len(seqs[-1]) // self.codec_token_in_use - 1
        )
        new_data["prefix_len"] = np.array([prefix_len])
        # self.diagnose(new_data) # For debug. Enable this to check the sequence format

        return new_data

    def special_token(self, token):
        token_idx = self.token_list.index(token)
        token_idx = np.array([token_idx]).repeat(self.codec_token_in_use, axis=0)
        return token_idx

    def modality_specific_processing(self, value, modality):

        if modality in ["codec", "spk"]:
            value = value.reshape(-1, self.codec_token_per_frame)
            value = value[:, : self.codec_token_in_use]
            value = value + self.token_bias["codec"]

            if modality == "spk":
                if len(value) <= self.speaker_prompt_length:
                    pad_len = self.speaker_prompt_length - len(value)
                    pad = np.tile(self.special_token("<pad>"), (pad_len, 1))
                    value = np.concatenate([value, pad])
                else:
                    start = random.randint(
                        0, len(value) - self.speaker_prompt_length - 1
                    )
                    value = value[start : start + self.speaker_prompt_length]

            value = value.flatten()
            conti_feat = None

        # Other discrete modalities
        elif modality in ["ssl", "text_bpe", "g2p"]:

            if modality in ["text_bpe", "g2p"]:
                value = self.text_cleaner(value)
                tokenizer = self.bpe if modality == "text_bpe" else self.g2p
                value = tokenizer.text2tokens(value)
                value = self.converter.tokens2ids(value)
                value = np.array(value)

            elif modality in ["ssl"]:
                value = value + self.token_bias["ssl"]

            value = value.repeat(self.codec_token_in_use, axis=0)
            conti_feat = None

        # TODO(Jinchuan): Support continuous modalities
        else:
            raise NotImplementedError

        modality_idx = self.special_token(f"<{modality}_start/end>")
        value = np.concatenate([modality_idx, value])

        return value, conti_feat

    def diagnose(self, data):
        """Only for debug"""
        enc_seq = data.get("enc_seq", None)
        dec_seq = data.get("dec_seq", None)

        logging.warning(f"Diagnose in preprocessor ...")
        for name, seq in [("encoder", enc_seq), ("decoder", dec_seq)]:
            if seq is None:
                continue
            logging.warning(f"{name} ...")
            for idx, patch in enumerate(seq):
                patch = patch.tolist()
                patch_str = ", ".join(self.converter.ids2tokens(patch))
                logging.warning(f"Patch: {idx} -> {patch_str}")<|MERGE_RESOLUTION|>--- conflicted
+++ resolved
@@ -1732,19 +1732,15 @@
                 tokens = self.tokenizer.text2tokens(text)
                 _text_ints = self.token_id_converter.tokens2ids(tokens)
                 data[self.text_name] = np.array(_text_ints, dtype=np.int64)
-<<<<<<< HEAD
             
         if self.pos_sample_name in data and self.neg_sample_name in data:
             if len(data[self.pos_sample_name].shape) == 2:
                 data[self.pos_sample_name] = np.expand_dims(data[self.pos_sample_name], axis=1)
             if len(data[self.neg_sample_name].shape) == 2:
                 data[self.neg_sample_name] = np.expand_dims(data[self.neg_sample_name], axis=1)
-
-=======
                 # Infer case of music score  
                 if "label" not in data: 
                     data["label"] = np.array(_text_ints, dtype=np.int64)
->>>>>>> a7faf862
         return data
 
 
