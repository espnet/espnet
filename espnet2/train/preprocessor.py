import logging
import random
from abc import ABC, abstractmethod
from pathlib import Path
from typing import Collection, Dict, Iterable, List, Union

import numpy as np
import scipy.signal
import soundfile
from typeguard import check_argument_types, check_return_type

from espnet2.text.build_tokenizer import build_tokenizer
from espnet2.text.cleaner import TextCleaner
from espnet2.text.token_id_converter import TokenIDConverter


class AbsPreprocessor(ABC):
    def __init__(self, train: bool):
        self.train = train

    @abstractmethod
    def __call__(
        self, uid: str, data: Dict[str, Union[str, np.ndarray]]
    ) -> Dict[str, np.ndarray]:
        raise NotImplementedError


def framing(
    x,
    frame_length: int = 512,
    frame_shift: int = 256,
    centered: bool = True,
    padded: bool = True,
):
    if x.size == 0:
        raise ValueError("Input array size is zero")
    if frame_length < 1:
        raise ValueError("frame_length must be a positive integer")
    if frame_length > x.shape[-1]:
        raise ValueError("frame_length is greater than input length")
    if 0 >= frame_shift:
        raise ValueError("frame_shift must be greater than 0")

    if centered:
        pad_shape = [(0, 0) for _ in range(x.ndim - 1)] + [
            (frame_length // 2, frame_length // 2)
        ]
        x = np.pad(x, pad_shape, mode="constant", constant_values=0)

    if padded:
        # Pad to integer number of windowed segments
        # I.e make x.shape[-1] = frame_length + (nseg-1)*nstep,
        #  with integer nseg
        nadd = (-(x.shape[-1] - frame_length) % frame_shift) % frame_length
        pad_shape = [(0, 0) for _ in range(x.ndim - 1)] + [(0, nadd)]
        x = np.pad(x, pad_shape, mode="constant", constant_values=0)

    # Created strided array of data segments
    if frame_length == 1 and frame_length == frame_shift:
        result = x[..., None]
    else:
        shape = x.shape[:-1] + (
            (x.shape[-1] - frame_length) // frame_shift + 1,
            frame_length,
        )
        strides = x.strides[:-1] + (frame_shift * x.strides[-1], x.strides[-1])
        result = np.lib.stride_tricks.as_strided(x, shape=shape, strides=strides)
    return result


def detect_non_silence(
    x: np.ndarray,
    threshold: float = 0.01,
    frame_length: int = 1024,
    frame_shift: int = 512,
    window: str = "boxcar",
) -> np.ndarray:
    """Power based voice activity detection.

    Args:
        x: (Channel, Time)
    >>> x = np.random.randn(1000)
    >>> detect = detect_non_silence(x)
    >>> assert x.shape == detect.shape
    >>> assert detect.dtype == np.bool
    """
    if x.shape[-1] < frame_length:
        return np.full(x.shape, fill_value=True, dtype=np.bool)

    if x.dtype.kind == "i":
        x = x.astype(np.float64)
    # framed_w: (C, T, F)
    framed_w = framing(
        x,
        frame_length=frame_length,
        frame_shift=frame_shift,
        centered=False,
        padded=True,
    )
    framed_w *= scipy.signal.get_window(window, frame_length).astype(framed_w.dtype)
    # power: (C, T)
    power = (framed_w**2).mean(axis=-1)
    # mean_power: (C, 1)
    mean_power = np.mean(power, axis=-1, keepdims=True)
    if np.all(mean_power == 0):
        return np.full(x.shape, fill_value=True, dtype=np.bool)
    # detect_frames: (C, T)
    detect_frames = power / mean_power > threshold
    # detects: (C, T, F)
    detects = np.broadcast_to(
        detect_frames[..., None], detect_frames.shape + (frame_shift,)
    )
    # detects: (C, TF)
    detects = detects.reshape(*detect_frames.shape[:-1], -1)
    # detects: (C, TF)
    return np.pad(
        detects,
        [(0, 0)] * (x.ndim - 1) + [(0, x.shape[-1] - detects.shape[-1])],
        mode="edge",
    )


class CommonPreprocessor(AbsPreprocessor):
    def __init__(
        self,
        train: bool,
        token_type: str = None,
        token_list: Union[Path, str, Iterable[str]] = None,
        bpemodel: Union[Path, str, Iterable[str]] = None,
        text_cleaner: Collection[str] = None,
        g2p_type: str = None,
        unk_symbol: str = "<unk>",
        space_symbol: str = "<space>",
        non_linguistic_symbols: Union[Path, str, Iterable[str]] = None,
        delimiter: str = None,
        rir_scp: str = None,
        rir_apply_prob: float = 1.0,
        noise_scp: str = None,
        noise_apply_prob: float = 1.0,
        noise_db_range: str = "3_10",
        short_noise_thres: float = 0.5,
        aux_task_names = None,
        speech_volume_normalize: float = None,
        speech_name: str = "speech",
        text_name: str = "text",
<<<<<<< HEAD
        fs: np.int32 = 0,
=======
        aux_task_names = None,
        fs: int = 0,
>>>>>>> 1ab1e7c3
    ):
        super().__init__(train)
        self.train = train
        self.speech_name = speech_name
        self.text_name = text_name
        self.speech_volume_normalize = speech_volume_normalize
        self.rir_apply_prob = rir_apply_prob
        self.noise_apply_prob = noise_apply_prob
        self.short_noise_thres = short_noise_thres
        self.aux_task_names = aux_task_names

        if token_type is not None:
            if token_list is None:
                raise ValueError("token_list is required if token_type is not None")
            self.text_cleaner = TextCleaner(text_cleaner)

            self.tokenizer = build_tokenizer(
                token_type=token_type,
                bpemodel=bpemodel,
                delimiter=delimiter,
                space_symbol=space_symbol,
                non_linguistic_symbols=non_linguistic_symbols,
                g2p_type=g2p_type,
            )
            self.token_id_converter = TokenIDConverter(
                token_list=token_list,
                unk_symbol=unk_symbol,
            )
        else:
            self.text_cleaner = None
            self.tokenizer = None
            self.token_id_converter = None

        if train and rir_scp is not None:
            self.rirs = []
            with open(rir_scp, "r", encoding="utf-8") as f:
                for line in f:
                    sps = line.strip().split(None, 1)
                    if len(sps) == 1:
                        self.rirs.append(sps[0])
                    else:
                        self.rirs.append(sps[1])
        else:
            self.rirs = None

        if train and noise_scp is not None:
            self.noises = []
            with open(noise_scp, "r", encoding="utf-8") as f:
                for line in f:
                    sps = line.strip().split(None, 1)
                    if len(sps) == 1:
                        self.noises.append(sps[0])
                    else:
                        self.noises.append(sps[1])
            sps = noise_db_range.split("_")
            if len(sps) == 1:
                self.noise_db_low, self.noise_db_high = float(sps[0])
            elif len(sps) == 2:
                self.noise_db_low, self.noise_db_high = float(sps[0]), float(sps[1])
            else:
                raise ValueError(
                    "Format error: '{noise_db_range}' e.g. -3_4 -> [-3db,4db]"
                )
        else:
            self.noises = None

    def _convolve_rir(self, speech, power):
        rir_path = np.random.choice(self.rirs)
        rir = None
        if rir_path is not None:
            rir, _ = soundfile.read(rir_path, dtype=np.float64, always_2d=True)

            # rir: (Nmic, Time)
            rir = rir.T

            # speech: (Nmic, Time)
            # Note that this operation doesn't change the signal length
            speech = scipy.signal.convolve(speech, rir, mode="full")[
                :, : speech.shape[1]
            ]
            # Reverse mean power to the original power
            power2 = (speech[detect_non_silence(speech)] ** 2).mean()
            speech = np.sqrt(power / max(power2, 1e-10)) * speech
        return speech, rir

    def _add_noise(self, speech, power):
        nsamples = speech.shape[1]
        noise_path = np.random.choice(self.noises)
        noise = None
        if noise_path is not None:
            noise_db = np.random.uniform(self.noise_db_low, self.noise_db_high)
            with soundfile.SoundFile(noise_path) as f:
                if f.frames == nsamples:
                    noise = f.read(dtype=np.float64, always_2d=True)
                elif f.frames < nsamples:
                    if f.frames / nsamples < self.short_noise_thres:
                        logging.warning(
                            f"Noise ({f.frames}) is much shorter than "
                            f"speech ({nsamples}) in dynamic mixing"
                        )
                    offset = np.random.randint(0, nsamples - f.frames)
                    # noise: (Time, Nmic)
                    noise = f.read(dtype=np.float64, always_2d=True)
                    # Repeat noise
                    noise = np.pad(
                        noise,
                        [(offset, nsamples - f.frames - offset), (0, 0)],
                        mode="wrap",
                    )
                else:
                    offset = np.random.randint(0, f.frames - nsamples)
                    f.seek(offset)
                    # noise: (Time, Nmic)
                    noise = f.read(nsamples, dtype=np.float64, always_2d=True)
                    if len(noise) != nsamples:
                        raise RuntimeError(f"Something wrong: {noise_path}")
            # noise: (Nmic, Time)
            noise = noise.T

            noise_power = (noise**2).mean()
            scale = (
                10 ** (-noise_db / 20)
                * np.sqrt(power)
                / np.sqrt(max(noise_power, 1e-10))
            )
            speech = speech + scale * noise
        return speech, noise

    def _speech_process(
        self, data: Dict[str, Union[str, np.ndarray]]
    ) -> Dict[str, Union[str, np.ndarray]]:
        assert check_argument_types()
        if self.speech_name in data:
            if self.train and (self.rirs is not None or self.noises is not None):
                speech = data[self.speech_name]

                # speech: (Nmic, Time)
                if speech.ndim == 1:
                    speech = speech[None, :]
                else:
                    speech = speech.T
                # Calc power on non silence region
                power = (speech[detect_non_silence(speech)] ** 2).mean()

                # 1. Convolve RIR
                if self.rirs is not None and self.rir_apply_prob >= np.random.random():
                    speech, _ = self._convolve_rir(speech, power)

                # 2. Add Noise
                if (
                    self.noises is not None
                    and self.noise_apply_prob >= np.random.random()
                ):
                    speech, _ = self._add_noise(speech, power)

                speech = speech.T
                ma = np.max(np.abs(speech))
                if ma > 1.0:
                    speech /= ma
                data[self.speech_name] = speech

            if self.speech_volume_normalize is not None:
                speech = data[self.speech_name]
                ma = np.max(np.abs(speech))
                data[self.speech_name] = speech * self.speech_volume_normalize / ma
        assert check_return_type(data)
        return data

    def _text_process(
        self, data: Dict[str, Union[str, np.ndarray]]
    ) -> Dict[str, np.ndarray]:
        if self.text_name in data and self.tokenizer is not None:
            text = data[self.text_name]
            text = self.text_cleaner(text)
            tokens = self.tokenizer.text2tokens(text)
            text_ints = self.token_id_converter.tokens2ids(tokens)
            data[self.text_name] = np.array(text_ints, dtype=np.int64)
        if self.aux_task_names is not None and self.tokenizer is not None:
            for name in self.aux_task_names:
                if name in data:
                    text = data[name]
                    text = self.text_cleaner(text)
                    tokens = self.tokenizer.text2tokens(text)
                    text_ints = self.token_id_converter.tokens2ids(tokens)
                    data[name] = np.array(text_ints, dtype=np.int64)
        assert check_return_type(data)
        return data

    def __call__(
        self, uid: str, data: Dict[str, Union[str, np.ndarray]]
    ) -> Dict[str, np.ndarray]:
        assert check_argument_types()

        data = self._speech_process(data)
        data = self._text_process(data)
        return data


class SLUPreprocessor(CommonPreprocessor):
    def __init__(
        self,
        train: bool,
        token_type: str = None,
        token_list: Union[Path, str, Iterable[str]] = None,
        transcript_token_list: Union[Path, str, Iterable[str]] = None,
        bpemodel: Union[Path, str, Iterable[str]] = None,
        text_cleaner: Collection[str] = None,
        g2p_type: str = None,
        unk_symbol: str = "<unk>",
        space_symbol: str = "<space>",
        non_linguistic_symbols: Union[Path, str, Iterable[str]] = None,
        delimiter: str = None,
        rir_scp: str = None,
        rir_apply_prob: float = 1.0,
        noise_scp: str = None,
        noise_apply_prob: float = 1.0,
        noise_db_range: str = "3_10",
        short_noise_thres: float = 0.5,
        speech_volume_normalize: float = None,
        speech_name: str = "speech",
        text_name: str = "text",
    ):
        super().__init__(
            train=train,
            token_type=token_type,
            token_list=token_list,
            bpemodel=bpemodel,
            text_cleaner=text_cleaner,
            g2p_type=g2p_type,
            unk_symbol=unk_symbol,
            space_symbol=space_symbol,
            non_linguistic_symbols=non_linguistic_symbols,
            delimiter=delimiter,
            rir_scp=rir_scp,
            rir_apply_prob=rir_apply_prob,
            noise_scp=noise_scp,
            noise_apply_prob=noise_apply_prob,
            noise_db_range=noise_db_range,
            short_noise_thres=short_noise_thres,
            speech_volume_normalize=speech_volume_normalize,
            speech_name=speech_name,
            text_name=text_name,
        )
        if transcript_token_list is not None:
            print("using transcript")
            self.transcript_tokenizer = build_tokenizer(
                token_type="word",
                bpemodel=bpemodel,
                delimiter=delimiter,
                space_symbol=space_symbol,
                non_linguistic_symbols=non_linguistic_symbols,
                g2p_type=g2p_type,
            )
            self.transcript_token_id_converter = TokenIDConverter(
                token_list=transcript_token_list,
                unk_symbol=unk_symbol,
            )
        else:
            self.transcript_tokenizer = None
            self.transcript_token_id_converter = None

    def _text_process(
        self, data: Dict[str, Union[str, np.ndarray]]
    ) -> Dict[str, np.ndarray]:
        if self.text_name in data and self.tokenizer is not None:
            text = data[self.text_name]
            text = self.text_cleaner(text)
            tokens = self.tokenizer.text2tokens(text)
            text_ints = self.token_id_converter.tokens2ids(tokens)
            data[self.text_name] = np.array(text_ints, dtype=np.int64)
        if "transcript" in data and self.tokenizer is not None:
            text = data["transcript"]
            text = self.text_cleaner(text)
            tokens = self.transcript_tokenizer.text2tokens(text)
            text_ints = self.transcript_token_id_converter.tokens2ids(tokens)
            data["transcript"] = np.array(text_ints, dtype=np.int64)
        assert check_return_type(data)
        return data


class CommonPreprocessor_multi(CommonPreprocessor):
    def __init__(
        self,
        train: bool,
        token_type: str = None,
        token_list: Union[Path, str, Iterable[str]] = None,
        bpemodel: Union[Path, str, Iterable[str]] = None,
        text_cleaner: Collection[str] = None,
        g2p_type: str = None,
        unk_symbol: str = "<unk>",
        space_symbol: str = "<space>",
        non_linguistic_symbols: Union[Path, str, Iterable[str]] = None,
        delimiter: str = None,
        rir_scp: str = None,
        rir_apply_prob: float = 1.0,
        noise_scp: str = None,
        noise_apply_prob: float = 1.0,
        noise_db_range: str = "3_10",
        short_noise_thres: float = 0.5,
        speech_volume_normalize: float = None,
        speech_name: str = "speech",
        text_name: List[str] = ["text"],
        fs: int = 0,
    ):
        super().__init__(
            train=train,
            token_type=token_type,
            token_list=token_list,
            bpemodel=bpemodel,
            text_cleaner=text_cleaner,
            g2p_type=g2p_type,
            unk_symbol=unk_symbol,
            space_symbol=space_symbol,
            non_linguistic_symbols=non_linguistic_symbols,
            delimiter=delimiter,
            rir_scp=rir_scp,
            rir_apply_prob=rir_apply_prob,
            noise_scp=noise_scp,
            noise_apply_prob=noise_apply_prob,
            noise_db_range=noise_db_range,
            short_noise_thres=short_noise_thres,
            speech_volume_normalize=speech_volume_normalize,
            speech_name=speech_name,
            fs=fs,
        )
        if isinstance(text_name, str):
            self.text_name = [text_name]
        else:
            self.text_name = text_name

    def _text_process(
        self, data: Dict[str, Union[str, np.ndarray]]
    ) -> Dict[str, np.ndarray]:
        for text_n in self.text_name:
            if text_n in data and self.tokenizer is not None:
                text = data[text_n]
                text = self.text_cleaner(text)
                tokens = self.tokenizer.text2tokens(text)
                text_ints = self.token_id_converter.tokens2ids(tokens)
                data[text_n] = np.array(text_ints, dtype=np.int64)
        assert check_return_type(data)
        return data

    def __call__(
        self, uid: str, data: Dict[str, Union[str, np.ndarray]]
    ) -> Dict[str, np.ndarray]:
        assert check_argument_types()

        data = self._speech_process(data)
        data = self._text_process(data)
        return data


class MutliTokenizerCommonPreprocessor(CommonPreprocessor):
    def __init__(
        self,
        train: bool,
        token_type: List[str] = [None],
        token_list: List[Union[Path, str, Iterable[str]]] = [None],
        bpemodel: List[Union[Path, str, Iterable[str]]] = [None],
        text_cleaner: Collection[str] = None,
        g2p_type: str = None,
        unk_symbol: str = "<unk>",
        space_symbol: str = "<space>",
        non_linguistic_symbols: Union[Path, str, Iterable[str]] = None,
        delimiter: str = None,
        rir_scp: str = None,
        rir_apply_prob: float = 1.0,
        noise_scp: str = None,
        noise_apply_prob: float = 1.0,
        noise_db_range: str = "3_10",
        short_noise_thres: float = 0.5,
        speech_volume_normalize: float = None,
        speech_name: str = "speech",
        text_name: List[str] = ["text"],
    ):
        # TODO(jiatong): sync with Kamo and Jing on interface for preprocessor
        super().__init__(
            train=train,
            token_type=token_type[0],
            token_list=token_list[0],
            bpemodel=bpemodel[0],
            text_cleaner=text_cleaner,
            g2p_type=g2p_type,
            unk_symbol=unk_symbol,
            space_symbol=space_symbol,
            non_linguistic_symbols=non_linguistic_symbols,
            delimiter=delimiter,
            speech_name=speech_name,
            text_name=text_name[0],
            rir_scp=rir_scp,
            rir_apply_prob=rir_apply_prob,
            noise_scp=noise_scp,
            noise_apply_prob=noise_apply_prob,
            noise_db_range=noise_db_range,
            short_noise_thres=short_noise_thres,
            speech_volume_normalize=speech_volume_normalize,
        )

        assert (
            len(token_type) == len(token_list) == len(bpemodel) == len(text_name)
        ), "token_type, token_list, bpemodel, or processing text_name mismatched"
        self.num_tokenizer = len(token_type)
        self.tokenizer = []
        self.token_id_converter = []

        for i in range(self.num_tokenizer):
            if token_type[i] is not None:
                if token_list[i] is None:
                    raise ValueError("token_list is required if token_type is not None")

                self.tokenizer.append(
                    build_tokenizer(
                        token_type=token_type[i],
                        bpemodel=bpemodel[i],
                        delimiter=delimiter,
                        space_symbol=space_symbol,
                        non_linguistic_symbols=non_linguistic_symbols,
                        g2p_type=g2p_type,
                    )
                )
                self.token_id_converter.append(
                    TokenIDConverter(
                        token_list=token_list[i],
                        unk_symbol=unk_symbol,
                    )
                )
            else:
                self.tokenizer.append(None)
                self.token_id_converter.append(None)

        self.text_cleaner = TextCleaner(text_cleaner)
        self.text_name = text_name  # override the text_name from CommonPreprocessor

    def _text_process(
        self, data: Dict[str, Union[str, np.ndarray]]
    ) -> Dict[str, np.ndarray]:
        for i in range(self.num_tokenizer):
            text_name = self.text_name[i]
            if text_name in data and self.tokenizer[i] is not None:
                text = data[text_name]
                text = self.text_cleaner(text)
                tokens = self.tokenizer[i].text2tokens(text)
                text_ints = self.token_id_converter[i].tokens2ids(tokens)
                data[text_name] = np.array(text_ints, dtype=np.int64)
        assert check_return_type(data)
        return data


class DynamicMixingPreprocessor(AbsPreprocessor):
    def __init__(
        self,
        train: bool,
        source_scp: str = None,
        ref_num: int = 2,
        dynamic_mixing_gain_db: float = 0.0,
        speech_name: str = "speech_mix",
        speech_ref_name_prefix: str = "speech_ref",
        mixture_source_name: str = None,
        utt2spk: str = None,
    ):

        super().__init__(train)
        self.source_scp = source_scp
        self.ref_num = ref_num
        self.dynamic_mixing_gain_db = dynamic_mixing_gain_db
        self.speech_name = speech_name
        self.speech_ref_name_prefix = speech_ref_name_prefix
        # mixture_source_name: the key to select source utterances from dataloader
        if mixture_source_name is None:
            self.mixture_source_name = f"{speech_ref_name_prefix}1"
        else:
            self.mixture_source_name = mixture_source_name

        self.sources = {}
        assert (
            source_scp is not None
        ), f"Please pass `source_scp` to {type(self).__name__}"
        with open(source_scp, "r", encoding="utf-8") as f:
            for line in f:
                sps = line.strip().split(None, 1)
                assert len(sps) == 2
                self.sources[sps[0]] = sps[1]

        self.utt2spk = {}
        if utt2spk is None:
            # if utt2spk is not provided, create a dummy utt2spk with uid.
            for key in self.sources.keys():
                self.utt2spk[key] = key
        else:
            with open(utt2spk, "r", encoding="utf-8") as f:
                for line in f:
                    sps = line.strip().split(None, 1)
                    assert len(sps) == 2
                    self.utt2spk[sps[0]] = sps[1]

            for key in self.sources.keys():
                assert key in self.utt2spk

        self.source_keys = list(self.sources.keys())

    def _pick_source_utterances_(self, uid):
        # return (ref_num - 1) uid of reference sources.

        source_keys = [uid]

        spk_ids = [self.utt2spk[uid]]

        retry_cnt = 0
        while len(source_keys) < self.ref_num:
            picked = random.choice(self.source_keys)
            spk_id = self.utt2spk[picked]

            # make one utterance or one speaker only appears once in mixing.
            if (picked not in source_keys) and (spk_id not in spk_ids):
                source_keys.append(picked)
            else:
                retry_cnt += 1
                if retry_cnt > 10:
                    source_keys.append(picked)
                    logging.warning(
                        "Can not find speech source from different speaker "
                        f"for {retry_cnt} times."
                        "There may be problems with training data. "
                        "Please check the utt2spk file."
                    )

        return source_keys[1:]

    def _read_source_(self, key, speech_length):

        source, _ = soundfile.read(
            self.sources[key],
            dtype=np.float32,
            always_2d=False,
        )

        if speech_length > source.shape[0]:
            pad = speech_length - source.shape[0]
            source = np.pad(source, (0, pad), "reflect")
        else:
            source = source[0:speech_length]

        assert speech_length == source.shape[0]

        return source

    def _mix_speech_(self, uid, data):

        # pick sources
        source_keys = self._pick_source_utterances_(uid)

        # load audios
        speech_length = data[self.mixture_source_name].shape[0]
        ref_audios = [self._read_source_(key, speech_length) for key in source_keys]
        ref_audios = [data[self.mixture_source_name]] + ref_audios

        # apply random gain to speech sources

        gain_in_db = [
            random.uniform(-self.dynamic_mixing_gain_db, self.dynamic_mixing_gain_db)
            for i in range(len(ref_audios))
        ]
        gain = [10 ** (g_db / 20.0) for g_db in gain_in_db]

        ref_audios = [ref * g for ref, g in zip(ref_audios, gain)]

        speech_mix = np.sum(np.array(ref_audios), axis=0)

        for i, ref in enumerate(ref_audios):
            data[f"{self.speech_ref_name_prefix}{i+1}"] = ref
        data[self.speech_name] = speech_mix

        return data

    def __call__(
        self, uid: str, data: Dict[str, Union[str, np.ndarray]]
    ) -> Dict[str, np.ndarray]:

        # TODO(Chenda): need to test for multi-channel data.
        assert (
            len(data[self.mixture_source_name].shape) == 1
        ), "Multi-channel input has not been tested"

        if self.train:
            data = self._mix_speech_(uid, data)

        assert check_return_type(data)
        return data


class EnhPreprocessor(CommonPreprocessor):
    """Preprocessor for Speech Enhancement (Enh) task."""

    def __init__(
        self,
        train: bool,
        rir_scp: str = None,
        rir_apply_prob: float = 1.0,
        noise_scp: str = None,
        noise_apply_prob: float = 1.0,
        noise_db_range: str = "3_10",
        short_noise_thres: float = 0.5,
        speech_volume_normalize: float = None,
        speech_name: str = "speech_mix",
        speech_ref_name_prefix: str = "speech_ref",
        noise_ref_name_prefix: str = "noise_ref",
        dereverb_ref_name_prefix: str = "dereverb_ref",
        use_reverberant_ref: bool = False,
        num_spk: int = 1,
        num_noise_type: int = 1,
        sample_rate: int = 8000,
        force_single_channel: bool = False,
    ):
        super().__init__(
            train=train,
            token_type=None,
            token_list=None,
            bpemodel=None,
            text_cleaner=None,
            g2p_type=None,
            unk_symbol="<unk>",
            space_symbol="<space>",
            non_linguistic_symbols=None,
            delimiter=None,
            rir_scp=rir_scp,
            rir_apply_prob=rir_apply_prob,
            noise_scp=noise_scp,
            noise_apply_prob=noise_apply_prob,
            noise_db_range=noise_db_range,
            short_noise_thres=short_noise_thres,
            speech_volume_normalize=speech_volume_normalize,
            speech_name=speech_name,
        )
        self.speech_ref_name_prefix = speech_ref_name_prefix
        self.noise_ref_name_prefix = noise_ref_name_prefix
        self.dereverb_ref_name_prefix = dereverb_ref_name_prefix
        self.use_reverberant_ref = use_reverberant_ref
        self.num_spk = num_spk
        self.num_noise_type = num_noise_type
        self.sample_rate = sample_rate
        self.force_single_channel = force_single_channel

        if self.speech_volume_normalize is not None:
            sps = speech_volume_normalize.split("_")
            if len(sps) == 1:
                self.volume_low, self.volume_high = float(sps[0])
            elif len(sps) == 2:
                self.volume_low, self.volume_high = float(sps[0]), float(sps[1])
            else:
                raise ValueError(
                    "Format error for --speech_volume_normalize: "
                    f"'{speech_volume_normalize}'"
                )

    def _ensure_2d(self, signal):
        if isinstance(signal, tuple):
            return tuple(self._ensure_2d(sig) for sig in signal)
        elif isinstance(signal, list):
            return [self._ensure_2d(sig) for sig in signal]
        else:
            # (Nmic, Time)
            return signal[None, :] if signal.ndim == 1 else signal.T

    def _get_early_signal(self, speech, rir, power):
        predelay = 50  # milliseconds
        dt = np.argmax(rir, axis=1).min()
        et = dt + (predelay * self.sample_rate) // 1000
        rir_early = rir[:, :et]
        speech2 = scipy.signal.convolve(speech, rir_early, mode="full")[
            :, : speech.shape[1]
        ]
        # Reverse mean power to the original power
        power2 = (speech2[detect_non_silence(speech2)] ** 2).mean()
        speech2 = np.sqrt(power / max(power2, 1e-10)) * speech2
        return speech2

    def _apply_to_all_signals(self, data_dict, func):
        data_dict[self.speech_name] = func(data_dict[self.speech_name])

        for n in range(self.num_noise_type):
            noise_name = self.noise_ref_name_prefix + str(n + 1)
            if noise_name in data_dict:
                data_dict[noise_name] = func(data_dict[noise_name])

        for spk in range(self.num_spk):
            speech_ref_name = self.speech_ref_name_prefix + str(spk + 1)
            if self.train or speech_ref_name in data_dict:
                data_dict[speech_ref_name] = func(data_dict[speech_ref_name])

            dereverb_ref_name = self.dereverb_ref_name_prefix + str(spk + 1)
            if dereverb_ref_name in data_dict:
                data_dict[dereverb_ref_name] = func(data_dict[dereverb_ref_name])

    def _speech_process(
        self, data: Dict[str, Union[str, np.ndarray]]
    ) -> Dict[str, Union[str, np.ndarray]]:
        assert check_argument_types()

        if self.speech_name not in data:
            assert check_return_type(data)
            return data

        if self.train:
            # clean speech signal (Nmic, Time)
            speech_ref = [
                self._ensure_2d(data[self.speech_ref_name_prefix + str(i + 1)])
                for i in range(self.num_spk)
            ]

            # dereverberated (noisy) signal (Nmic, Time)
            if "dereverb_ref1" in data:
                dereverb_speech_ref = [
                    self._ensure_2d(data[self.dereverb_ref_name_prefix + str(i + 1)])
                    for i in range(self.num_spk)
                    if self.dereverb_ref_name_prefix + str(i + 1) in data
                ]
                assert len(dereverb_speech_ref) in (1, self.num_spk), len(
                    dereverb_speech_ref
                )
            else:
                dereverb_speech_ref = None

            # Calc power on non silence region
            power_ref = [
                (sref[detect_non_silence(sref)] ** 2).mean() for sref in speech_ref
            ]

            # 1. Convolve RIR
            if self.rirs is not None and self.rir_apply_prob >= np.random.random():
                speech_ref, rir_ref = zip(
                    *[
                        self._convolve_rir(sp, power)
                        for sp, power in zip(speech_ref, power_ref)
                    ]
                )
                if self.force_single_channel:
                    speech_ref = list(
                        map(lambda x: x if x.shape[0] == 1 else x[:1], speech_ref)
                    )
                    rir_ref = list(
                        map(lambda x: x if x.shape[0] == 1 else x[:1], rir_ref)
                    )

                if self.use_reverberant_ref:
                    for spk in range(self.num_spk):
                        suffix = str(spk + 1)
                        speech_ref_name = self.speech_ref_name_prefix + suffix
                        # (Time, Nmic)
                        data[speech_ref_name] = speech_ref[spk].T

                        if dereverb_speech_ref is not None:
                            if spk == 0 or len(dereverb_speech_ref) > 1:
                                dereverb_name = self.dereverb_ref_name_prefix + suffix
                                data[dereverb_name] = self._get_early_signal(
                                    speech_ref[spk], rir_ref[spk], power_ref[spk]
                                ).T
                else:
                    for spk in range(self.num_spk):
                        suffix = str(spk + 1)
                        speech_ref_name = self.speech_ref_name_prefix + suffix
                        # clean speech with early reflections (Time, Nmic)
                        data[speech_ref_name] = self._get_early_signal(
                            speech_ref[spk], rir_ref[spk], power_ref[spk]
                        ).T

                        if dereverb_speech_ref is not None:
                            if spk == 0 or len(dereverb_speech_ref) > 1:
                                dereverb_name = self.dereverb_ref_name_prefix + suffix
                                data[dereverb_name] = data[speech_ref_name]

            speech_mix = sum(speech_ref)
            power_mix = (speech_mix[detect_non_silence(speech_mix)] ** 2).mean()

            # 2. Add Noise
            if self.noises is not None and self.noise_apply_prob >= np.random.random():
                speech_mix, noise = self._add_noise(speech_mix, power_mix)
                if self.force_single_channel:
                    if speech_mix.shape[0] > 1:
                        speech_mix = speech_mix[:1]
                    if noise.shape[0] > 1:
                        noise = noise[:1]

                for n in range(1, self.num_noise_type):
                    name = self.noise_ref_name_prefix + str(n + 1)
                    data.pop(name, None)
                data[self.noise_ref_name_prefix + "1"] = noise.T

            speech_mix = speech_mix.T
            data[self.speech_name] = speech_mix
            ma = np.max(np.abs(speech_mix))
            if ma > 1.0:
                self._apply_to_all_signals(data, lambda x: x / ma)

            self._apply_to_all_signals(data, lambda x: x.squeeze())

        if self.force_single_channel:
            self._apply_to_all_signals(data, lambda x: x if x.ndim == 1 else x[:, 0])

        if self.speech_volume_normalize is not None:
            if self.train:
                volume_scale = np.random.uniform(self.volume_low, self.volume_high)
            else:
                # use a fixed scale to make it deterministic
                volume_scale = self.volume_low
            speech_mix = data[self.speech_name]
            ma = np.max(np.abs(speech_mix))
            self._apply_to_all_signals(data, lambda x: x * volume_scale / ma)

        assert check_return_type(data)
        return data


class SVSPreprocessor(AbsPreprocessor):
    """Preprocessor for Sing Voice Sythesis (SVS) task."""

    def __init__(
        self,
        train: bool,
        token_type: str = None,
        token_list: Union[Path, str, Iterable[str]] = None,
        bpemodel: Union[Path, str, Iterable[str]] = None,
        text_cleaner: Collection[str] = None,
        g2p_type: str = None,
        unk_symbol: str = "<unk>",
        space_symbol: str = "<space>",
        non_linguistic_symbols: Union[Path, str, Iterable[str]] = None,
        delimiter: str = None,
        singing_volume_normalize: float = None,
        singing_name: str = "singing",
        text_name: str = "text",
        label_name: str = "label",
        midi_name: str = "midi",
        fs: np.int32 = 0,
        time_shift: np.int32 = 0.0125,
        align: list = [
            "singing",
            "label_lab",
            "midi_lab",
            "tempo_lab",
            "beat_lab",
        ],  # TODO(Tao): add to args
        phn_seg: dict = {
            1: [1],
            2: [0.25, 1],
            3: [0.1, 0.5, 1],
            4: [0.05, 0.1, 0.5, 1],
        },
    ):
        super().__init__(train)
        self.train = train
        self.singing_name = singing_name
        self.text_name = text_name
        self.label_name = label_name
        self.midi_name = midi_name
        self.fs = fs
        self.time_shift = time_shift
        self.singing_volume_normalize = singing_volume_normalize
        self.align = align
        self.phn_seg = phn_seg
        if token_type is not None:
            if token_list is None:
                raise ValueError("token_list is required if token_type is not None")
            self.text_cleaner = TextCleaner(text_cleaner)

            self.tokenizer = build_tokenizer(
                token_type=token_type,
                bpemodel=bpemodel,
                delimiter=delimiter,
                space_symbol=space_symbol,
                non_linguistic_symbols=non_linguistic_symbols,
                g2p_type=g2p_type,
            )
            self.token_id_converter = TokenIDConverter(
                token_list=token_list,
                unk_symbol=unk_symbol,
            )
        else:
            self.text_cleaner = None
            self.tokenizer = None
            self.token_id_converter = None

    def __call__(
        self,
        uid: str,
        data: Dict[str, Union[str, np.ndarray, tuple]],
    ) -> Dict[str, np.ndarray]:
        assert check_argument_types()

        if self.singing_name in data:
            if self.singing_volume_normalize is not None:
                singing = data[self.singing_name]
                ma = np.max(np.abs(singing))
                data[self.singing_name] = singing * self.singing_volume_normalize / ma

        if (
            self.midi_name in data
            and self.label_name in data
            and self.tokenizer is not None
        ):
            # Load label info
            lab_timeseq, text = data[self.label_name]
            lab_len = len(text)
            text = " ".join(text)
            text = self.text_cleaner(text)
            text = text.split(" ")
            text_ints = self.token_id_converter.tokens2ids(text)
            data.pop(self.label_name)

            # Load xml info
            syllables, notemidis, notetimeseq, tempo = data[self.midi_name]
            midis = []
            xml_timeseq = []
            phn_cnt = 0
            sp = []
            for i in range(len(syllables)):
                # NOTE: Some phonemes are tagged differently
                phn = self.tokenizer.text2tokens_svs(syllables[i])
                sp.append(phn)
                phn_num = len(phn)
                if syllables[i] == "":  # multi note in one syllable
                    phn_num = 1
                phn_cnt += phn_num
                for _ in range(phn_num):
                    midis.append(notemidis[i])
                st = notetimeseq[i][0]
                dur = notetimeseq[i][1] - notetimeseq[i][0]
                for k in range(phn_num):
                    et = notetimeseq[i][0] + dur * self.phn_seg[phn_num][k]
                    xml_timeseq.append([st, et])
                    st = et
            assert phn_cnt == lab_len
            data.pop(self.midi_name)

            # Calculate feature according to label time sequence
            timeseq = lab_timeseq
            nsamples = int((timeseq[-1][1] - timeseq[0][0]) * self.fs)

            labelseq_lab = np.zeros((nsamples))
            temposeq_lab = np.full(nsamples, tempo)
            beatseq_lab = np.zeros((nsamples))
            midiseq_lab = np.zeros((nsamples))
            offset = timeseq[0][0]
            for i in range(len(timeseq)):
                start = int((timeseq[i][0] - offset) * self.fs)
                end = int((timeseq[i][1] - offset) * self.fs) + 1
                if end > nsamples:
                    end = nsamples
                labelseq_lab[start:end] = text_ints[i]
                midiseq_lab[start:end] = midis[i]
                beatseq_lab[start:end] = int(
                    (timeseq[i][1] - timeseq[i][0]) / self.time_shift + 0.5
                )

            labelseq_lab.astype(np.int64)
            midiseq_lab.astype(np.int64)
            temposeq_lab.astype(np.int64)
            beatseq_lab.astype(np.int64)

            data["midi_lab"] = midiseq_lab
            data["tempo_lab"] = temposeq_lab
            data["beat_lab"] = beatseq_lab
            data["label_lab"] = labelseq_lab

            # Calculate feature according to XML time sequence
            timeseq = xml_timeseq
            nsamples = int((timeseq[-1][1] - timeseq[0][0]) * self.fs)

            labelseq_xml = np.zeros((nsamples))
            midiseq_xml = np.zeros((nsamples))
            temposeq_xml = np.full(nsamples, tempo)
            beatseq_xml = np.zeros((nsamples))
            offset = timeseq[0][0]
            for i in range(len(timeseq)):
                start = int((timeseq[i][0] - offset) * self.fs)
                end = int((timeseq[i][1] - offset) * self.fs) + 1
                if end > nsamples:
                    end = nsamples
                labelseq_xml[start:end] = text_ints[i]
                midiseq_xml[start:end] = midis[i]
                beatseq_xml[start:end] = int(
                    (timeseq[i][1] - timeseq[i][0]) / self.time_shift + 0.5
                )

            labelseq_xml.astype(np.int64)
            midiseq_xml.astype(np.int64)
            temposeq_xml.astype(np.int64)
            beatseq_xml.astype(np.int64)

            data["midi_xml"] = midiseq_xml
            data["tempo_xml"] = temposeq_xml
            data["label_xml"] = labelseq_xml
            data["beat_xml"] = beatseq_xml

        if self.text_name in data and self.tokenizer is not None:
            # FIX ME (Yuning): wrong transfer happen in pyopenjtalk
            text = data[self.text_name]
            if not isinstance(text, np.ndarray):
                if not isinstance(text, str):
                    text = " ".join(text)
                text = self.text_cleaner(text)
                tokens = self.tokenizer.text2tokens(text)
                _text_ints = self.token_id_converter.tokens2ids(tokens)
                data[self.text_name] = np.array(_text_ints, dtype=np.int64)

        # align frame length with singing
        length = min([len(data[key]) for key in data.keys() if key in self.align])
        for key in self.align:
            if key in data:
                data[key] = data[key][:length]

        return data<|MERGE_RESOLUTION|>--- conflicted
+++ resolved
@@ -143,12 +143,7 @@
         speech_volume_normalize: float = None,
         speech_name: str = "speech",
         text_name: str = "text",
-<<<<<<< HEAD
-        fs: np.int32 = 0,
-=======
-        aux_task_names = None,
         fs: int = 0,
->>>>>>> 1ab1e7c3
     ):
         super().__init__(train)
         self.train = train
