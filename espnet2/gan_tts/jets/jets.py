--- conflicted
+++ resolved
@@ -246,15 +246,25 @@
         # define modules
         generator_class = AVAILABLE_GENERATERS[generator_type]
         generator_params.update(idim=idim, odim=odim)
-        self.generator = generator_class(**generator_params,)
+        self.generator = generator_class(
+            **generator_params,
+        )
         discriminator_class = AVAILABLE_DISCRIMINATORS[discriminator_type]
-        self.discriminator = discriminator_class(**discriminator_params,)
-        self.generator_adv_loss = GeneratorAdversarialLoss(**generator_adv_loss_params,)
+        self.discriminator = discriminator_class(
+            **discriminator_params,
+        )
+        self.generator_adv_loss = GeneratorAdversarialLoss(
+            **generator_adv_loss_params,
+        )
         self.discriminator_adv_loss = DiscriminatorAdversarialLoss(
             **discriminator_adv_loss_params,
         )
-        self.feat_match_loss = FeatureMatchLoss(**feat_match_loss_params,)
-        self.mel_loss = MelSpectrogramLoss(**mel_loss_params,)
+        self.feat_match_loss = FeatureMatchLoss(
+            **feat_match_loss_params,
+        )
+        self.mel_loss = MelSpectrogramLoss(
+            **mel_loss_params,
+        )
         self.var_loss = VarianceLoss()
         self.forwardsum_loss = ForwardSumLoss()
 
@@ -602,7 +612,9 @@
         # setup
         text = text[None]
         text_lengths = torch.tensor(
-            [text.size(1)], dtype=torch.long, device=text.device,
+            [text.size(1)],
+            dtype=torch.long,
+            device=text.device,
         )
         if "spembs" in kwargs:
             kwargs["spembs"] = kwargs["spembs"][None]
@@ -615,7 +627,9 @@
             assert feats is not None
             feats = feats[None]
             feats_lengths = torch.tensor(
-                [feats.size(1)], dtype=torch.long, device=feats.device,
+                [feats.size(1)],
+                dtype=torch.long,
+                device=feats.device,
             )
             assert pitch is not None
             pitch = pitch[None]
@@ -634,13 +648,9 @@
             )
         else:
             wav, dur = self.generator.inference(
-<<<<<<< HEAD
-                text=text, text_lengths=text_lengths, **kwargs,
-=======
                 text=text,
                 text_lengths=text_lengths,
                 feats=feats[None] if self.use_gst else None,
                 **kwargs,
->>>>>>> 74f8cda2
             )
         return dict(wav=wav.view(-1), duration=dur[0])