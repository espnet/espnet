--- conflicted
+++ resolved
@@ -488,11 +488,8 @@
         MAX_REFERENCE_NUM = 4
 
         retval = ["text_spk{}".format(n) for n in range(2, MAX_REFERENCE_NUM + 1)]
-<<<<<<< HEAD
+        retval = retval + ["prompt"]
         retval += ["text_prev"]
-=======
-        retval = retval + ["prompt"]
->>>>>>> 96978d46
         retval = tuple(retval)
 
         logging.info(f"Optional Data Names: {retval }")
