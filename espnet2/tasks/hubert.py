--- conflicted
+++ resolved
@@ -58,28 +58,29 @@
 )
 normalize_choices = ClassChoices(
     "normalize",
-    classes=dict(global_mvn=GlobalMVN, utterance_mvn=UtteranceMVN,),
+    classes=dict(
+        global_mvn=GlobalMVN,
+        utterance_mvn=UtteranceMVN,
+    ),
     type_check=AbsNormalize,
     default="utterance_mvn",
     optional=True,
 )
 preencoder_choices = ClassChoices(
     name="preencoder",
-    classes=dict(sinc=LightweightSincConvs,),
+    classes=dict(
+        sinc=LightweightSincConvs,
+    ),
     type_check=AbsPreEncoder,
     default=None,
     optional=True,
 )
 encoder_choices = ClassChoices(
     "encoder",
-<<<<<<< HEAD
-    classes=dict(hubert_pretrain=FairseqHubertPretrainEncoder,),
-=======
     classes=dict(
         hubert_pretrain=FairseqHubertPretrainEncoder,
         torchaudio_hubert=TorchAudioHuBERTPretrainEncoder,
     ),
->>>>>>> ffbf7e03
     type_check=AbsEncoder,
     default="hubert_pretrain",
 )
