--- conflicted
+++ resolved
@@ -92,11 +92,8 @@
         transformer=Transformer,
         fastspeech=FastSpeech,
         fastspeech2=FastSpeech2,
-<<<<<<< HEAD
         fs2_prosody=FS2Prosody,
-=======
         prodiff=ProDiff,
->>>>>>> ffbf7e03
         # NOTE(kan-bayashi): available only for inference
         vits=VITS,
         joint_text2wav=JointText2Wav,
