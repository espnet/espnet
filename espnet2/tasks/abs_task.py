"""Abstract task module."""

import argparse
import functools
import itertools
import logging
import os
import sys 

logging.basicConfig(
    level="INFO",
    format=f"[{os.uname()[1].split('.')[0]}]"
    f" %(asctime)s (%(module)s:%(lineno)d) %(levelname)s: %(message)s",
)

import tempfile
from abc import ABC, abstractmethod
from dataclasses import dataclass
from pathlib import Path
from typing import Any, Callable, Dict, List, Optional, Sequence, Set, Tuple, Union

import humanfriendly
import numpy as np
import torch
import torch.backends
import torch.multiprocessing
import torch.nn
import torch.optim
import yaml
from packaging.version import parse as V
from torch.utils.data import DataLoader
from typeguard import typechecked

from espnet import __version__
from espnet2.iterators.abs_iter_factory import AbsIterFactory
from espnet2.iterators.category_chunk_iter_factory import CategoryChunkIterFactory
from espnet2.iterators.category_iter_factory import CategoryIterFactory
from espnet2.iterators.chunk_iter_factory import ChunkIterFactory
from espnet2.iterators.multiple_iter_factory import MultipleIterFactory
from espnet2.iterators.sequence_iter_factory import SequenceIterFactory
from espnet2.layers.create_adapter import create_adapter
from espnet2.main_funcs.collect_stats import collect_stats
from espnet2.optimizers.optim_groups import configure_optimizer
from espnet2.optimizers.sgd import SGD
from espnet2.samplers.build_batch_sampler import BATCH_TYPES, build_batch_sampler
from espnet2.samplers.category_balanced_sampler import CategoryBalancedSampler
from espnet2.samplers.unsorted_batch_sampler import UnsortedBatchSampler
from espnet2.schedulers.cosine_anneal_warmup_restart import (
    CosineAnnealingWarmupRestarts,
)
from espnet2.schedulers.noam_lr import NoamLR
from espnet2.schedulers.piecewise_linear_warmup_lr import PiecewiseLinearWarmupLR
from espnet2.schedulers.warmup_lr import WarmupLR
from espnet2.schedulers.warmup_reducelronplateau import WarmupReduceLROnPlateau
from espnet2.schedulers.warmup_step_lr import WarmupStepLR
from espnet2.torch_utils.load_pretrained_model import load_pretrained_model
from espnet2.torch_utils.model_summary import model_summary
from espnet2.torch_utils.pytorch_version import pytorch_cudnn_version
from espnet2.torch_utils.set_all_random_seed import set_all_random_seed
from espnet2.train.abs_espnet_model import AbsESPnetModel
from espnet2.train.class_choices import ClassChoices
from espnet2.train.dataset import (
    DATA_TYPES,
    AbsDataset,
    ESPnetDataset,
    ESPnetMultiTaskDataset,
)
from espnet2.train.distributed_utils import (
    DistributedOption,
    free_port,
    get_master_port,
    get_node_rank,
    get_num_nodes,
    resolve_distributed_mode,
)
from espnet2.train.iterable_dataset import (  # noqa
    IterableESPnetDataset,
    SplicedIterableESPnetDataset,
)
from espnet2.train.trainer import Trainer
from espnet2.utils import config_argparse
from espnet2.utils.build_dataclass import build_dataclass
from espnet2.utils.get_default_kwargs import get_default_kwargs
from espnet2.utils.nested_dict_action import NestedDictAction
from espnet2.utils.types import (
    humanfriendly_parse_size_or_none,
    int_or_none,
    str2bool,
    str2triple_str,
    str_or_int,
    str_or_none,
)
from espnet2.utils.yaml_no_alias_safe_dump import yaml_no_alias_safe_dump
from espnet.utils.cli_utils import get_commandline_args

try:
    import wandb
except Exception:
    wandb = None

if V(torch.__version__) >= V("1.5.0"):
    from torch.multiprocessing.spawn import ProcessContext
else:
    from torch.multiprocessing.spawn import SpawnContext as ProcessContext


optim_classes = dict(
    adam=torch.optim.Adam,
    adamw=torch.optim.AdamW,
    sgd=SGD,
    adadelta=torch.optim.Adadelta,
    adagrad=torch.optim.Adagrad,
    adamax=torch.optim.Adamax,
    asgd=torch.optim.ASGD,
    lbfgs=torch.optim.LBFGS,
    rmsprop=torch.optim.RMSprop,
    rprop=torch.optim.Rprop,
)
if V(torch.__version__) >= V("1.10.0"):
    # From 1.10.0, RAdam is officially supported
    optim_classes.update(
        radam=torch.optim.RAdam,
    )
try:
    import torch_optimizer

    optim_classes.update(
        accagd=torch_optimizer.AccSGD,
        adabound=torch_optimizer.AdaBound,
        adamod=torch_optimizer.AdaMod,
        diffgrad=torch_optimizer.DiffGrad,
        lamb=torch_optimizer.Lamb,
        novograd=torch_optimizer.NovoGrad,
        pid=torch_optimizer.PID,
        # torch_optimizer<=0.0.1a10 doesn't support
        # qhadam=torch_optimizer.QHAdam,
        qhm=torch_optimizer.QHM,
        sgdw=torch_optimizer.SGDW,
        yogi=torch_optimizer.Yogi,
    )
    if V(torch_optimizer.__version__) < V("0.2.0"):
        # From 0.2.0, RAdam is dropped
        optim_classes.update(
            radam=torch_optimizer.RAdam,
        )
    del torch_optimizer
except ImportError:
    pass
try:
    import apex

    optim_classes.update(
        fusedadam=apex.optimizers.FusedAdam,
        fusedlamb=apex.optimizers.FusedLAMB,
        fusednovograd=apex.optimizers.FusedNovoGrad,
        fusedsgd=apex.optimizers.FusedSGD,
    )
    del apex
except ImportError:
    pass
try:
    import fairscale
except ImportError:
    fairscale = None


scheduler_classes = dict(
    ReduceLROnPlateau=torch.optim.lr_scheduler.ReduceLROnPlateau,
    lambdalr=torch.optim.lr_scheduler.LambdaLR,
    steplr=torch.optim.lr_scheduler.StepLR,
    multisteplr=torch.optim.lr_scheduler.MultiStepLR,
    exponentiallr=torch.optim.lr_scheduler.ExponentialLR,
    CosineAnnealingLR=torch.optim.lr_scheduler.CosineAnnealingLR,
    noamlr=NoamLR,
    warmuplr=WarmupLR,
    piecewiselinearwarmuplr=PiecewiseLinearWarmupLR,
    warmupsteplr=WarmupStepLR,
    warmupReducelronplateau=WarmupReduceLROnPlateau,
    cycliclr=torch.optim.lr_scheduler.CyclicLR,
    onecyclelr=torch.optim.lr_scheduler.OneCycleLR,
    CosineAnnealingWarmRestarts=torch.optim.lr_scheduler.CosineAnnealingWarmRestarts,
    CosineAnnealingWarmupRestarts=CosineAnnealingWarmupRestarts,
)
# To lower keys
optim_classes = {k.lower(): v for k, v in optim_classes.items()}
scheduler_classes = {k.lower(): v for k, v in scheduler_classes.items()}


CONFIG_REPLACE_MAP = [
    ("text_cleaner", "cleaner"),
    ("g2p_type", "g2p"),
    ("aux_task_names", "aux_ctc_tasks"),
]


@dataclass
class IteratorOptions:
    preprocess_fn: callable
    collate_fn: callable
    data_path_and_name_and_type: list
    shape_files: list
    batch_size: int
    batch_bins: int
    batch_type: str
    max_cache_size: float
    max_cache_fd: int
    allow_multi_rates: bool
    distributed: bool
    num_batches: Optional[int]
    num_iters_per_epoch: Optional[int]
    train: bool


class AbsTask(ABC):
    # Use @staticmethod, or @classmethod,
    # instead of instance method to avoid God classes

    # If you need more than one optimizers, change this value in inheritance
    num_optimizers: int = 1
    trainer = Trainer
    class_choices_list: List[ClassChoices] = []

    def __init__(self):
        raise RuntimeError("This class can't be instantiated.")

    @classmethod
    @abstractmethod
    def add_task_arguments(cls, parser: argparse.ArgumentParser):
        pass

    @classmethod
    @abstractmethod
    def build_collate_fn(
        cls, args: argparse.Namespace, train: bool
    ) -> Callable[[Sequence[Dict[str, np.ndarray]]], Dict[str, torch.Tensor]]:
        """Return "collate_fn", which is a callable object and given to DataLoader.

        >>> from torch.utils.data import DataLoader
        >>> loader = DataLoader(collate_fn=cls.build_collate_fn(args, train=True), ...)

        In many cases, you can use our common collate_fn.
        """
        raise NotImplementedError

    @classmethod
    @abstractmethod
    def build_preprocess_fn(
        cls, args: argparse.Namespace, train: bool
    ) -> Optional[Callable[[str, Dict[str, np.array]], Dict[str, np.ndarray]]]:
        raise NotImplementedError

    @classmethod
    @abstractmethod
    def required_data_names(
        cls, train: bool = True, inference: bool = False
    ) -> Tuple[str, ...]:
        """Define the required names by Task

        This function is used by
        >>> cls.check_task_requirements()
        If your model is defined as following,

        >>> from espnet2.train.abs_espnet_model import AbsESPnetModel
        >>> class Model(AbsESPnetModel):
        ...     def forward(self, input, output, opt=None):  pass

        then "required_data_names" should be as

        >>> required_data_names = ('input', 'output')
        """
        raise NotImplementedError

    @classmethod
    @abstractmethod
    def optional_data_names(
        cls, train: bool = True, inference: bool = False
    ) -> Tuple[str, ...]:
        """Define the optional names by Task

        This function is used by
        >>> cls.check_task_requirements()
        If your model is defined as follows,

        >>> from espnet2.train.abs_espnet_model import AbsESPnetModel
        >>> class Model(AbsESPnetModel):
        ...     def forward(self, input, output, opt=None):  pass

        then "optional_data_names" should be as

        >>> optional_data_names = ('opt',)
        """
        raise NotImplementedError

    @classmethod
    @abstractmethod
    def build_model(cls, args: argparse.Namespace) -> AbsESPnetModel:
        raise NotImplementedError

    @classmethod
    @typechecked
    def get_parser(cls) -> config_argparse.ArgumentParser:
        class ArgumentDefaultsRawTextHelpFormatter(
            argparse.RawTextHelpFormatter,
            argparse.ArgumentDefaultsHelpFormatter,
        ):
            pass

        parser = config_argparse.ArgumentParser(
            description="base parser",
            formatter_class=ArgumentDefaultsRawTextHelpFormatter,
        )

        # NOTE(kamo): Use '_' instead of '-' to avoid confusion.
        #  I think '-' looks really confusing if it's written in yaml.

        # NOTE(kamo): add_arguments(..., required=True) can't be used
        #  to provide --print_config mode. Instead of it, do as
        parser.set_defaults(required=["output_dir"])

        group = parser.add_argument_group("Common configuration")

        group.add_argument(
            "--print_config",
            action="store_true",
            help="Print the config file and exit",
        )
        group.add_argument(
            "--log_level",
            type=lambda x: x.upper(),
            default="INFO",
            choices=("ERROR", "WARNING", "INFO", "DEBUG", "NOTSET"),
            help="The verbose level of logging",
        )
        group.add_argument(
            "--drop_last_iter",
            type=str2bool,
            default=False,
            help="Exclude the minibatch with leftovers.",
        )
        group.add_argument(
            "--dry_run",
            type=str2bool,
            default=False,
            help="Perform process without training",
        )
        group.add_argument(
            "--iterator_type",
            type=str,
            choices=["sequence", "category", "chunk", "task", "none"],
            default="sequence",
            help="Specify iterator type",
        )
        group.add_argument(
            "--valid_iterator_type",
            type=str,
            choices=["sequence", "category", "chunk", "task", "none"],
            default=None,
            help="Specify iterator type",
        )

        group.add_argument("--output_dir", type=str_or_none, default=None)
        group.add_argument(
            "--ngpu",
            type=int,
            default=0,
            help="The number of gpus. 0 indicates CPU mode",
        )
        group.add_argument("--seed", type=int, default=0, help="Random seed")
        group.add_argument(
            "--num_workers",
            type=int,
            default=1,
            help="The number of workers used for DataLoader",
        )
        group.add_argument(
            "--num_att_plot",
            type=int,
            default=3,
            help="The number images to plot the outputs from attention. "
            "This option makes sense only when attention-based model. "
            "We can also disable the attention plot by setting it 0",
        )

        group = parser.add_argument_group("distributed training related")
        group.add_argument(
            "--dist_backend",
            default="nccl",
            type=str,
            help="distributed backend",
        )
        group.add_argument(
            "--dist_init_method",
            type=str,
            default="env://",
            help='if init_method="env://", env values of "MASTER_PORT", "MASTER_ADDR", '
            '"WORLD_SIZE", and "RANK" are referred.',
        )
        group.add_argument(
            "--dist_world_size",
            default=None,
            type=int_or_none,
            help="number of nodes for distributed training",
        )
        group.add_argument(
            "--dist_rank",
            type=int_or_none,
            default=None,
            help="node rank for distributed training",
        )
        group.add_argument(
            # Not starting with "dist_" for compatibility to launch.py
            "--local_rank",
            type=int_or_none,
            default=None,
            help="local rank for distributed training. This option is used if "
            "--multiprocessing_distributed=false",
        )
        group.add_argument(
            "--dist_master_addr",
            default=None,
            type=str_or_none,
            help="The master address for distributed training. "
            "This value is used when dist_init_method == 'env://'",
        )
        group.add_argument(
            "--dist_master_port",
            default=None,
            type=int_or_none,
            help="The master port for distributed training"
            "This value is used when dist_init_method == 'env://'",
        )
        group.add_argument(
            "--dist_launcher",
            default=None,
            type=str_or_none,
            choices=["slurm", "mpi", None],
            help="The launcher type for distributed training",
        )
        group.add_argument(
            "--multiprocessing_distributed",
            default=False,
            type=str2bool,
            help="Use multi-processing distributed training to launch "
            "N processes per node, which has N GPUs. This is the "
            "fastest way to use PyTorch for either single node or "
            "multi node data parallel training",
        )
        group.add_argument(
            "--unused_parameters",
            type=str2bool,
            default=False,
            help="Whether to use the find_unused_parameters in "
            "torch.nn.parallel.DistributedDataParallel ",
        )
        group.add_argument(
            "--sharded_ddp",
            default=False,
            type=str2bool,
            help="Enable sharded training provided by fairscale",
        )
        group.add_argument(
            "--use_deepspeed",
            default=False,
            type=str2bool,
            help="Enable deepspeed for training",
        )
        group.add_argument(
            "--deepspeed_config",
            default=None,
            type=str,
            help="deepspeed training config",
        )
        group.add_argument(
            "--gradient_as_bucket_view",
            default=True,
            type=str2bool,
            help="Enable gradient_as_bucket_view in DDP",
        )
        group.add_argument(
            "--ddp_comm_hook",
            default=None,
            type=str_or_none,
            choices=["none", "fp16_compress_hook", "bf16_compress_hook"],
            help="DDP communication hook from "
            "torch.distributed.algorithms.ddp_comm_hooks.default_hooks",
        )

        group = parser.add_argument_group("cudnn mode related")
        group.add_argument(
            "--cudnn_enabled",
            type=str2bool,
            default=torch.backends.cudnn.enabled,
            help="Enable CUDNN",
        )
        group.add_argument(
            "--cudnn_benchmark",
            type=str2bool,
            default=torch.backends.cudnn.benchmark,
            help="Enable cudnn-benchmark mode",
        )
        group.add_argument(
            "--cudnn_deterministic",
            type=str2bool,
            default=True,
            help="Enable cudnn-deterministic mode",
        )
        group.add_argument(
            "--use_tf32",
            type=str2bool,
            default=False,
            help="Enable TensorFloat32 on CUDA and CUDNN",
        )

        group = parser.add_argument_group("collect stats mode related")
        group.add_argument(
            "--collect_stats",
            type=str2bool,
            default=False,
            help='Perform on "collect stats" mode',
        )
        group.add_argument(
            "--write_collected_feats",
            type=str2bool,
            default=False,
            help='Write the output features from the model when "collect stats" mode',
        )

        group = parser.add_argument_group("Trainer related")
        group.add_argument(
            "--max_epoch",
            type=int,
            default=40,
            help="The maximum number epoch to train",
        )
        group.add_argument(
            "--patience",
            type=int_or_none,
            default=None,
            help="Number of epochs to wait without improvement "
            "before stopping the training",
        )
        group.add_argument(
            "--val_scheduler_criterion",
            type=str,
            nargs=2,
            default=("valid", "loss"),
            help="The criterion used for the value given to the lr scheduler. "
            'Give a pair referring the phase, "train" or "valid",'
            'and the criterion name. The mode specifying "min" or "max" can '
            "be changed by --scheduler_conf",
        )
        group.add_argument(
            "--early_stopping_criterion",
            type=str,
            nargs=3,
            default=("valid", "loss", "min"),
            help="The criterion used for judging of early stopping. "
            'Give a pair referring the phase, "train" or "valid",'
            'the criterion name and the mode, "min" or "max", e.g. "acc,max".',
        )
        group.add_argument(
            "--best_model_criterion",
            type=str2triple_str,
            nargs="+",
            default=[
                ("train", "loss", "min"),
                ("valid", "loss", "min"),
                ("train", "acc", "max"),
                ("valid", "acc", "max"),
            ],
            help="The criterion used for judging of the best model. "
            'Give a pair referring the phase, "train" or "valid",'
            'the criterion name, and the mode, "min" or "max", e.g. "acc,max".',
        )
        group.add_argument(
            "--keep_nbest_models",
            type=int,
            nargs="+",
            default=[10],
            help="Remove previous snapshots excluding the n-best scored epochs",
        )
        group.add_argument(
            "--nbest_averaging_interval",
            type=int,
            default=0,
            help="The epoch interval to apply model averaging and save nbest models",
        )
        group.add_argument(
            "--grad_clip",
            type=float,
            default=5.0,
            help="Gradient norm threshold to clip",
        )
        group.add_argument(
            "--grad_clip_type",
            type=float,
            default=2.0,
            help="The type of the used p-norm for gradient clip. Can be inf",
        )
        group.add_argument(
            "--grad_noise",
            type=str2bool,
            default=False,
            help="The flag to switch to use noise injection to "
            "gradients during training",
        )
        group.add_argument(
            "--accum_grad",
            type=int,
            default=1,
            help="The number of gradient accumulation",
        )
        group.add_argument(
            "--no_forward_run",
            type=str2bool,
            default=False,
            help="Just only iterating data loading without "
            "model forwarding and training",
        )
        group.add_argument(
            "--resume",
            type=str2bool,
            default=False,
            help="Enable resuming if checkpoint is existing",
        )
        group.add_argument(
            "--train_dtype",
            default="float32",
            choices=["float16", "float32", "float64"],
            help="Data type for training.",
        )
        group.add_argument(
            "--use_amp",
            type=str2bool,
            default=False,
            help="Enable Automatic Mixed Precision. This feature requires pytorch>=1.6",
        )
        group.add_argument(
            "--log_interval",
            type=int_or_none,
            default=None,
            help="Show the logs every the number iterations in each epochs at the "
            "training phase. If None is given, it is decided according the number "
            "of training samples automatically .",
        )
        group.add_argument(
            "--use_matplotlib",
            type=str2bool,
            default=True,
            help="Enable matplotlib logging",
        )
        group.add_argument(
            "--use_tensorboard",
            type=str2bool,
            default=True,
            help="Enable tensorboard logging",
        )
        group.add_argument(
            "--create_graph_in_tensorboard",
            type=str2bool,
            default=False,
            help="Whether to create graph in tensorboard",
        )
        group.add_argument(
            "--use_wandb",
            type=str2bool,
            default=False,
            help="Enable wandb logging",
        )
        group.add_argument(
            "--wandb_project",
            type=str,
            default=None,
            help="Specify wandb project",
        )
        group.add_argument(
            "--wandb_id",
            type=str,
            default=None,
            help="Specify wandb id",
        )
        group.add_argument(
            "--wandb_entity",
            type=str,
            default=None,
            help="Specify wandb entity",
        )
        group.add_argument(
            "--wandb_name",
            type=str,
            default=None,
            help="Specify wandb run name",
        )
        group.add_argument(
            "--wandb_model_log_interval",
            type=int,
            default=-1,
            help="Set the model log period",
        )
        group.add_argument(
            "--detect_anomaly",
            type=str2bool,
            default=False,
            help="Set torch.autograd.set_detect_anomaly",
        )
        group.add_argument(
            "--use_adapter",
            type=str2bool,
            default=False,
            help="Enable efficient finetuning, see (https://arxiv.org/abs/2106.09685) "
            "for large pre-trained foundation models, like Whisper and SSL models",
        )
        group.add_argument(
            "--adapter",
            type=str,
            default="lora",
            help="Adapter Name",
            choices=["lora", "houlsby"],
        )
        group.add_argument(
            "--save_strategy",
            type=str,
            default="all",
            help="The strategy to save parameters. Default: 'all' \n"
            "'all': save all parameters\n"
            "'adapter_only': save only adapter parameters,"
            " without other parameters like downstream model\n"
            "'required_grad_only': save only parameters with requires_grad=True\n",
            choices=["all", "adapter_only", "required_grad_only"],
        )
        group.add_argument(
            "--adapter_conf",
            action=NestedDictAction,
            default=dict(),
            help="Configuration for efficient finetuning",
        )

        group = parser.add_argument_group("Pretraining model related")
        group.add_argument("--pretrain_path", help="This option is obsoleted")
        group.add_argument(
            "--init_param",
            type=str,
            default=[],
            nargs="*",
            help="Specify the file path used for initialization of parameters. "
            "The format is '<file_path>:<src_key>:<dst_key>:<exclude_keys>', "
            "where file_path is the model file path, "
            "src_key specifies the key of model states to be used in the model file, "
            "dst_key specifies the attribute of the model to be initialized, "
            "and exclude_keys excludes keys of model states for the initialization."
            "e.g.\n"
            "  # Load all parameters"
            "  --init_param some/where/model.pth\n"
            "  # Load only decoder parameters"
            "  --init_param some/where/model.pth:decoder:decoder\n"
            "  # Load only decoder parameters excluding decoder.embed"
            "  --init_param some/where/model.pth:decoder:decoder:decoder.embed\n"
            "  --init_param some/where/model.pth:decoder:decoder:decoder.embed\n",
        )
        group.add_argument(
            "--ignore_init_mismatch",
            type=str2bool,
            default=False,
            help="Ignore size mismatch when loading pre-trained model",
        )
        group.add_argument(
            "--freeze_param",
            type=str,
            default=[],
            nargs="*",
            help="Freeze parameters",
        )

        group = parser.add_argument_group("BatchSampler related")
        group.add_argument(
            "--num_iters_per_epoch",
            type=int_or_none,
            default=None,
            help="Restrict the number of iterations for training per epoch",
        )
        group.add_argument(
            "--batch_size",
            type=int,
            default=20,
            help="The mini-batch size used for training. Used if batch_type='unsorted',"
            " 'sorted', or 'folded', or 'catbel'.",
        )
        group.add_argument(
            "--valid_batch_size",
            type=int_or_none,
            default=None,
            help="If not given, the value of --batch_size is used",
        )
        group.add_argument(
            "--batch_bins",
            type=int,
            default=1000000,
            help="The number of batch bins. Used if batch_type='length' or 'numel'",
        )
        group.add_argument(
            "--valid_batch_bins",
            type=int_or_none,
            default=None,
            help="If not given, the value of --batch_bins is used",
        )
        group.add_argument(
            "--category_sample_size",
            type=int,
            default=10,
            help="The sample size for category chunk iterator",
        )

        group.add_argument("--train_shape_file", type=str, action="append", default=[])
        group.add_argument("--valid_shape_file", type=str, action="append", default=[])

        group = parser.add_argument_group("Sequence iterator related")
        _batch_type_help = ""
        for key, value in BATCH_TYPES.items():
            _batch_type_help += f'"{key}":\n{value}\n'
        group.add_argument(
            "--batch_type",
            type=str,
            default="folded",
            choices=list(BATCH_TYPES),
            help=_batch_type_help,
        )
        group.add_argument(
            "--valid_batch_type",
            type=str_or_none,
            default=None,
            choices=list(BATCH_TYPES) + [None],
            help="If not given, the value of --batch_type is used",
        )
        group.add_argument("--fold_length", type=int, action="append", default=[])
        group.add_argument(
            "--sort_in_batch",
            type=str,
            default="descending",
            choices=["descending", "ascending"],
            help="Sort the samples in each mini-batches by the sample "
            'lengths. To enable this, "shape_file" must have the length information.',
        )
        group.add_argument(
            "--shuffle_within_batch",
            type=str2bool,
            default=False,
            help="Shuffles wholes batches in sample-wise. Required for"
            "Classification tasks normally.",
        )
        group.add_argument(
            "--sort_batch",
            type=str,
            default="descending",
            choices=["descending", "ascending"],
            help="Sort mini-batches by the sample lengths",
        )
        group.add_argument(
            "--multiple_iterator",
            type=str2bool,
            default=False,
            help="Use multiple iterator mode",
        )

        group = parser.add_argument_group("Chunk iterator related")
        group.add_argument(
            "--chunk_length",
            type=str_or_int,
            default=500,
            help="Specify chunk length. e.g. '300', '300,400,500', or '300-400'."
            "If multiple numbers separated by command are given, "
            "one of them is selected randomly for each samples. "
            "If two numbers are given with '-', it indicates the range of the choices. "
            "Note that if the sequence length is shorter than the all chunk_lengths, "
            "the sample is discarded. ",
        )
        group.add_argument(
            "--chunk_shift_ratio",
            type=float,
            default=0.5,
            help="Specify the shift width of chunks. If it's less than 1, "
            "allows the overlapping and if bigger than 1, there are some gaps "
            "between each chunk.",
        )
        group.add_argument(
            "--num_cache_chunks",
            type=int,
            default=1024,
            help="Shuffle in the specified number of chunks and generate mini-batches "
            "More larger this value, more randomness can be obtained.",
        )
        group.add_argument(
            "--chunk_excluded_key_prefixes",
            type=str,
            nargs="+",
            default=[],
            help="List of key prefixes. Keys that satisfy either condition below "
            "will be excluded from the length consistency check in ChunkIterFactory:\n"
            "  - exactly match one of the prefixes in `chunk_excluded_key_prefixes`\n"
            "  - have one of the prefixes in `chunk_excluded_key_prefixes` and "
            "end with numbers",
        )
        group.add_argument(
            "--chunk_default_fs",
            type=int_or_none,
            default=None,
            help="Default sampling rate used for the chunk length. Will be used to "
            "adaptively adjust the chunk length for data of different sampling rates. "
            "(If None, the chunk length will be fixed.)",
        )
        group.add_argument(
            "--chunk_max_abs_length",
            type=int_or_none,
            default=None,
            help="Maximum number of samples per chunk for all sampling rates",
        )
        group.add_argument(
            "--chunk_discard_short_samples",
            type=str2bool,
            default=True,
            help="Discard samples shorter than the minimum chunk length",
        )

        group = parser.add_argument_group("Dataset related")
        _data_path_and_name_and_type_help = (
            "Give three words splitted by comma. It's used for the training data. "
            "e.g. '--train_data_path_and_name_and_type some/path/a.scp,foo,sound'. "
            "The first value, some/path/a.scp, indicates the file path, "
            "and the second, foo, is the key name used for the mini-batch data, "
            "and the last, sound, decides the file type. "
            "This option is repeatable, so you can input any number of features "
            "for your task. Supported file types are as follows:\n\n"
        )
        for key, dic in DATA_TYPES.items():
            _data_path_and_name_and_type_help += f'"{key}":\n{dic["help"]}\n\n'

        group.add_argument(
            "--train_data_path_and_name_and_type",
            type=str2triple_str,
            action="append",
            default=[],
            help=_data_path_and_name_and_type_help,
        )
        group.add_argument(
            "--valid_data_path_and_name_and_type",
            type=str2triple_str,
            action="append",
            default=[],
        )
        group.add_argument(
            "--multi_task_dataset",
            type=str2bool,
            default=False,
            help="If true, input data is organized by json file. "
            "This is usually used for multi-task training, like SpeechLM task"
            "e.g., --train_data_path_and_name_and_type foo.json,foo_task,json",
        )
        group.add_argument(
            "--allow_variable_data_keys",
            type=str2bool,
            default=False,
            help="Allow the arbitrary keys for mini-batch with ignoring "
            "the task requirements",
        )
        group.add_argument(
            "--max_cache_size",
            type=humanfriendly.parse_size,
            default=0.0,
            help="The maximum cache size for data loader. e.g. 10MB, 20GB.",
        )
        group.add_argument(
            "--max_cache_fd",
            type=int,
            default=32,
            help="The maximum number of file descriptors to be kept "
            "as opened for ark files. "
            "This feature is only valid when data type is 'kaldi_ark'.",
        )
        group.add_argument(
            "--allow_multi_rates",
            type=str2bool,
            default=False,
            help="Whether to allow audios to have different sampling rates",
        )
        group.add_argument(
            "--valid_max_cache_size",
            type=humanfriendly_parse_size_or_none,
            default=None,
            help="The maximum cache size for validation data loader. e.g. 10MB, 20GB. "
            "If None, the 5 percent size of --max_cache_size",
        )

        group = parser.add_argument_group("Optimizer related")
        group.add_argument(
            "--exclude_weight_decay",
            type=str2bool,
            default=False,
            help="Exclude weight decay in optimizer for model bias, normalization, "
            "or other special parameters",
        )
        group.add_argument(
            "--exclude_weight_decay_conf",
            action=NestedDictAction,
            default=dict(),
            help="The keyword arguments for configuring weight decay in optimizer. "
            "e.g., 'bias_weight_decay': False will set zero weight decay for bias "
            "params. See also espnet2.optimizers.optim_groups.configure_optimizer.",
        )
        for i in range(1, cls.num_optimizers + 1):
            suf = "" if i == 1 else str(i)
            group.add_argument(
                f"--optim{suf}",
                type=lambda x: x.lower(),
                default="adadelta",
                choices=list(optim_classes),
                help="The optimizer type",
            )
            group.add_argument(
                f"--optim{suf}_conf",
                action=NestedDictAction,
                default=dict(),
                help="The keyword arguments for optimizer",
            )
            group.add_argument(
                f"--scheduler{suf}",
                type=lambda x: str_or_none(x.lower()),
                default=None,
                choices=list(scheduler_classes) + [None],
                help="The lr scheduler type",
            )
            group.add_argument(
                f"--scheduler{suf}_conf",
                action=NestedDictAction,
                default=dict(),
                help="The keyword arguments for lr scheduler",
            )

        cls.trainer.add_arguments(parser)
        cls.add_task_arguments(parser)

        return parser

    @classmethod
    def build_optimizers(
        cls,
        args: argparse.Namespace,
        model: torch.nn.Module,
    ) -> List[torch.optim.Optimizer]:
        if cls.num_optimizers != 1:
            raise RuntimeError(
                "build_optimizers() must be overridden if num_optimizers != 1"
            )

        optim_class = optim_classes.get(args.optim)
        if optim_class is None:
            raise ValueError(f"must be one of {list(optim_classes)}: {args.optim}")
        if args.sharded_ddp:
            if fairscale is None:
                raise RuntimeError("Requiring fairscale. Do 'pip install fairscale'")
            optim = fairscale.optim.oss.OSS(
                params=model.parameters(), optim=optim_class, **args.optim_conf
            )
        else:
            if args.exclude_weight_decay:
                optim = configure_optimizer(
                    model,
                    optim_class,
                    args.optim_conf,
                    args.exclude_weight_decay_conf,
                )
            else:
                optim = optim_class(model.parameters(), **args.optim_conf)

        optimizers = [optim]
        return optimizers

    @classmethod
    def exclude_opts(cls) -> Tuple[str, ...]:
        """The options not to be shown by --print_config"""
        return "required", "print_config", "config", "ngpu"

    @classmethod
    @typechecked
    def get_default_config(cls) -> Dict[str, Any]:
        """Return the configuration as dict.

        This method is used by print_config()
        """

        def get_class_type(name: str, classes: dict):
            _cls = classes.get(name)
            if _cls is None:
                raise ValueError(f"must be one of {list(classes)}: {name}")
            return _cls

        # This method is used only for --print_config
        parser = cls.get_parser()
        args, _ = parser.parse_known_args()
        config = vars(args)
        # Excludes the options not to be shown
        for k in AbsTask.exclude_opts():
            config.pop(k)

        for i in range(1, cls.num_optimizers + 1):
            suf = "" if i == 1 else str(i)
            name = config[f"optim{suf}"]
            optim_class = get_class_type(name, optim_classes)
            conf = get_default_kwargs(optim_class)
            # Overwrite the default by the arguments,
            conf.update(config[f"optim{suf}_conf"])
            # and set it again
            config[f"optim{suf}_conf"] = conf

            name = config[f"scheduler{suf}"]
            if name is not None:
                scheduler_class = get_class_type(name, scheduler_classes)
                conf = get_default_kwargs(scheduler_class)
                # Overwrite the default by the arguments,
                conf.update(config[f"scheduler{suf}_conf"])
                # and set it again
                config[f"scheduler{suf}_conf"] = conf

        for class_choices in cls.class_choices_list:
            if getattr(args, class_choices.name) is not None:
                class_obj = class_choices.get_class(getattr(args, class_choices.name))
                conf = get_default_kwargs(class_obj)

                # remove duplicate arguments
                for k in CONFIG_REPLACE_MAP:
                    if k[0] in conf and k[1] in config:
                        conf.pop(k[0])
                    elif k[0] in conf:
                        conf[k[1]] = conf.pop(k[0])

                remove_keys = []
                for k in conf:
                    if k in config:
                        remove_keys.append(k)
                for k in remove_keys:
                    conf.pop(k)

                name = class_choices.name
                # Overwrite the default by the arguments,
                conf.update(config[f"{name}_conf"])
                # and set it again
                config[f"{name}_conf"] = conf
        return config

    @classmethod
    @typechecked
    def check_required_command_args(cls, args: argparse.Namespace):
        for k in vars(args):
            if "-" in k:
                raise RuntimeError(f'Use "_" instead of "-": parser.get_parser("{k}")')

        required = ", ".join(
            f"--{a}" for a in args.required if getattr(args, a) is None
        )

        if len(required) != 0:
            parser = cls.get_parser()
            parser.print_help(file=sys.stderr)
            p = Path(sys.argv[0]).name
            print(file=sys.stderr)
            print(
                f"{p}: error: the following arguments are required: " f"{required}",
                file=sys.stderr,
            )
            sys.exit(2)

    @classmethod
    @typechecked
    def check_task_requirements(
        cls,
        dataset: Union[AbsDataset, IterableESPnetDataset],
        allow_variable_data_keys: bool,
        train: bool,
        inference: bool = False,
    ) -> None:
        """Check if the dataset satisfy the requirement of current Task"""
        mes = (
            f"If you intend to use an additional input, modify "
            f'"{cls.__name__}.required_data_names()" or '
            f'"{cls.__name__}.optional_data_names()". '
            f"Otherwise you need to set --allow_variable_data_keys true "
        )

        for k in cls.required_data_names(train, inference):
            if not dataset.has_name(k):
                raise RuntimeError(
                    f'"{cls.required_data_names(train, inference)}" are required for'
                    f' {cls.__name__}. but "{dataset.names()}" are input.\n{mes}'
                )
        if not allow_variable_data_keys:
            task_keys = cls.required_data_names(
                train, inference
            ) + cls.optional_data_names(train, inference)
            for k in dataset.names():
                if k not in task_keys:
                    raise RuntimeError(
                        f"The data-name must be one of {task_keys} "
                        f'for {cls.__name__}: "{k}" is not allowed.\n{mes}'
                    )

    @classmethod
    @typechecked
    def print_config(cls, file=sys.stdout) -> None:
        # Shows the config: e.g. python train.py asr --print_config
        config = cls.get_default_config()
        file.write(yaml_no_alias_safe_dump(config, indent=4, sort_keys=False))

    @classmethod
    @typechecked
    def main(
        cls,
        args: Optional[argparse.Namespace] = None,
        cmd: Optional[Sequence[str]] = None,
    ):
        print(get_commandline_args(), file=sys.stderr)
        if args is None:
            parser = cls.get_parser()
            args = parser.parse_args(cmd)
        args.version = __version__
        if args.pretrain_path is not None:
            raise RuntimeError("--pretrain_path is deprecated. Use --init_param")
        if args.print_config:
            cls.print_config()
            sys.exit(0)
        cls.check_required_command_args(args)

        # "distributed" is decided using the other command args
        resolve_distributed_mode(args)
        if not args.distributed or not args.multiprocessing_distributed:
            cls.main_worker(args)

        else:
            assert args.ngpu > 1, args.ngpu
            # Multi-processing distributed mode: e.g. 2node-4process-4GPU
            # |   Host1     |    Host2    |
            # |   Process1  |   Process2  |  <= Spawn processes
            # |Child1|Child2|Child1|Child2|
            # |GPU1  |GPU2  |GPU1  |GPU2  |

            # See also the following usage of --multiprocessing-distributed:
            # https://github.com/pytorch/examples/blob/master/imagenet/main.py
            num_nodes = get_num_nodes(args.dist_world_size, args.dist_launcher)
            if num_nodes == 1:
                args.dist_master_addr = "localhost"
                args.dist_rank = 0
                # Single node distributed training with multi-GPUs
                if (
                    args.dist_init_method == "env://"
                    and get_master_port(args.dist_master_port) is None
                ):
                    # Get the unused port
                    args.dist_master_port = free_port()

            # Assume that nodes use same number of GPUs each other
            args.dist_world_size = args.ngpu * num_nodes
            node_rank = get_node_rank(args.dist_rank, args.dist_launcher)

            # The following block is copied from:
            # https://github.com/pytorch/pytorch/blob/master/torch/multiprocessing/spawn.py
            error_files = []
            processes = []
            mp = torch.multiprocessing.get_context("spawn")
            for i in range(args.ngpu):

                # Each process is assigned a file to write tracebacks to.  We
                # use the file being non-empty to indicate an exception
                # occurred (vs an expected shutdown).  Note: this previously
                # used a multiprocessing.Queue but that can be prone to
                # deadlocks, so we went with a simpler solution for a one-shot
                # message between processes.
                tf = tempfile.NamedTemporaryFile(
                    prefix="pytorch-errorfile-", suffix=".pickle", delete=False
                )
                tf.close()
                os.unlink(tf.name)

                # Copy args
                local_args = argparse.Namespace(**vars(args))

                local_args.local_rank = i
                local_args.dist_rank = args.ngpu * node_rank + i
                local_args.ngpu = 1

                process = mp.Process(
                    target=cls.main_worker,
                    args=(local_args,),
                    daemon=False,
                )
                process.start()
                processes.append(process)
                error_files.append(tf.name)
            # Loop on join until it returns True or raises an exception.
            while not ProcessContext(processes, error_files).join():
                pass

    @classmethod
    @typechecked
    def main_worker(cls, args: argparse.Namespace):

        # 0. Init distributed process
        distributed_option = build_dataclass(DistributedOption, args)
        # Setting distributed_option.dist_rank, etc.
        distributed_option.init_options()

        # NOTE(kamo): Don't use logging before invoking logging.basicConfig()
        if not distributed_option.distributed or distributed_option.dist_rank == 0:
            if not distributed_option.distributed:
                _rank = ""
            else:
                _rank = (
                    f":{distributed_option.dist_rank}/"
                    f"{distributed_option.dist_world_size}"
                )

            # NOTE(kamo):
            # logging.basicConfig() is invoked in main_worker() instead of main()
            # because it can be invoked only once in a process.
            # FIXME(kamo): Should we use logging.getLogger()?
            logging.basicConfig(
                level=args.log_level,
                format=f"[{os.uname()[1].split('.')[0]}{_rank}]"
                f" %(asctime)s (%(module)s:%(lineno)d) %(levelname)s: %(message)s",
            )
        else:
            # Suppress logging if RANK != 0
            logging.basicConfig(
                level="ERROR",
                format=f"[{os.uname()[1].split('.')[0]}"
                f":{distributed_option.dist_rank}/{distributed_option.dist_world_size}]"
                f" %(asctime)s (%(module)s:%(lineno)d) %(levelname)s: %(message)s",
            )
        # Invoking torch.distributed.init_process_group
        distributed_option.init_torch_distributed()

        # 1. Set random-seed
        set_all_random_seed(args.seed)
        torch.backends.cudnn.enabled = args.cudnn_enabled
        torch.backends.cudnn.benchmark = args.cudnn_benchmark
        torch.backends.cudnn.deterministic = args.cudnn_deterministic
        if args.detect_anomaly:
            logging.info("Invoking torch.autograd.set_detect_anomaly(True)")
            torch.autograd.set_detect_anomaly(args.detect_anomaly)

        if args.use_tf32:
            # Accelerate matmul at the cost of precision.
            # Only effective with Ampere GPUs and above
            # https://pytorch.org/docs/stable/notes/cuda.html
            assert not args.use_amp, "amp is not compatible with tf32"
            torch.backends.cuda.matmul.allow_tf32 = True
            torch.backends.cudnn.allow_tf32 = True
<<<<<<< HEAD
            logging.info("Using TensorFloat32 at the cost of matmul precision")
=======
            logging.info(f"Using TensorFloat32 at the cost of matmul precision")
        else:
            torch.backends.cuda.matmul.allow_tf32 = False
            torch.backends.cudnn.allow_tf32 = False
>>>>>>> 0be39aae

        if (
            args.collect_stats
            and getattr(args, "model_conf", None) is not None
            and not args.model_conf.get("extract_feats_in_collect_stats", True)
        ):
            model = None
            logging.info("Skipping model building in collect_stats stage.")
        else:
            # 2. Build model
            model = cls.build_model(args=args)
            if not isinstance(model, AbsESPnetModel):
                raise RuntimeError(
                    f"model must inherit {AbsESPnetModel.__name__},"
                    f" but got {type(model)}"
                )
            model = model.to(
                dtype=getattr(torch, args.train_dtype),
                device="cuda" if args.ngpu > 0 else "cpu",
            )
            for t in args.freeze_param:
                for k, p in model.named_parameters():
                    if k.startswith(t + ".") or k == t:
                        logging.info(f"Setting {k}.requires_grad = False")
                        p.requires_grad = False

            # Use adapter to finetune the large pre-trained foundation models
            if getattr(args, "use_adapter", False):
                create_adapter(model, args.adapter, args.adapter_conf)

            # 3. Build optimizer
            optimizers = cls.build_optimizers(args, model=model)

            # 4. Build schedulers
            schedulers = []
            for i, optim in enumerate(optimizers, 1):
                suf = "" if i == 1 else str(i)
                name = getattr(args, f"scheduler{suf}")
                conf = getattr(args, f"scheduler{suf}_conf")
                if name is not None:
                    cls_ = scheduler_classes.get(name)
                    if cls_ is None:
                        raise ValueError(
                            f"must be one of {list(scheduler_classes)}: {name}"
                        )
                    scheduler = cls_(optim, **conf)
                else:
                    scheduler = None

                schedulers.append(scheduler)

            logging.info(pytorch_cudnn_version())
            logging.info(model_summary(model))
            for i, (o, s) in enumerate(zip(optimizers, schedulers), 1):
                suf = "" if i == 1 else str(i)
                logging.info(f"Optimizer{suf}:\n{o}")
                logging.info(f"Scheduler{suf}: {s}")

        # 5. Dump "args" to config.yaml
        # NOTE(kamo): "args" should be saved after object-buildings are done
        #  because they are allowed to modify "args".
        output_dir = Path(args.output_dir)
        if not distributed_option.distributed or distributed_option.dist_rank == 0:
            output_dir.mkdir(parents=True, exist_ok=True)
            with (output_dir / "config.yaml").open("w", encoding="utf-8") as f:
                logging.info(
                    f'Saving the configuration in {output_dir / "config.yaml"}'
                )
                yaml_no_alias_safe_dump(vars(args), f, indent=4, sort_keys=False)

        if args.dry_run:
            pass
        elif args.collect_stats:
            # Perform on collect_stats mode. This mode has two roles
            # - Derive the length and dimension of all input data
            # - Accumulate feats, square values, and the length for whitening
            logging.info(args)

            if args.valid_batch_size is None:
                args.valid_batch_size = args.batch_size

            if len(args.train_shape_file) != 0:
                train_key_file = args.train_shape_file[0]
            else:
                train_key_file = None
            if len(args.valid_shape_file) != 0:
                valid_key_file = args.valid_shape_file[0]
            else:
                valid_key_file = None

            if model and not getattr(model, "extract_feats_in_collect_stats", True):
                model = None
                logging.info("Skipping collect_feats in collect_stats stage.")

            collect_stats(
                model=model,
                train_iter=cls.build_streaming_iterator(
                    data_path_and_name_and_type=args.train_data_path_and_name_and_type,
                    key_file=train_key_file,
                    batch_size=args.batch_size,
                    dtype=args.train_dtype,
                    num_workers=args.num_workers,
                    allow_variable_data_keys=args.allow_variable_data_keys,
                    ngpu=args.ngpu,
                    preprocess_fn=cls.build_preprocess_fn(args, train=False),
                    collate_fn=cls.build_collate_fn(args, train=False),
                    mode="train",
                    multi_task_dataset=args.multi_task_dataset,
                ),
                valid_iter=cls.build_streaming_iterator(
                    data_path_and_name_and_type=args.valid_data_path_and_name_and_type,
                    key_file=valid_key_file,
                    batch_size=args.valid_batch_size,
                    dtype=args.train_dtype,
                    num_workers=args.num_workers,
                    allow_variable_data_keys=args.allow_variable_data_keys,
                    ngpu=args.ngpu,
                    preprocess_fn=cls.build_preprocess_fn(args, train=False),
                    collate_fn=cls.build_collate_fn(args, train=False),
                    mode="valid",
                    multi_task_dataset=args.multi_task_dataset,
                ),
                output_dir=output_dir,
                ngpu=args.ngpu,
                log_interval=args.log_interval,
                write_collected_feats=args.write_collected_feats,
            )
        else:
            # 6. Loads pre-trained model
            for p in args.init_param:
                logging.info(f"Loading pretrained params from {p}")
                load_pretrained_model(
                    model=model,
                    init_param=p,
                    ignore_init_mismatch=args.ignore_init_mismatch,
                    # NOTE(kamo): "cuda" for torch.load always indicates cuda:0
                    #   in PyTorch<=1.4
                    map_location=(
                        f"cuda:{torch.cuda.current_device()}"
                        if args.ngpu > 0
                        else "cpu"
                    ),
                )

            # 7. Build iterator factories
            if args.multiple_iterator:
                train_iter_factory = cls.build_multiple_iter_factory(
                    args=args,
                    distributed_option=distributed_option,
                    mode="train",
                )
            else:
                train_iter_factory = cls.build_iter_factory(
                    args=args,
                    distributed_option=distributed_option,
                    mode="train",
                )
            valid_iter_factory = cls.build_iter_factory(
                args=args,
                distributed_option=distributed_option,
                mode="valid",
            )
            if not args.use_matplotlib and args.num_att_plot != 0:
                args.num_att_plot = 0
                logging.info("--use_matplotlib false => Changing --num_att_plot to 0")

            if args.num_att_plot != 0:
                plot_attention_iter_factory = cls.build_iter_factory(
                    args=args,
                    distributed_option=distributed_option,
                    mode="plot_att",
                )
            else:
                plot_attention_iter_factory = None

            # 8. Start training
            if args.use_wandb:
                if wandb is None:
                    raise RuntimeError("Please install wandb")

                try:
                    wandb.login()
                except wandb.errors.UsageError:
                    logging.info("wandb not configured! run `wandb login` to enable")
                    args.use_wandb = False

            if args.use_wandb:
                if (
                    not distributed_option.distributed
                    or distributed_option.dist_rank == 0
                ):
                    if args.wandb_project is None:
                        project = "ESPnet_" + cls.__name__
                    else:
                        project = args.wandb_project

                    # Wandb server generates a random name, if args.wandb_name is None
                    name = args.wandb_name

                    wandb.init(
                        entity=args.wandb_entity,
                        project=project,
                        name=name,
                        dir=str(output_dir),
                        id=args.wandb_id,
                        resume=args.resume,
                    )
                    wandb.config.update(args)
                else:
                    # wandb also supports grouping for distributed training,
                    # but we only log aggregated data,
                    # so it's enough to perform on rank0 node.
                    args.use_wandb = False

            # Don't give args to trainer.run() directly!!!
            # Instead of it, define "Options" object and build here.

            if args.use_deepspeed:
                if not distributed_option.distributed:
                    logging.warning(
                        "DeepSpeed is for distributed training. E.g., --ngpu > 1 "
                        "Switch back to the normal trainer."
                    )
                elif cls.trainer != Trainer:
                    raise ValueError(
                        "only default trainer is compatible with deepspeed"
                    )
                else:
                    from espnet2.train.deepspeed_trainer import DeepSpeedTrainer

                    cls.trainer = DeepSpeedTrainer
                    distributed_option.init_deepspeed()

            trainer_options = cls.trainer.build_options(args)
            cls.trainer.run(
                model=model,
                optimizers=optimizers,
                schedulers=schedulers,
                train_iter_factory=train_iter_factory,
                valid_iter_factory=valid_iter_factory,
                plot_attention_iter_factory=plot_attention_iter_factory,
                trainer_options=trainer_options,
                distributed_option=distributed_option,
            )

            if args.use_wandb and wandb.run:
                wandb.finish()

    @classmethod
    def build_iter_options(
        cls,
        args: argparse.Namespace,
        distributed_option: DistributedOption,
        mode: str,
    ):
        if mode == "train":
            preprocess_fn = cls.build_preprocess_fn(args, train=True)
            collate_fn = cls.build_collate_fn(args, train=True)
            data_path_and_name_and_type = args.train_data_path_and_name_and_type
            shape_files = args.train_shape_file
            batch_size = args.batch_size
            batch_bins = args.batch_bins
            batch_type = args.batch_type
            max_cache_size = args.max_cache_size
            max_cache_fd = args.max_cache_fd
            allow_multi_rates = args.allow_multi_rates
            distributed = distributed_option.distributed
            num_batches = None
            num_iters_per_epoch = args.num_iters_per_epoch
            train = True

        elif mode == "valid":
            preprocess_fn = cls.build_preprocess_fn(args, train=False)
            collate_fn = cls.build_collate_fn(args, train=False)
            data_path_and_name_and_type = args.valid_data_path_and_name_and_type
            shape_files = args.valid_shape_file

            if args.valid_batch_type is None:
                batch_type = args.batch_type
            else:
                batch_type = args.valid_batch_type
            if args.valid_batch_size is None:
                batch_size = args.batch_size
            else:
                batch_size = args.valid_batch_size
            if args.valid_batch_bins is None:
                batch_bins = args.batch_bins
            else:
                batch_bins = args.valid_batch_bins
            if args.valid_max_cache_size is None:
                # Cache 5% of maximum size for validation loader
                max_cache_size = 0.05 * args.max_cache_size
            else:
                max_cache_size = args.valid_max_cache_size
            max_cache_fd = args.max_cache_fd
            allow_multi_rates = args.allow_multi_rates
            distributed = distributed_option.distributed
            num_batches = None
            num_iters_per_epoch = None
            train = False

        elif mode == "plot_att":
            preprocess_fn = cls.build_preprocess_fn(args, train=False)
            collate_fn = cls.build_collate_fn(args, train=False)
            data_path_and_name_and_type = args.valid_data_path_and_name_and_type
            shape_files = args.valid_shape_file
            batch_type = "unsorted"
            batch_size = 1
            batch_bins = 0
            num_batches = args.num_att_plot
            max_cache_fd = args.max_cache_fd
            allow_multi_rates = args.allow_multi_rates
            # num_att_plot should be a few sample ~ 3, so cache all data.
            max_cache_size = np.inf if args.max_cache_size != 0.0 else 0.0
            # always False because plot_attention performs on RANK0
            distributed = False
            num_iters_per_epoch = None
            train = False
        else:
            raise NotImplementedError(f"mode={mode}")

        return IteratorOptions(
            preprocess_fn=preprocess_fn,
            collate_fn=collate_fn,
            data_path_and_name_and_type=data_path_and_name_and_type,
            shape_files=shape_files,
            batch_type=batch_type,
            batch_size=batch_size,
            batch_bins=batch_bins,
            num_batches=num_batches,
            max_cache_size=max_cache_size,
            max_cache_fd=max_cache_fd,
            allow_multi_rates=allow_multi_rates,
            distributed=distributed,
            num_iters_per_epoch=num_iters_per_epoch,
            train=train,
        )

    @classmethod
    @typechecked
    def build_iter_factory(
        cls,
        args: argparse.Namespace,
        distributed_option: DistributedOption,
        mode: str,
        kwargs: Optional[dict] = None,
    ) -> AbsIterFactory:
        """Build a factory object of mini-batch iterator.

        This object is invoked at every epochs to build the iterator for each epoch
        as following:

        >>> iter_factory = cls.build_iter_factory(...)
        >>> for epoch in range(1, max_epoch):
        ...     for keys, batch in iter_fatory.build_iter(epoch):
        ...         model(**batch)

        The mini-batches for each epochs are fully controlled by this class.
        Note that the random seed used for shuffling is decided as "seed + epoch" and
        the generated mini-batches can be reproduces when resuming.

        Note that the definition of "epoch" doesn't always indicate
        to run out of the whole training corpus.
        "--num_iters_per_epoch" option restricts the number of iterations for each epoch
        and the rest of samples for the originally epoch are left for the next epoch.
        e.g. If The number of mini-batches equals to 4, the following two are same:

        - 1 epoch without "--num_iters_per_epoch"
        - 4 epoch with "--num_iters_per_epoch" == 1

        """
        iter_options = cls.build_iter_options(args, distributed_option, mode)

        # Overwrite iter_options if any kwargs is given
        if kwargs is not None:
            for k, v in kwargs.items():
                setattr(iter_options, k, v)

        if mode == "valid" and args.valid_iterator_type is not None:
            iterator_type = args.valid_iterator_type
        else:
            iterator_type = args.iterator_type

        if iterator_type == "sequence":
            return cls.build_sequence_iter_factory(
                args=args,
                iter_options=iter_options,
                mode=mode,
            )
        elif iterator_type == "category":
            return cls.build_category_iter_factory(
                args=args,
                iter_options=iter_options,
                mode=mode,
            )
        elif iterator_type == "chunk":
            return cls.build_chunk_iter_factory(
                args=args,
                iter_options=iter_options,
                mode=mode,
            )
        elif iterator_type == "category_chunk":
            return cls.build_category_chunk_iter_factory(
                args=args,
                iter_options=iter_options,
                mode=mode,
            )
        elif iterator_type == "task":
            return cls.build_task_iter_factory(
                args=args,
                iter_options=iter_options,
                mode=mode,
            )
        else:
            raise RuntimeError(f"Not supported: iterator_type={iterator_type}")

    @classmethod
    @typechecked
    def build_dataset(
        cls,
        args: argparse.Namespace,
        iter_options: IteratorOptions,
        keys_to_load: Optional[Set[Union[int, str]]] = None,
    ) -> AbsDataset:
        if args.multi_task_dataset:
            dataset_class = ESPnetMultiTaskDataset
        else:
            dataset_class = ESPnetDataset

        dataset = dataset_class(
            iter_options.data_path_and_name_and_type,
            float_dtype=args.train_dtype,
            preprocess=iter_options.preprocess_fn,
            max_cache_size=iter_options.max_cache_size,
            max_cache_fd=iter_options.max_cache_fd,
            allow_multi_rates=iter_options.allow_multi_rates,
            keys_to_load=keys_to_load,
        )
        cls.check_task_requirements(
            dataset, args.allow_variable_data_keys, train=iter_options.train
        )
        return dataset

    @classmethod
    @typechecked
    def build_sequence_iter_factory(
        cls, args: argparse.Namespace, iter_options: IteratorOptions, mode: str
    ) -> AbsIterFactory:

        utt2category_file = (
            Path(iter_options.data_path_and_name_and_type[0][0]).parent / "utt2category"
        )
        if utt2category_file.exists():
            utt2category_file = str(utt2category_file)
            logging.warning("Reading " + utt2category_file)
        else:
            utt2category_file = None

        batch_sampler = build_batch_sampler(
            type=iter_options.batch_type,
            shape_files=iter_options.shape_files,
            fold_lengths=args.fold_length,
            batch_size=iter_options.batch_size,
            batch_bins=iter_options.batch_bins,
            sort_in_batch=args.sort_in_batch,
            sort_batch=args.sort_batch,
            drop_last=args.drop_last_iter,
            min_batch_size=(
                torch.distributed.get_world_size() if iter_options.distributed else 1
            ),
            utt2category_file=utt2category_file,
        )

        batches = list(batch_sampler)
        if iter_options.num_batches is not None:
            batches = batches[: iter_options.num_batches]

        bs_list = [len(batch) for batch in batches]

        logging.info(f"[{mode}] Batch sampler: {batch_sampler}")
        logging.info(
            f"[{mode}] mini-batch sizes summary: N-batch={len(bs_list)}, "
            f"mean={np.mean(bs_list):.1f}, min={np.min(bs_list)}, max={np.max(bs_list)}"
        )

        # Shard mini-batches for distributed training
        if iter_options.distributed:
            world_size = torch.distributed.get_world_size()
            rank = torch.distributed.get_rank()
            for batch in batches:
                if len(batch) < world_size:
                    raise RuntimeError(
                        f"The batch-size must be equal or more than world_size: "
                        f"{len(batch)} < {world_size}"
                    )
            batches = [batch[rank::world_size] for batch in batches]

        # Build dataset after sharding to reduce memory usage
        # This is very helpful for large-scale training
        dataset = cls.build_dataset(
            args,
            iter_options,
            set(itertools.chain(*batches)),
        )
        logging.info(f"[{mode}] dataset:\n{dataset}")

        return SequenceIterFactory(
            dataset=dataset,
            batches=batches,
            seed=args.seed,
            num_iters_per_epoch=iter_options.num_iters_per_epoch,
            shuffle=iter_options.train,
            shuffle_within_batch=args.shuffle_within_batch,
            num_workers=args.num_workers,
            collate_fn=iter_options.collate_fn,
            pin_memory=args.ngpu > 0,
        )

    @classmethod
    @typechecked
    def build_category_iter_factory(
        cls, args: argparse.Namespace, iter_options: IteratorOptions, mode: str
    ) -> AbsIterFactory:

        dataset = ESPnetDataset(
            iter_options.data_path_and_name_and_type,
            float_dtype=args.train_dtype,
            preprocess=iter_options.preprocess_fn,
            max_cache_size=iter_options.max_cache_size,
            max_cache_fd=iter_options.max_cache_fd,
            allow_multi_rates=iter_options.allow_multi_rates,
        )
        cls.check_task_requirements(
            dataset, args.allow_variable_data_keys, train=iter_options.train
        )

        if Path(
            Path(iter_options.data_path_and_name_and_type[0][0]).parent, "category2utt"
        ).exists():
            category2utt_file = str(
                Path(
                    Path(iter_options.data_path_and_name_and_type[0][0]).parent,
                    "category2utt",
                )
            )
            logging.warning("Reading " + category2utt_file)
        else:
            category2utt_file = None
            raise ValueError(
                "category2utt mandatory for category iterator, but not found"
            )

        sampler_args = dict(
            batch_size=iter_options.batch_size,
            min_batch_size=(
                torch.distributed.get_world_size() if iter_options.distributed else 1
            ),
            drop_last=args.drop_last_iter,
            category2utt_file=category2utt_file,
            epoch=1,
            num_batches=iter_options.num_batches,
            distributed=iter_options.distributed,
        )
        batch_sampler = CategoryBalancedSampler(**sampler_args)

        batches = list(batch_sampler)

        if iter_options.num_batches is not None:
            batches = batches[: iter_options.num_batches]

        bs_list = [len(batch) for batch in batches]

        logging.info(f"[{mode}] dataset:\n{dataset}")
        logging.info(f"[{mode}] Batch sampler: {batch_sampler}")
        logging.info(
            f"[{mode}] mini-batch sizes summary: N-batch={len(bs_list)}, "
            f"mean={np.mean(bs_list):.1f}, min={np.min(bs_list)}, max={np.max(bs_list)}"
        )

        if iter_options.distributed:
            world_size = torch.distributed.get_world_size()
            rank = torch.distributed.get_rank()
            for batch in batches:
                if len(batch) < world_size:
                    raise RuntimeError(
                        f"The batch-size must be equal or more than world_size: "
                        f"{len(batch)} < {world_size}"
                    )
            batches = [batch[rank::world_size] for batch in batches]

        return CategoryIterFactory(
            dataset=dataset,
            batches=batches,
            seed=args.seed,
            num_iters_per_epoch=iter_options.num_iters_per_epoch,
            sampler_args=sampler_args,
            shuffle=iter_options.train,
            num_workers=args.num_workers,
            collate_fn=iter_options.collate_fn,
            pin_memory=args.ngpu > 0,
        )

    @classmethod
    @typechecked
    def build_chunk_iter_factory(
        cls,
        args: argparse.Namespace,
        iter_options: IteratorOptions,
        mode: str,
    ) -> AbsIterFactory:

        dataset = ESPnetDataset(
            iter_options.data_path_and_name_and_type,
            float_dtype=args.train_dtype,
            preprocess=iter_options.preprocess_fn,
            max_cache_size=iter_options.max_cache_size,
            max_cache_fd=iter_options.max_cache_fd,
            allow_multi_rates=iter_options.allow_multi_rates,
        )
        cls.check_task_requirements(
            dataset, args.allow_variable_data_keys, train=iter_options.train
        )

        if len(iter_options.shape_files) == 0:
            key_file = iter_options.data_path_and_name_and_type[0][0]
        else:
            key_file = iter_options.shape_files[0]

        batch_sampler = UnsortedBatchSampler(batch_size=1, key_file=key_file)
        batches = list(batch_sampler)
        if iter_options.num_batches is not None:
            batches = batches[: iter_options.num_batches]
        logging.info(f"[{mode}] dataset:\n{dataset}")

        if iter_options.distributed:
            world_size = torch.distributed.get_world_size()
            rank = torch.distributed.get_rank()
            if len(batches) < world_size:
                raise RuntimeError("Number of samples is smaller than world_size")
            if iter_options.batch_size < world_size:
                raise RuntimeError("batch_size must be equal or more than world_size")

            if rank < iter_options.batch_size % world_size:
                batch_size = iter_options.batch_size // world_size + 1
            else:
                batch_size = iter_options.batch_size // world_size
            num_cache_chunks = args.num_cache_chunks // world_size
            # NOTE(kamo): Split whole corpus by sample numbers without considering
            #   each of the lengths, therefore the number of iteration counts are not
            #   always equal to each other and the iterations are limitted
            #   by the fewest iterations.
            #   i.e. the samples over the counts are discarded.
            batches = batches[rank::world_size]
        else:
            batch_size = iter_options.batch_size
            num_cache_chunks = args.num_cache_chunks

        return ChunkIterFactory(
            dataset=dataset,
            batches=batches,
            seed=args.seed,
            batch_size=batch_size,
            # For chunk iterator,
            # --num_iters_per_epoch doesn't indicate the number of iterations,
            # but indicates the number of samples.
            num_samples_per_epoch=iter_options.num_iters_per_epoch,
            shuffle=iter_options.train,
            num_workers=args.num_workers,
            collate_fn=iter_options.collate_fn,
            pin_memory=args.ngpu > 0,
            chunk_length=args.chunk_length,
            chunk_shift_ratio=args.chunk_shift_ratio,
            num_cache_chunks=num_cache_chunks,
            excluded_key_prefixes=args.chunk_excluded_key_prefixes,
            default_fs=args.chunk_default_fs,
            chunk_max_abs_length=args.chunk_max_abs_length,
            discard_short_samples=args.chunk_discard_short_samples,
        )

    @classmethod
    @typechecked
    def build_category_chunk_iter_factory(
        cls,
        args: argparse.Namespace,
        iter_options: IteratorOptions,
        mode: str,
    ) -> AbsIterFactory:

        dataset = ESPnetDataset(
            iter_options.data_path_and_name_and_type,
            float_dtype=args.train_dtype,
            preprocess=iter_options.preprocess_fn,
            max_cache_size=iter_options.max_cache_size,
            max_cache_fd=iter_options.max_cache_fd,
            allow_multi_rates=iter_options.allow_multi_rates,
        )
        cls.check_task_requirements(
            dataset, args.allow_variable_data_keys, train=iter_options.train
        )

        if Path(
            Path(iter_options.data_path_and_name_and_type[0][0]).parent, "category2utt"
        ).exists():
            category2utt_file = str(
                Path(
                    Path(iter_options.data_path_and_name_and_type[0][0]).parent,
                    "category2utt",
                )
            )
            logging.warning("Reading " + category2utt_file)
        else:
            category2utt_file = None

        sampler_args = dict(
            batch_size=args.category_sample_size,
            min_batch_size=(
                torch.distributed.get_world_size() if iter_options.distributed else 1
            ),
            drop_last=args.drop_last_iter,
            category2utt_file=category2utt_file,
            epoch=1,
            num_batches=iter_options.num_batches,
            distributed=iter_options.distributed,
        )
        batch_sampler = CategoryBalancedSampler(**sampler_args)

        batches = list(batch_sampler)
        if iter_options.num_batches is not None:
            batches = batches[: iter_options.num_batches]
        logging.info(f"[{mode}] dataset:\n{dataset}")

        if iter_options.distributed:
            world_size = torch.distributed.get_world_size()
            rank = torch.distributed.get_rank()
            if len(batches) < world_size:
                raise RuntimeError("Number of samples is smaller than world_size")
            if iter_options.batch_size < world_size:
                raise RuntimeError("batch_size must be equal or more than world_size")

            if rank < iter_options.batch_size % world_size:
                batch_size = iter_options.batch_size // world_size + 1
            else:
                batch_size = iter_options.batch_size // world_size
            num_cache_chunks = args.num_cache_chunks // world_size
            # NOTE(kamo): Split whole corpus by sample numbers without considering
            #   each of the lengths, therefore the number of iteration counts are not
            #   always equal to each other and the iterations are limitted
            #   by the fewest iterations.
            #   i.e. the samples over the counts are discarded.
            batches = batches[rank::world_size]
        else:
            batch_size = iter_options.batch_size
            num_cache_chunks = args.num_cache_chunks

        return CategoryChunkIterFactory(
            dataset=dataset,
            batches=batches,
            seed=args.seed,
            batch_size=batch_size,
            # For chunk iterator,
            # --num_iters_per_epoch doesn't indicate the number of iterations,
            # but indicates the number of samples.
            num_samples_per_epoch=iter_options.num_iters_per_epoch,
            shuffle=iter_options.train,
            num_workers=args.num_workers,
            collate_fn=iter_options.collate_fn,
            pin_memory=args.ngpu > 0,
            chunk_length=args.chunk_length,
            chunk_shift_ratio=args.chunk_shift_ratio,
            num_cache_chunks=num_cache_chunks,
            excluded_key_prefixes=args.chunk_excluded_key_prefixes,
            default_fs=args.chunk_default_fs,
            chunk_max_abs_length=args.chunk_max_abs_length,
            discard_short_samples=args.chunk_discard_short_samples,
        )

    # NOTE(kamo): Not abstract class
    @classmethod
    def build_task_iter_factory(
        cls,
        args: argparse.Namespace,
        iter_options: IteratorOptions,
        mode: str,
    ) -> AbsIterFactory:
        """Build task specific iterator factory

        Example:

            >>> class YourTask(AbsTask):
            ... @classmethod
            ... def add_task_arguments(cls, parser: argparse.ArgumentParser):
            ...     parser.set_defaults(iterator_type="task")
            ...
            ... @classmethod
            ... def build_task_iter_factory(
            ...     cls,
            ...     args: argparse.Namespace,
            ...     iter_options: IteratorOptions,
            ...     mode: str,
            ... ):
            ...     return FooIterFactory(...)
            ...
            ... @classmethod
            ... def build_iter_options(
            ....    args: argparse.Namespace,
            ...     distributed_option: DistributedOption,
            ...     mode: str
            ... ):
            ...     # if you need to customize options object
        """
        raise NotImplementedError

    @classmethod
    @typechecked
    def build_multiple_iter_factory(
        cls, args: argparse.Namespace, distributed_option: DistributedOption, mode: str
    ):
        iter_options = cls.build_iter_options(args, distributed_option, mode)
        assert len(iter_options.data_path_and_name_and_type) > 0, len(
            iter_options.data_path_and_name_and_type
        )

        # 1. Sanity check
        num_splits = None
        for path in [
            path for path, _, _ in iter_options.data_path_and_name_and_type
        ] + list(iter_options.shape_files):
            if not Path(path).is_dir():
                raise RuntimeError(f"{path} is not a directory")
            p = Path(path) / "num_splits"
            if not p.exists():
                raise FileNotFoundError(f"{p} is not found")
            with p.open() as f:
                _num_splits = int(f.read())
                if num_splits is not None and num_splits != _num_splits:
                    raise RuntimeError(
                        f"Number of splits are mismathed: "
                        f"{iter_options.data_path_and_name_and_type[0][0]} and {path}"
                    )
                num_splits = _num_splits

            for i in range(num_splits):
                p = Path(path) / f"split.{i}"
                if not p.exists():
                    raise FileNotFoundError(f"{p} is not found")

        # 2. Create functions to build an iter factory for each splits
        data_path_and_name_and_type_list = [
            [
                (str(Path(p) / f"split.{i}"), n, t)
                for p, n, t in iter_options.data_path_and_name_and_type
            ]
            for i in range(num_splits)
        ]
        shape_files_list = [
            [str(Path(s) / f"split.{i}") for s in iter_options.shape_files]
            for i in range(num_splits)
        ]
        num_iters_per_epoch_list = [
            (
                (iter_options.num_iters_per_epoch + i) // num_splits
                if iter_options.num_iters_per_epoch is not None
                else None
            )
            for i in range(num_splits)
        ]
        max_cache_size = iter_options.max_cache_size / num_splits

        # Note that iter-factories are built for each epoch at runtime lazily.
        build_funcs = [
            functools.partial(
                cls.build_iter_factory,
                args,
                distributed_option,
                mode,
                kwargs=dict(
                    data_path_and_name_and_type=_data_path_and_name_and_type,
                    shape_files=_shape_files,
                    num_iters_per_epoch=_num_iters_per_epoch,
                    max_cache_size=max_cache_size,
                ),
            )
            for (
                _data_path_and_name_and_type,
                _shape_files,
                _num_iters_per_epoch,
            ) in zip(
                data_path_and_name_and_type_list,
                shape_files_list,
                num_iters_per_epoch_list,
            )
        ]

        # 3. Build MultipleIterFactory
        return MultipleIterFactory(
            build_funcs=build_funcs, shuffle=iter_options.train, seed=args.seed
        )

    @classmethod
    @typechecked
    def build_streaming_iterator(
        cls,
        data_path_and_name_and_type,
        preprocess_fn,
        collate_fn,
        key_file: Optional[str] = None,
        batch_size: int = 1,
        dtype: Optional[Any] = np.float32,
        num_workers: int = 1,
        allow_variable_data_keys: bool = False,
        ngpu: int = 0,
        inference: bool = False,
        mode: Optional[str] = None,
        multi_task_dataset: bool = False,
    ) -> DataLoader:
        """Build DataLoader using iterable dataset"""
        # For backward compatibility for pytorch DataLoader
        if collate_fn is not None:
            kwargs = dict(collate_fn=collate_fn)
        else:
            kwargs = {}

        if multi_task_dataset:
            dataset_class = ESPnetMultiTaskDataset
        else:
            dataset_class = IterableESPnetDataset
        dataset = dataset_class(
            data_path_and_name_and_type,
            float_dtype=dtype,
            preprocess=preprocess_fn,
            key_file=key_file,
        )

        if dataset.apply_utt2category:
            kwargs.update(batch_size=1)
        else:
            kwargs.update(batch_size=batch_size)

        cls.check_task_requirements(
            dataset, allow_variable_data_keys, train=False, inference=inference
        )

        return DataLoader(
            dataset=dataset,
            pin_memory=ngpu > 0,
            num_workers=num_workers,
            sampler=getattr(dataset, "example_list", None),
            **kwargs,
        )

    # ~~~~~~~~~ The methods below are mainly used for inference ~~~~~~~~~
    @classmethod
    @typechecked
    def build_model_from_file(
        cls,
        config_file: Optional[Union[Path, str]] = None,
        model_file: Optional[Union[Path, str]] = None,
        device: str = "cpu",
    ) -> Tuple[AbsESPnetModel, argparse.Namespace]:
        """Build model from the files.

        This method is used for inference or fine-tuning.

        Args:
            config_file: The yaml file saved when training.
            model_file: The model file saved when training.
            device: Device type, "cpu", "cuda", or "cuda:N".

        """
        if config_file is None:
            assert model_file is not None, (
                "The argument 'model_file' must be provided "
                "if the argument 'config_file' is not specified."
            )
            config_file = Path(model_file).parent / "config.yaml"
        else:
            config_file = Path(config_file)

        logging.info("config file: {}".format(config_file))
        with config_file.open("r", encoding="utf-8") as f:
            args = yaml.safe_load(f)
        args = argparse.Namespace(**args)
        model = cls.build_model(args)
        if not isinstance(model, AbsESPnetModel):
            raise RuntimeError(
                f"model must inherit {AbsESPnetModel.__name__}, but got {type(model)}"
            )
        model.to(device)

        # For finetuned model, create adapter
        use_adapter = getattr(args, "use_adapter", False)
        if use_adapter:
            create_adapter(model, args.adapter, args.adapter_conf)

        if model_file is not None:
            if device == "cuda":
                # NOTE(kamo): "cuda" for torch.load always indicates cuda:0
                #   in PyTorch<=1.4
                device = f"cuda:{torch.cuda.current_device()}"
            try:
                state_dict = torch.load(
                    model_file, map_location=device, weights_only=False
                )
                # for deepspeed checkpoints
                if "module" in state_dict:
                    state_dict = state_dict["module"]
                model.load_state_dict(
                    state_dict,
                    strict=False,
                )
            except RuntimeError:
                # Note(simpleoier): the following part is to be compatible with
                #   pretrained model using earlier versions before `0a625088`
                state_dict = torch.load(model_file, map_location=device)
                if any(["frontend.upstream.model" in k for k in state_dict.keys()]):
                    if any(
                        [
                            "frontend.upstream.upstream.model" in k
                            for k in dict(model.named_parameters())
                        ]
                    ):
                        state_dict = {
                            k.replace(
                                "frontend.upstream.model",
                                "frontend.upstream.upstream.model",
                            ): v
                            for k, v in state_dict.items()
                        }
                        model.load_state_dict(state_dict, strict=not use_adapter)
                    else:
                        if any(["postdecoder" in k for k in state_dict.keys()]):
                            model.load_state_dict(
                                state_dict,
                                strict=False,
                            )
                        else:
                            raise
                else:
                    if any(["postdecoder" in k for k in state_dict.keys()]):
                        model.load_state_dict(
                            state_dict,
                            strict=False,
                        )
                    else:
                        raise

        return model, args<|MERGE_RESOLUTION|>--- conflicted
+++ resolved
@@ -1351,14 +1351,10 @@
             assert not args.use_amp, "amp is not compatible with tf32"
             torch.backends.cuda.matmul.allow_tf32 = True
             torch.backends.cudnn.allow_tf32 = True
-<<<<<<< HEAD
-            logging.info("Using TensorFloat32 at the cost of matmul precision")
-=======
             logging.info(f"Using TensorFloat32 at the cost of matmul precision")
         else:
             torch.backends.cuda.matmul.allow_tf32 = False
             torch.backends.cudnn.allow_tf32 = False
->>>>>>> 0be39aae
 
         if (
             args.collect_stats
