"""Abstract task module."""
import argparse
import functools
import logging
import os
import sys
from abc import ABC, abstractmethod
from dataclasses import dataclass
from pathlib import Path
from typing import Any, Callable, Dict, List, Optional, Sequence, Tuple, Union, Iterable

import humanfriendly
import numpy as np
import torch
import torch.multiprocessing
import torch.nn
import torch.optim
import yaml
from packaging.version import parse as V
from torch.utils.data import DataLoader
from typeguard import check_argument_types, check_return_type

from espnet import __version__
from espnet2.iterators.abs_iter_factory import AbsIterFactory
from espnet2.iterators.chunk_iter_factory import ChunkIterFactory
from espnet2.iterators.multiple_iter_factory import MultipleIterFactory
from espnet2.iterators.sequence_iter_factory import SequenceIterFactory
from espnet2.main_funcs.collect_stats import collect_stats
from espnet2.optimizers.optim_groups import configure_optimizer
from espnet2.optimizers.sgd import SGD
from espnet2.samplers.build_batch_sampler import BATCH_TYPES, build_batch_sampler
from espnet2.samplers.unsorted_batch_sampler import UnsortedBatchSampler
from espnet2.schedulers.noam_lr import NoamLR
from espnet2.schedulers.warmup_lr import WarmupLR
from espnet2.schedulers.warmup_step_lr import WarmupStepLR
from espnet2.torch_utils.load_pretrained_model import load_pretrained_model
from espnet2.torch_utils.model_summary import model_summary
from espnet2.torch_utils.pytorch_version import pytorch_cudnn_version
from espnet2.torch_utils.set_all_random_seed import set_all_random_seed
from espnet2.train.abs_espnet_model import AbsESPnetModel
from espnet2.train.class_choices import ClassChoices
from espnet2.train.dataset import DATA_TYPES, AbsDataset, ESPnetDataset
from espnet2.train.distributed_utils import (
    DistributedOption,
    free_port,
    get_master_port,
    get_node_rank,
    get_num_nodes,
    resolve_distributed_mode,
)
from espnet2.train.iterable_dataset import IterableESPnetDataset
from espnet2.train.trainer import Trainer
from espnet2.utils import config_argparse
from espnet2.utils.build_dataclass import build_dataclass
from espnet2.utils.get_default_kwargs import get_default_kwargs
from espnet2.utils.nested_dict_action import NestedDictAction
from espnet2.utils.types import (
    humanfriendly_parse_size_or_none,
    int_or_none,
    str2bool,
    str2triple_str,
    str_or_int,
    str_or_none,
)
from espnet2.utils.yaml_no_alias_safe_dump import yaml_no_alias_safe_dump
from espnet.utils.cli_utils import get_commandline_args

from sniper.sniper import SniperTraining

try:
    import wandb
except Exception:
    wandb = None

if V(torch.__version__) >= V("1.5.0"):
    from torch.multiprocessing.spawn import ProcessContext
else:
    from torch.multiprocessing.spawn import SpawnContext as ProcessContext


optim_classes = dict(
    adam=torch.optim.Adam,
    adamw=torch.optim.AdamW,
    sgd=SGD,
    adadelta=torch.optim.Adadelta,
    adagrad=torch.optim.Adagrad,
    adamax=torch.optim.Adamax,
    asgd=torch.optim.ASGD,
    lbfgs=torch.optim.LBFGS,
    rmsprop=torch.optim.RMSprop,
    rprop=torch.optim.Rprop,
)
if V(torch.__version__) >= V("1.10.0"):
    # From 1.10.0, RAdam is officially supported
    optim_classes.update(radam=torch.optim.RAdam,)
try:
    import torch_optimizer

    optim_classes.update(
        accagd=torch_optimizer.AccSGD,
        adabound=torch_optimizer.AdaBound,
        adamod=torch_optimizer.AdaMod,
        diffgrad=torch_optimizer.DiffGrad,
        lamb=torch_optimizer.Lamb,
        novograd=torch_optimizer.NovoGrad,
        pid=torch_optimizer.PID,
        # torch_optimizer<=0.0.1a10 doesn't support
        # qhadam=torch_optimizer.QHAdam,
        qhm=torch_optimizer.QHM,
        sgdw=torch_optimizer.SGDW,
        yogi=torch_optimizer.Yogi,
    )
    if V(torch_optimizer.__version__) < V("0.2.0"):
        # From 0.2.0, RAdam is dropped
        optim_classes.update(radam=torch_optimizer.RAdam,)
    del torch_optimizer
except ImportError:
    pass
try:
    from apex import optimizers

    optim_classes.update(
        fusedadam=optimizers.FusedAdam,
        fusedlamb=optimizers.FusedLAMB,
        fusednovograd=optimizers.FusedNovoGrad,
        fusedsgd=optimizers.FusedSGD,
    )
    del optimizers
except ImportError:
    pass
try:
    import fairscale
except ImportError:
    fairscale = None


scheduler_classes = dict(
    ReduceLROnPlateau=torch.optim.lr_scheduler.ReduceLROnPlateau,
    lambdalr=torch.optim.lr_scheduler.LambdaLR,
    steplr=torch.optim.lr_scheduler.StepLR,
    multisteplr=torch.optim.lr_scheduler.MultiStepLR,
    exponentiallr=torch.optim.lr_scheduler.ExponentialLR,
    CosineAnnealingLR=torch.optim.lr_scheduler.CosineAnnealingLR,
    noamlr=NoamLR,
    warmupsteplr=WarmupStepLR,
    warmuplr=WarmupLR,
    cycliclr=torch.optim.lr_scheduler.CyclicLR,
    onecyclelr=torch.optim.lr_scheduler.OneCycleLR,
    CosineAnnealingWarmRestarts=torch.optim.lr_scheduler.CosineAnnealingWarmRestarts,
)
# To lower keys
optim_classes = {k.lower(): v for k, v in optim_classes.items()}
scheduler_classes = {k.lower(): v for k, v in scheduler_classes.items()}


@dataclass
class IteratorOptions:
    preprocess_fn: callable
    collate_fn: callable
    data_path_and_name_and_type: list
    shape_files: list
    batch_size: int
    batch_bins: int
    batch_type: str
    max_cache_size: float
    max_cache_fd: int
    distributed: bool
    num_batches: Optional[int]
    num_iters_per_epoch: Optional[int]
    train: bool


class AbsTask(ABC):
    # Use @staticmethod, or @classmethod,
    # instead of instance method to avoid God classes

    # If you need more than one optimizers, change this value in inheritance
    num_optimizers: int = 1
    trainer = Trainer
    class_choices_list: List[ClassChoices] = []

    def __init__(self):
        raise RuntimeError("This class can't be instantiated.")

    @classmethod
    @abstractmethod
    def add_task_arguments(cls, parser: argparse.ArgumentParser):
        pass

    @classmethod
    @abstractmethod
    def build_collate_fn(
        cls, args: argparse.Namespace, train: bool
    ) -> Callable[[Sequence[Dict[str, np.ndarray]]], Dict[str, torch.Tensor]]:
        """Return "collate_fn", which is a callable object and given to DataLoader.

        >>> from torch.utils.data import DataLoader
        >>> loader = DataLoader(collate_fn=cls.build_collate_fn(args, train=True), ...)

        In many cases, you can use our common collate_fn.
        """
        raise NotImplementedError

    @classmethod
    @abstractmethod
    def build_preprocess_fn(
        cls, args: argparse.Namespace, train: bool
    ) -> Optional[Callable[[str, Dict[str, np.array]], Dict[str, np.ndarray]]]:
        raise NotImplementedError

    @classmethod
    @abstractmethod
    def required_data_names(
        cls, train: bool = True, inference: bool = False
    ) -> Tuple[str, ...]:
        """Define the required names by Task

        This function is used by
        >>> cls.check_task_requirements()
        If your model is defined as following,

        >>> from espnet2.train.abs_espnet_model import AbsESPnetModel
        >>> class Model(AbsESPnetModel):
        ...     def forward(self, input, output, opt=None):  pass

        then "required_data_names" should be as

        >>> required_data_names = ('input', 'output')
        """
        raise NotImplementedError

    @classmethod
    @abstractmethod
    def optional_data_names(
        cls, train: bool = True, inference: bool = False
    ) -> Tuple[str, ...]:
        """Define the optional names by Task

        This function is used by
        >>> cls.check_task_requirements()
        If your model is defined as follows,

        >>> from espnet2.train.abs_espnet_model import AbsESPnetModel
        >>> class Model(AbsESPnetModel):
        ...     def forward(self, input, output, opt=None):  pass

        then "optional_data_names" should be as

        >>> optional_data_names = ('opt',)
        """
        raise NotImplementedError

    @classmethod
    @abstractmethod
    def build_model(cls, args: argparse.Namespace) -> AbsESPnetModel:
        raise NotImplementedError

    @classmethod
    def get_parser(cls) -> config_argparse.ArgumentParser:
        assert check_argument_types()

        class ArgumentDefaultsRawTextHelpFormatter(
            argparse.RawTextHelpFormatter, argparse.ArgumentDefaultsHelpFormatter,
        ):
            pass

        parser = config_argparse.ArgumentParser(
            description="base parser",
            formatter_class=ArgumentDefaultsRawTextHelpFormatter,
        )

        # NOTE(kamo): Use '_' instead of '-' to avoid confusion.
        #  I think '-' looks really confusing if it's written in yaml.

        # NOTE(kamo): add_arguments(..., required=True) can't be used
        #  to provide --print_config mode. Instead of it, do as
        parser.set_defaults(required=["output_dir"])

        group = parser.add_argument_group("Common configuration")

        group.add_argument(
            "--print_config",
            action="store_true",
            help="Print the config file and exit",
        )
        group.add_argument(
            "--log_level",
            type=lambda x: x.upper(),
            default="INFO",
            choices=("ERROR", "WARNING", "INFO", "DEBUG", "NOTSET"),
            help="The verbose level of logging",
        )
        group.add_argument(
            "--dry_run",
            type=str2bool,
            default=False,
            help="Perform process without training",
        )
        group.add_argument(
            "--iterator_type",
            type=str,
            choices=["sequence", "chunk", "task", "none"],
            default="sequence",
            help="Specify iterator type",
        )

        group.add_argument("--output_dir", type=str_or_none, default=None)
        group.add_argument(
            "--ngpu",
            type=int,
            default=0,
            help="The number of gpus. 0 indicates CPU mode",
        )
        group.add_argument("--seed", type=int, default=0, help="Random seed")
        group.add_argument(
            "--num_workers",
            type=int,
            default=1,
            help="The number of workers used for DataLoader",
        )
        group.add_argument(
            "--num_att_plot",
            type=int,
            default=3,
            help="The number images to plot the outputs from attention. "
            "This option makes sense only when attention-based model. "
            "We can also disable the attention plot by setting it 0",
        )

        group = parser.add_argument_group("distributed training related")
        group.add_argument(
            "--dist_backend", default="nccl", type=str, help="distributed backend",
        )
        group.add_argument(
            "--dist_init_method",
            type=str,
            default="env://",
            help='if init_method="env://", env values of "MASTER_PORT", "MASTER_ADDR", '
            '"WORLD_SIZE", and "RANK" are referred.',
        )
        group.add_argument(
            "--dist_world_size",
            default=None,
            type=int_or_none,
            help="number of nodes for distributed training",
        )
        group.add_argument(
            "--dist_rank",
            type=int_or_none,
            default=None,
            help="node rank for distributed training",
        )
        group.add_argument(
            # Not starting with "dist_" for compatibility to launch.py
            "--local_rank",
            type=int_or_none,
            default=None,
            help="local rank for distributed training. This option is used if "
            "--multiprocessing_distributed=false",
        )
        group.add_argument(
            "--dist_master_addr",
            default=None,
            type=str_or_none,
            help="The master address for distributed training. "
            "This value is used when dist_init_method == 'env://'",
        )
        group.add_argument(
            "--dist_master_port",
            default=None,
            type=int_or_none,
            help="The master port for distributed training"
            "This value is used when dist_init_method == 'env://'",
        )
        group.add_argument(
            "--dist_launcher",
            default=None,
            type=str_or_none,
            choices=["slurm", "mpi", None],
            help="The launcher type for distributed training",
        )
        group.add_argument(
            "--multiprocessing_distributed",
            default=False,
            type=str2bool,
            help="Use multi-processing distributed training to launch "
            "N processes per node, which has N GPUs. This is the "
            "fastest way to use PyTorch for either single node or "
            "multi node data parallel training",
        )
        group.add_argument(
            "--unused_parameters",
            type=str2bool,
            default=False,
            help="Whether to use the find_unused_parameters in "
            "torch.nn.parallel.DistributedDataParallel ",
        )
        group.add_argument(
            "--sharded_ddp",
            default=False,
            type=str2bool,
            help="Enable sharded training provided by fairscale",
        )

        group = parser.add_argument_group("cudnn mode related")
        group.add_argument(
            "--cudnn_enabled",
            type=str2bool,
            default=torch.backends.cudnn.enabled,
            help="Enable CUDNN",
        )
        group.add_argument(
            "--cudnn_benchmark",
            type=str2bool,
            default=torch.backends.cudnn.benchmark,
            help="Enable cudnn-benchmark mode",
        )
        group.add_argument(
            "--cudnn_deterministic",
            type=str2bool,
            default=True,
            help="Enable cudnn-deterministic mode",
        )

        group = parser.add_argument_group("collect stats mode related")
        group.add_argument(
            "--collect_stats",
            type=str2bool,
            default=False,
            help='Perform on "collect stats" mode',
        )
        group.add_argument(
            "--write_collected_feats",
            type=str2bool,
            default=False,
            help='Write the output features from the model when "collect stats" mode',
        )

        group = parser.add_argument_group("Trainer related")
        group.add_argument(
            "--max_epoch",
            type=int,
            default=40,
            help="The maximum number epoch to train",
        )
        group.add_argument(
            "--patience",
            type=int_or_none,
            default=None,
            help="Number of epochs to wait without improvement "
            "before stopping the training",
        )
        group.add_argument(
            "--val_scheduler_criterion",
            type=str,
            nargs=2,
            default=("valid", "loss"),
            help="The criterion used for the value given to the lr scheduler. "
            'Give a pair referring the phase, "train" or "valid",'
            'and the criterion name. The mode specifying "min" or "max" can '
            "be changed by --scheduler_conf",
        )
        group.add_argument(
            "--early_stopping_criterion",
            type=str,
            nargs=3,
            default=("valid", "loss", "min"),
            help="The criterion used for judging of early stopping. "
            'Give a pair referring the phase, "train" or "valid",'
            'the criterion name and the mode, "min" or "max", e.g. "acc,max".',
        )
        group.add_argument(
            "--best_model_criterion",
            type=str2triple_str,
            nargs="+",
            default=[
                ("train", "loss", "min"),
                ("valid", "loss", "min"),
                ("train", "acc", "max"),
                ("valid", "acc", "max"),
            ],
            help="The criterion used for judging of the best model. "
            'Give a pair referring the phase, "train" or "valid",'
            'the criterion name, and the mode, "min" or "max", e.g. "acc,max".',
        )
        group.add_argument(
            "--keep_nbest_models",
            type=int,
            nargs="+",
            default=[10],
            help="Remove previous snapshots excluding the n-best scored epochs",
        )
        group.add_argument(
            "--nbest_averaging_interval",
            type=int,
            default=0,
            help="The epoch interval to apply model averaging and save nbest models",
        )
        group.add_argument(
            "--grad_clip",
            type=float,
            default=5.0,
            help="Gradient norm threshold to clip",
        )
        group.add_argument(
            "--grad_clip_type",
            type=float,
            default=2.0,
            help="The type of the used p-norm for gradient clip. Can be inf",
        )
        group.add_argument(
            "--grad_noise",
            type=str2bool,
            default=False,
            help="The flag to switch to use noise injection to "
            "gradients during training",
        )
        group.add_argument(
            "--accum_grad",
            type=int,
            default=1,
            help="The number of gradient accumulation",
        )
        group.add_argument(
            "--no_forward_run",
            type=str2bool,
            default=False,
            help="Just only iterating data loading without "
            "model forwarding and training",
        )
        group.add_argument(
            "--resume",
            type=str2bool,
            default=False,
            help="Enable resuming if checkpoint is existing",
        )
        group.add_argument(
            "--train_dtype",
            default="float32",
            choices=["float16", "float32", "float64"],
            help="Data type for training.",
        )
        group.add_argument(
            "--use_amp",
            type=str2bool,
            default=False,
            help="Enable Automatic Mixed Precision. This feature requires pytorch>=1.6",
        )
        group.add_argument(
            "--log_interval",
            type=int_or_none,
            default=None,
            help="Show the logs every the number iterations in each epochs at the "
            "training phase. If None is given, it is decided according the number "
            "of training samples automatically .",
        )
        group.add_argument(
            "--use_matplotlib",
            type=str2bool,
            default=True,
            help="Enable matplotlib logging",
        )
        group.add_argument(
            "--use_tensorboard",
            type=str2bool,
            default=True,
            help="Enable tensorboard logging",
        )
        group.add_argument(
            "--val_teacher_forcing",
            type=str2bool,
            default=True,
            help="Whether to use teacher forcing during validation",
        )
        group.add_argument(
            "--save_epochs",
            type=list,
            default=[],
            help="Which epochs to save during training",
        )
        group.add_argument(
            "--create_graph_in_tensorboard",
            type=str2bool,
            default=False,
            help="Whether to create graph in tensorboard",
        )
        group.add_argument(
            "--use_wandb", type=str2bool, default=False, help="Enable wandb logging",
        )
        group.add_argument(
            "--wandb_project", type=str, default=None, help="Specify wandb project",
        )
        group.add_argument(
            "--wandb_id", type=str, default=None, help="Specify wandb id",
        )
        group.add_argument(
            "--wandb_entity", type=str, default=None, help="Specify wandb entity",
        )
        group.add_argument(
            "--wandb_name", type=str, default=None, help="Specify wandb run name",
        )
        group.add_argument(
            "--wandb_model_log_interval",
            type=int,
            default=-1,
            help="Set the model log period",
        )
        group.add_argument(
            "--detect_anomaly",
            type=str2bool,
            default=False,
            help="Set torch.autograd.set_detect_anomaly",
        )

        group = parser.add_argument_group("Pretraining model related")
        group.add_argument("--pretrain_path", help="This option is obsoleted")
        group.add_argument(
            "--init_param",
            type=str,
            default=[],
            nargs="*",
            help="Specify the file path used for initialization of parameters. "
            "The format is '<file_path>:<src_key>:<dst_key>:<exclude_keys>', "
            "where file_path is the model file path, "
            "src_key specifies the key of model states to be used in the model file, "
            "dst_key specifies the attribute of the model to be initialized, "
            "and exclude_keys excludes keys of model states for the initialization."
            "e.g.\n"
            "  # Load all parameters"
            "  --init_param some/where/model.pth\n"
            "  # Load only decoder parameters"
            "  --init_param some/where/model.pth:decoder:decoder\n"
            "  # Load only decoder parameters excluding decoder.embed"
            "  --init_param some/where/model.pth:decoder:decoder:decoder.embed\n"
            "  --init_param some/where/model.pth:decoder:decoder:decoder.embed\n",
        )
        group.add_argument(
            "--ignore_init_mismatch",
            type=str2bool,
            default=False,
            help="Ignore size mismatch when loading pre-trained model",
        )
        group.add_argument(
            "--freeze_param", type=str, default=[], nargs="*", help="Freeze parameters",
        )

        group = parser.add_argument_group("BatchSampler related")
        group.add_argument(
            "--num_iters_per_epoch",
            type=int_or_none,
            default=None,
            help="Restrict the number of iterations for training per epoch",
        )
        group.add_argument(
            "--batch_size",
            type=int,
            default=20,
            help="The mini-batch size used for training. Used if batch_type='unsorted',"
            " 'sorted', or 'folded'.",
        )
        group.add_argument(
            "--valid_batch_size",
            type=int_or_none,
            default=None,
            help="If not given, the value of --batch_size is used",
        )
        group.add_argument(
            "--batch_bins",
            type=int,
            default=1000000,
            help="The number of batch bins. Used if batch_type='length' or 'numel'",
        )
        group.add_argument(
            "--valid_batch_bins",
            type=int_or_none,
            default=None,
            help="If not given, the value of --batch_bins is used",
        )

        group.add_argument("--train_shape_file", type=str, action="append", default=[])
        group.add_argument("--valid_shape_file", type=str, action="append", default=[])

        group = parser.add_argument_group("Sequence iterator related")
        _batch_type_help = ""
        for key, value in BATCH_TYPES.items():
            _batch_type_help += f'"{key}":\n{value}\n'
        group.add_argument(
            "--batch_type",
            type=str,
            default="folded",
            choices=list(BATCH_TYPES),
            help=_batch_type_help,
        )
        group.add_argument(
            "--valid_batch_type",
            type=str_or_none,
            default=None,
            choices=list(BATCH_TYPES) + [None],
            help="If not given, the value of --batch_type is used",
        )
        group.add_argument("--fold_length", type=int, action="append", default=[])
        group.add_argument(
            "--sort_in_batch",
            type=str,
            default="descending",
            choices=["descending", "ascending"],
            help="Sort the samples in each mini-batches by the sample "
            'lengths. To enable this, "shape_file" must have the length information.',
        )
        group.add_argument(
            "--sort_batch",
            type=str,
            default="descending",
            choices=["descending", "ascending"],
            help="Sort mini-batches by the sample lengths",
        )
        group.add_argument(
            "--multiple_iterator",
            type=str2bool,
            default=False,
            help="Use multiple iterator mode",
        )

        group = parser.add_argument_group("Chunk iterator related")
        group.add_argument(
            "--chunk_length",
            type=str_or_int,
            default=500,
            help="Specify chunk length. e.g. '300', '300,400,500', or '300-400'."
            "If multiple numbers separated by command are given, "
            "one of them is selected randomly for each samples. "
            "If two numbers are given with '-', it indicates the range of the choices. "
            "Note that if the sequence length is shorter than the all chunk_lengths, "
            "the sample is discarded. ",
        )
        group.add_argument(
            "--chunk_shift_ratio",
            type=float,
            default=0.5,
            help="Specify the shift width of chunks. If it's less than 1, "
            "allows the overlapping and if bigger than 1, there are some gaps "
            "between each chunk.",
        )
        group.add_argument(
            "--num_cache_chunks",
            type=int,
            default=1024,
            help="Shuffle in the specified number of chunks and generate mini-batches "
            "More larger this value, more randomness can be obtained.",
        )

        group = parser.add_argument_group("Dataset related")
        _data_path_and_name_and_type_help = (
            "Give three words splitted by comma. It's used for the training data. "
            "e.g. '--train_data_path_and_name_and_type some/path/a.scp,foo,sound'. "
            "The first value, some/path/a.scp, indicates the file path, "
            "and the second, foo, is the key name used for the mini-batch data, "
            "and the last, sound, decides the file type. "
            "This option is repeatable, so you can input any number of features "
            "for your task. Supported file types are as follows:\n\n"
        )
        for key, dic in DATA_TYPES.items():
            _data_path_and_name_and_type_help += f'"{key}":\n{dic["help"]}\n\n'

        group.add_argument(
            "--train_data_path_and_name_and_type",
            type=str2triple_str,
            action="append",
            default=[],
            help=_data_path_and_name_and_type_help,
        )
        group.add_argument(
            "--valid_data_path_and_name_and_type",
            type=str2triple_str,
            action="append",
            default=[],
        )
        group.add_argument(
            "--allow_variable_data_keys",
            type=str2bool,
            default=False,
            help="Allow the arbitrary keys for mini-batch with ignoring "
            "the task requirements",
        )
        group.add_argument(
            "--max_cache_size",
            type=humanfriendly.parse_size,
            default=0.0,
            help="The maximum cache size for data loader. e.g. 10MB, 20GB.",
        )
        group.add_argument(
            "--max_cache_fd",
            type=int,
            default=32,
            help="The maximum number of file descriptors to be kept "
            "as opened for ark files. "
            "This feature is only valid when data type is 'kaldi_ark'.",
        )
        group.add_argument(
            "--valid_max_cache_size",
            type=humanfriendly_parse_size_or_none,
            default=None,
            help="The maximum cache size for validation data loader. e.g. 10MB, 20GB. "
            "If None, the 5 percent size of --max_cache_size",
        )

        group = parser.add_argument_group("Optimizer related")
        group.add_argument(
            "--exclude_weight_decay",
            type=str2bool,
            default=False,
            help="Exclude weight decay in optimizer for model bias, normalization, "
            "or other special parameters",
        )
        group.add_argument(
            "--exclude_weight_decay_conf",
            action=NestedDictAction,
            default=dict(),
            help="The keyword arguments for configuring weight decay in optimizer. "
            "e.g., 'bias_weight_decay': False will set zero weight decay for bias "
            "params. See also espnet2.optimizers.optim_groups.configure_optimizer.",
        )
        for i in range(1, cls.num_optimizers + 1):
            suf = "" if i == 1 else str(i)
            group.add_argument(
                f"--optim{suf}",
                type=lambda x: x.lower(),
                default="adadelta",
                choices=list(optim_classes),
                help="The optimizer type",
            )
            group.add_argument(
                f"--optim{suf}_conf",
                action=NestedDictAction,
                default=dict(),
                help="The keyword arguments for optimizer",
            )
            group.add_argument(
                f"--scheduler{suf}",
                type=lambda x: str_or_none(x.lower()),
                default=None,
                choices=list(scheduler_classes) + [None],
                help="The lr scheduler type",
            )
            group.add_argument(
                f"--scheduler{suf}_conf",
                action=NestedDictAction,
                default=dict(),
                help="The keyword arguments for lr scheduler",
            )

        group = parser.add_argument_group("SNIP related")
        group.add_argument(
            "--use_sniper",
            type=str2bool,
            default=False,
            help="Whether to use SNIP"
        )
        group.add_argument(
            "--sniper_dir",
            type=str,
            default='',
            help="Directory to save masks and initial weights",
        )
        group.add_argument(
            "--sniper_conf",
            action=NestedDictAction,
            default=dict(),
            help="Config which should contain schedule and exclude_params",
        )

        cls.trainer.add_arguments(parser)
        cls.add_task_arguments(parser)

        assert check_return_type(parser)
        return parser

    @classmethod
    def build_optimizers(
        cls, args: argparse.Namespace, model: torch.nn.Module, param_groups: List[Dict] = None
    ) -> List[torch.optim.Optimizer]:
        if cls.num_optimizers != 1:
            raise RuntimeError(
                "build_optimizers() must be overridden if num_optimizers != 1"
            )

        optim_class = optim_classes.get(args.optim)
        if optim_class is None:
            raise ValueError(f"must be one of {list(optim_classes)}: {args.optim}")

        params = model.parameters() if param_groups is None else param_groups
        if args.sharded_ddp:
            if fairscale is None:
                raise RuntimeError("Requiring fairscale. Do 'pip install fairscale'")
            optim = fairscale.optim.oss.OSS(
                params=params, optim=optim_class, **args.optim_conf
            )
        else:
<<<<<<< HEAD
            optim = optim_class(params, **args.optim_conf)
=======
            if args.exclude_weight_decay:
                optim = configure_optimizer(
                    model,
                    optim_class,
                    args.optim_conf,
                    args.exclude_weight_decay_conf,
                )
            else:
                optim = optim_class(model.parameters(), **args.optim_conf)
>>>>>>> ffbf7e03

        optimizers = [optim]
        return optimizers


    @classmethod
    def exclude_opts(cls) -> Tuple[str, ...]:
        """The options not to be shown by --print_config"""
        return "required", "print_config", "config", "ngpu"

    @classmethod
    def get_default_config(cls) -> Dict[str, Any]:
        """Return the configuration as dict.

        This method is used by print_config()
        """

        def get_class_type(name: str, classes: dict):
            _cls = classes.get(name)
            if _cls is None:
                raise ValueError(f"must be one of {list(classes)}: {name}")
            return _cls

        # This method is used only for --print_config
        assert check_argument_types()
        parser = cls.get_parser()
        args, _ = parser.parse_known_args()
        config = vars(args)
        # Excludes the options not to be shown
        for k in AbsTask.exclude_opts():
            config.pop(k)

        for i in range(1, cls.num_optimizers + 1):
            suf = "" if i == 1 else str(i)
            name = config[f"optim{suf}"]
            optim_class = get_class_type(name, optim_classes)
            conf = get_default_kwargs(optim_class)
            # Overwrite the default by the arguments,
            conf.update(config[f"optim{suf}_conf"])
            # and set it again
            config[f"optim{suf}_conf"] = conf

            name = config[f"scheduler{suf}"]
            if name is not None:
                scheduler_class = get_class_type(name, scheduler_classes)
                conf = get_default_kwargs(scheduler_class)
                # Overwrite the default by the arguments,
                conf.update(config[f"scheduler{suf}_conf"])
                # and set it again
                config[f"scheduler{suf}_conf"] = conf

        for class_choices in cls.class_choices_list:
            if getattr(args, class_choices.name) is not None:
                class_obj = class_choices.get_class(getattr(args, class_choices.name))
                conf = get_default_kwargs(class_obj)
                name = class_choices.name
                # Overwrite the default by the arguments,
                conf.update(config[f"{name}_conf"])
                # and set it again
                config[f"{name}_conf"] = conf
        return config

    @classmethod
    def check_required_command_args(cls, args: argparse.Namespace):
        assert check_argument_types()
        for k in vars(args):
            if "-" in k:
                raise RuntimeError(f'Use "_" instead of "-": parser.get_parser("{k}")')

        required = ", ".join(
            f"--{a}" for a in args.required if getattr(args, a) is None
        )

        if len(required) != 0:
            parser = cls.get_parser()
            parser.print_help(file=sys.stderr)
            p = Path(sys.argv[0]).name
            print(file=sys.stderr)
            print(
                f"{p}: error: the following arguments are required: " f"{required}",
                file=sys.stderr,
            )
            sys.exit(2)

    @classmethod
    def check_task_requirements(
        cls,
        dataset: Union[AbsDataset, IterableESPnetDataset],
        allow_variable_data_keys: bool,
        train: bool,
        inference: bool = False,
    ) -> None:
        """Check if the dataset satisfy the requirement of current Task"""
        assert check_argument_types()
        mes = (
            f"If you intend to use an additional input, modify "
            f'"{cls.__name__}.required_data_names()" or '
            f'"{cls.__name__}.optional_data_names()". '
            f"Otherwise you need to set --allow_variable_data_keys true "
        )

        for k in cls.required_data_names(train, inference):
            if not dataset.has_name(k):
                raise RuntimeError(
                    f'"{cls.required_data_names(train, inference)}" are required for'
                    f' {cls.__name__}. but "{dataset.names()}" are input.\n{mes}'
                )
        if not allow_variable_data_keys:
            task_keys = cls.required_data_names(
                train, inference
            ) + cls.optional_data_names(train, inference)
            for k in dataset.names():
                if k not in task_keys:
                    raise RuntimeError(
                        f"The data-name must be one of {task_keys} "
                        f'for {cls.__name__}: "{k}" is not allowed.\n{mes}'
                    )

    @classmethod
    def print_config(cls, file=sys.stdout) -> None:
        assert check_argument_types()
        # Shows the config: e.g. python train.py asr --print_config
        config = cls.get_default_config()
        file.write(yaml_no_alias_safe_dump(config, indent=4, sort_keys=False))

    @classmethod
    def main(cls, args: argparse.Namespace = None, cmd: Sequence[str] = None):
        assert check_argument_types()
        print(get_commandline_args(), file=sys.stderr)
        if args is None:
            parser = cls.get_parser()
            args = parser.parse_args(cmd)
        args.version = __version__
        if args.pretrain_path is not None:
            raise RuntimeError("--pretrain_path is deprecated. Use --init_param")
        if args.print_config:
            cls.print_config()
            sys.exit(0)
        cls.check_required_command_args(args)


        # "distributed" is decided using the other command args
        resolve_distributed_mode(args)
        if not args.distributed or not args.multiprocessing_distributed:
            cls.main_worker(args)

        else:
            assert args.ngpu > 1, args.ngpu
            # Multi-processing distributed mode: e.g. 2node-4process-4GPU
            # |   Host1     |    Host2    |
            # |   Process1  |   Process2  |  <= Spawn processes
            # |Child1|Child2|Child1|Child2|
            # |GPU1  |GPU2  |GPU1  |GPU2  |

            # See also the following usage of --multiprocessing-distributed:
            # https://github.com/pytorch/examples/blob/master/imagenet/main.py
            num_nodes = get_num_nodes(args.dist_world_size, args.dist_launcher)
            if num_nodes == 1:
                args.dist_master_addr = "localhost"
                args.dist_rank = 0
                # Single node distributed training with multi-GPUs
                if (
                    args.dist_init_method == "env://"
                    and get_master_port(args.dist_master_port) is None
                ):
                    # Get the unused port
                    args.dist_master_port = free_port()

            # Assume that nodes use same number of GPUs each other
            args.dist_world_size = args.ngpu * num_nodes
            node_rank = get_node_rank(args.dist_rank, args.dist_launcher)

            # The following block is copied from:
            # https://github.com/pytorch/pytorch/blob/master/torch/multiprocessing/spawn.py
            error_queues = []
            processes = []
            mp = torch.multiprocessing.get_context("spawn")
            for i in range(args.ngpu):
                # Copy args
                local_args = argparse.Namespace(**vars(args))

                local_args.local_rank = i
                local_args.dist_rank = args.ngpu * node_rank + i
                local_args.ngpu = 1

                process = mp.Process(
                    target=cls.main_worker, args=(local_args,), daemon=False,
                )
                process.start()
                processes.append(process)
                error_queues.append(mp.SimpleQueue())
            # Loop on join until it returns True or raises an exception.
            while not ProcessContext(processes, error_queues).join():
                pass

    @classmethod
    def main_worker(cls, args: argparse.Namespace):
        assert check_argument_types()

        # 0. Init distributed process
        distributed_option = build_dataclass(DistributedOption, args)
        # Setting distributed_option.dist_rank, etc.
        distributed_option.init_options()

        # NOTE(kamo): Don't use logging before invoking logging.basicConfig()
        if not distributed_option.distributed or distributed_option.dist_rank == 0:
            if not distributed_option.distributed:
                _rank = ""
            else:
                _rank = (
                    f":{distributed_option.dist_rank}/"
                    f"{distributed_option.dist_world_size}"
                )

            # NOTE(kamo):
            # logging.basicConfig() is invoked in main_worker() instead of main()
            # because it can be invoked only once in a process.
            # FIXME(kamo): Should we use logging.getLogger()?
            logging.basicConfig(
                level=args.log_level,
                format=f"[{os.uname()[1].split('.')[0]}{_rank}]"
                f" %(asctime)s (%(module)s:%(lineno)d) %(levelname)s: %(message)s",
            )
        else:
            # Suppress logging if RANK != 0
            logging.basicConfig(
                level="ERROR",
                format=f"[{os.uname()[1].split('.')[0]}"
                f":{distributed_option.dist_rank}/{distributed_option.dist_world_size}]"
                f" %(asctime)s (%(module)s:%(lineno)d) %(levelname)s: %(message)s",
            )
        # Invoking torch.distributed.init_process_group
        distributed_option.init_torch_distributed()

        # 1. Set random-seed
        set_all_random_seed(args.seed)
        torch.backends.cudnn.enabled = args.cudnn_enabled
        torch.backends.cudnn.benchmark = args.cudnn_benchmark
        torch.backends.cudnn.deterministic = args.cudnn_deterministic
        if args.detect_anomaly:
            logging.info("Invoking torch.autograd.set_detect_anomaly(True)")
            torch.autograd.set_detect_anomaly(args.detect_anomaly)

        if (
            args.collect_stats
            and getattr(args, "model_conf", None) is not None
            and not args.model_conf.get("extract_feats_in_collect_stats", True)
        ):
            model = None
            logging.info("Skipping model building in collect_stats stage.")
        else:
            # 2. Build model
            model = cls.build_model(args=args)
            if not isinstance(model, AbsESPnetModel):
                raise RuntimeError(
                    f"model must inherit {AbsESPnetModel.__name__},"
                    f" but got {type(model)}"
                )
            model = model.to(
                dtype=getattr(torch, args.train_dtype),
                device="cuda" if args.ngpu > 0 else "cpu",
            )
<<<<<<< HEAD
        train_dtype = getattr(torch, args.train_dtype)
        device = "cuda" if args.ngpu > 0 else "cpu"
        model = model.to(dtype=train_dtype, device=device)

        for t in args.freeze_param:
            for k, p in model.named_parameters():
                if k.startswith(t + ".") or k == t:
                    logging.info(f"Setting {k}.requires_grad = False")
                    p.requires_grad = False


        # 7. Build iterator factories
        if args.multiple_iterator:
            train_iter_factory = cls.build_multiple_iter_factory(
                args=args, distributed_option=distributed_option, mode="train",
            )
        else:
            train_iter_factory = cls.build_iter_factory(
                args=args, distributed_option=distributed_option, mode="train",
            )
        valid_iter_factory = cls.build_iter_factory(
            args=args, distributed_option=distributed_option, mode="valid",
        )
        if not args.use_matplotlib and args.num_att_plot != 0:
            args.num_att_plot = 0
            logging.info("--use_matplotlib false => Changing --num_att_plot to 0")

        if args.num_att_plot != 0:
            plot_attention_iter_factory = cls.build_iter_factory(
                args=args, distributed_option=distributed_option, mode="plot_att",
            )
        else:
            plot_attention_iter_factory = None

        output_dir = Path(args.output_dir)
        if args.use_sniper:
            sniper = SniperTraining(sniper_dir=args.sniper_dir, device=device, logger=logging.root)
            data_loader = train_iter_factory.build_iter(epoch=1)
            batch_iterator = (batch for utt_id, batch in data_loader)
            model_builder = lambda: cls.build_model(args)
            def get_loss_fn(model, batch):
                retval = model(**batch)
                return retval["loss"] if isinstance(retval, dict) else retval[0]
            sniper_resume = args.resume and (output_dir / "checkpoint.pth").exists()
            sniper.train(
                **args.sniper_conf,
                model=model,
                model_builder=model_builder,
                snip_module_name="tts",
                batch_iterator=batch_iterator,
                get_loss_fn=get_loss_fn,
                train_dtype=args.train_dtype,
                resume=sniper_resume,
                optim_lr=args.optim_conf["lr"],
            )
            param_groups = None if sniper.param_groups is None else sniper.param_groups
        else:
            sniper = None
            param_groups = None

        # 3. Build optimizer
        optimizers = cls.build_optimizers(args, model=model, param_groups=param_groups)

        # 4. Build schedulers
        schedulers = []
        for i, optim in enumerate(optimizers, 1):
            suf = "" if i == 1 else str(i)
            name = getattr(args, f"scheduler{suf}")
            conf = getattr(args, f"scheduler{suf}_conf")
            if name is not None:
                cls_ = scheduler_classes.get(name)
                if cls_ is None:
                    raise ValueError(
                        f"must be one of {list(scheduler_classes)}: {name}"
                    )
                scheduler = cls_(optim, **conf)
            else:
                scheduler = None
=======
            for t in args.freeze_param:
                for k, p in model.named_parameters():
                    if k.startswith(t + ".") or k == t:
                        logging.info(f"Setting {k}.requires_grad = False")
                        p.requires_grad = False

            # 3. Build optimizer
            optimizers = cls.build_optimizers(args, model=model)

            # 4. Build schedulers
            schedulers = []
            for i, optim in enumerate(optimizers, 1):
                suf = "" if i == 1 else str(i)
                name = getattr(args, f"scheduler{suf}")
                conf = getattr(args, f"scheduler{suf}_conf")
                if name is not None:
                    cls_ = scheduler_classes.get(name)
                    if cls_ is None:
                        raise ValueError(
                            f"must be one of {list(scheduler_classes)}: {name}"
                        )
                    scheduler = cls_(optim, **conf)
                else:
                    scheduler = None
>>>>>>> ffbf7e03

                schedulers.append(scheduler)

<<<<<<< HEAD
        if args.use_sniper:
            sniper.optimizers = optimizers
            sniper.schedulers = schedulers

        logging.info(pytorch_cudnn_version())
        logging.info(model_summary(model))
        for i, (o, s) in enumerate(zip(optimizers, schedulers), 1):
            suf = "" if i == 1 else str(i)
            logging.info(f"Optimizer{suf}:\n{o}")
            logging.info(f"Scheduler{suf}: {s}")
=======
            logging.info(pytorch_cudnn_version())
            logging.info(model_summary(model))
            for i, (o, s) in enumerate(zip(optimizers, schedulers), 1):
                suf = "" if i == 1 else str(i)
                logging.info(f"Optimizer{suf}:\n{o}")
                logging.info(f"Scheduler{suf}: {s}")
>>>>>>> ffbf7e03

        # 5. Dump "args" to config.yaml
        # NOTE(kamo): "args" should be saved after object-buildings are done
        #  because they are allowed to modify "args".
        if not distributed_option.distributed or distributed_option.dist_rank == 0:
            output_dir.mkdir(parents=True, exist_ok=True)
            with (output_dir / "config.yaml").open("w", encoding="utf-8") as f:
                logging.info(
                    f'Saving the configuration in {output_dir / "config.yaml"}'
                )
                yaml_no_alias_safe_dump(vars(args), f, indent=4, sort_keys=False)

        if args.dry_run:
            pass
        elif args.collect_stats:
            # Perform on collect_stats mode. This mode has two roles
            # - Derive the length and dimension of all input data
            # - Accumulate feats, square values, and the length for whitening
            logging.info(args)

            if args.valid_batch_size is None:
                args.valid_batch_size = args.batch_size

            if len(args.train_shape_file) != 0:
                train_key_file = args.train_shape_file[0]
            else:
                train_key_file = None
            if len(args.valid_shape_file) != 0:
                valid_key_file = args.valid_shape_file[0]
            else:
                valid_key_file = None

            collect_stats(
                model=model,
                train_iter=cls.build_streaming_iterator(
                    data_path_and_name_and_type=args.train_data_path_and_name_and_type,
                    key_file=train_key_file,
                    batch_size=args.batch_size,
                    dtype=args.train_dtype,
                    num_workers=args.num_workers,
                    allow_variable_data_keys=args.allow_variable_data_keys,
                    ngpu=args.ngpu,
                    preprocess_fn=cls.build_preprocess_fn(args, train=False),
                    collate_fn=cls.build_collate_fn(args, train=False),
                ),
                valid_iter=cls.build_streaming_iterator(
                    data_path_and_name_and_type=args.valid_data_path_and_name_and_type,
                    key_file=valid_key_file,
                    batch_size=args.valid_batch_size,
                    dtype=args.train_dtype,
                    num_workers=args.num_workers,
                    allow_variable_data_keys=args.allow_variable_data_keys,
                    ngpu=args.ngpu,
                    preprocess_fn=cls.build_preprocess_fn(args, train=False),
                    collate_fn=cls.build_collate_fn(args, train=False),
                ),
                output_dir=output_dir,
                ngpu=args.ngpu,
                log_interval=args.log_interval,
                write_collected_feats=args.write_collected_feats,
            )
        else:
            # 6. Loads pre-trained model
            for p in args.init_param:
                logging.info(f"Loading pretrained params from {p}")
                load_pretrained_model(
                    model=model,
                    init_param=p,
                    ignore_init_mismatch=args.ignore_init_mismatch,
                    # NOTE(kamo): "cuda" for torch.load always indicates cuda:0
                    #   in PyTorch<=1.4
                    map_location=f"cuda:{torch.cuda.current_device()}"
                    if args.ngpu > 0
                    else "cpu",
                )

            # 8. Start training
            if args.use_wandb:
                if wandb is None:
                    raise RuntimeError("Please install wandb")

                try:
                    wandb.login()
                except wandb.errors.UsageError:
                    logging.info("wandb not configured! run `wandb login` to enable")
                    args.use_wandb = False

            if args.use_wandb:
                if (
                    not distributed_option.distributed
                    or distributed_option.dist_rank == 0
                ):
                    if args.wandb_project is None:
                        project = "ESPnet_" + cls.__name__
                    else:
                        project = args.wandb_project

                    if args.wandb_name is None:
                        name = str(Path(".").resolve()).replace("/", "_")
                    else:
                        name = args.wandb_name

                    wandb.init(
                        entity=args.wandb_entity,
                        project=project,
                        name=name,
                        dir=str(output_dir),
                        id=args.wandb_id,
                        resume=args.resume,
                    )
                    wandb.config.update(args)
                else:
                    # wandb also supports grouping for distributed training,
                    # but we only logs aggregated data,
                    # so it's enough to perform on rank0 node.
                    args.use_wandb = False

            # Don't give args to trainer.run() directly!!!
            # Instead of it, define "Options" object and build here.
            trainer_options = cls.trainer.build_options(args)
            cls.trainer.run(
                model=model,
                optimizers=optimizers,
                schedulers=schedulers,
                train_iter_factory=train_iter_factory,
                valid_iter_factory=valid_iter_factory,
                plot_attention_iter_factory=plot_attention_iter_factory,
                sniper=sniper,
                trainer_options=trainer_options,
                distributed_option=distributed_option,
            )

            if args.use_wandb and wandb.run:
                wandb.finish()

    @classmethod
    def build_iter_options(
        cls, args: argparse.Namespace, distributed_option: DistributedOption, mode: str,
    ):
        if mode == "train":
            preprocess_fn = cls.build_preprocess_fn(args, train=True)
            collate_fn = cls.build_collate_fn(args, train=True)
            data_path_and_name_and_type = args.train_data_path_and_name_and_type
            shape_files = args.train_shape_file
            batch_size = args.batch_size
            batch_bins = args.batch_bins
            batch_type = args.batch_type
            max_cache_size = args.max_cache_size
            max_cache_fd = args.max_cache_fd
            distributed = distributed_option.distributed
            num_batches = None
            num_iters_per_epoch = args.num_iters_per_epoch
            train = True

        elif mode == "valid":
            preprocess_fn = cls.build_preprocess_fn(args, train=False)
            collate_fn = cls.build_collate_fn(args, train=False)
            data_path_and_name_and_type = args.valid_data_path_and_name_and_type
            shape_files = args.valid_shape_file

            if args.valid_batch_type is None:
                batch_type = args.batch_type
            else:
                batch_type = args.valid_batch_type
            if args.valid_batch_size is None:
                batch_size = args.batch_size
            else:
                batch_size = args.valid_batch_size
            if args.valid_batch_bins is None:
                batch_bins = args.batch_bins
            else:
                batch_bins = args.valid_batch_bins
            if args.valid_max_cache_size is None:
                # Cache 5% of maximum size for validation loader
                max_cache_size = 0.05 * args.max_cache_size
            else:
                max_cache_size = args.valid_max_cache_size
            max_cache_fd = args.max_cache_fd
            distributed = distributed_option.distributed
            num_batches = None
            num_iters_per_epoch = None
            train = False

        elif mode == "plot_att":
            preprocess_fn = cls.build_preprocess_fn(args, train=False)
            collate_fn = cls.build_collate_fn(args, train=False)
            data_path_and_name_and_type = args.valid_data_path_and_name_and_type
            shape_files = args.valid_shape_file
            batch_type = "unsorted"
            batch_size = 1
            batch_bins = 0
            num_batches = args.num_att_plot
            max_cache_fd = args.max_cache_fd
            # num_att_plot should be a few sample ~ 3, so cache all data.
            max_cache_size = np.inf if args.max_cache_size != 0.0 else 0.0
            # always False because plot_attention performs on RANK0
            distributed = False
            num_iters_per_epoch = None
            train = False
        else:
            raise NotImplementedError(f"mode={mode}")

        return IteratorOptions(
            preprocess_fn=preprocess_fn,
            collate_fn=collate_fn,
            data_path_and_name_and_type=data_path_and_name_and_type,
            shape_files=shape_files,
            batch_type=batch_type,
            batch_size=batch_size,
            batch_bins=batch_bins,
            num_batches=num_batches,
            max_cache_size=max_cache_size,
            max_cache_fd=max_cache_fd,
            distributed=distributed,
            num_iters_per_epoch=num_iters_per_epoch,
            train=train,
        )

    @classmethod
    def build_iter_factory(
        cls,
        args: argparse.Namespace,
        distributed_option: DistributedOption,
        mode: str,
        kwargs: dict = None,
    ) -> AbsIterFactory:
        """Build a factory object of mini-batch iterator.

        This object is invoked at every epoch to build the iterator for each epoch
        as following:

        >>> iter_factory = cls.build_iter_factory(...)
        >>> for epoch in range(1, max_epoch):
        ...     for keys, batch in iter_factory.build_iter(epoch):
        ...         model(**batch)

        The mini-batches for each epoch are fully controlled by this class.
        Note that the random seed used for shuffling is decided as "seed + epoch" and
        the generated mini-batches can be reproduced when resuming.

        Note that the definition of "epoch" doesn't always indicate
        to run out of the whole training corpus.
        "--num_iters_per_epoch" option restricts the number of iterations for each epoch
        and the rest of samples for the original epoch are left for the next epoch.
        e.g. If The number of mini-batches equals to 4, the following two are same:

        - 1 epoch without "--num_iters_per_epoch"
        - 4 epoch with "--num_iters_per_epoch" == 4

        """
        assert check_argument_types()
        iter_options = cls.build_iter_options(args, distributed_option, mode)

        # Overwrite iter_options if any kwargs is given
        if kwargs is not None:
            for k, v in kwargs.items():
                setattr(iter_options, k, v)

        if args.iterator_type == "sequence":
            return cls.build_sequence_iter_factory(
                args=args, iter_options=iter_options, mode=mode,
            )
        elif args.iterator_type == "chunk":
            return cls.build_chunk_iter_factory(
                args=args, iter_options=iter_options, mode=mode,
            )
        elif args.iterator_type == "task":
            return cls.build_task_iter_factory(
                args=args, iter_options=iter_options, mode=mode,
            )
        else:
            raise RuntimeError(f"Not supported: iterator_type={args.iterator_type}")

    @classmethod
    def build_sequence_iter_factory(
        cls, args: argparse.Namespace, iter_options: IteratorOptions, mode: str
    ) -> AbsIterFactory:
        assert check_argument_types()

        dataset = ESPnetDataset(
            iter_options.data_path_and_name_and_type,
            float_dtype=args.train_dtype,
            preprocess=iter_options.preprocess_fn,
            max_cache_size=iter_options.max_cache_size,
            max_cache_fd=iter_options.max_cache_fd,
        )
        cls.check_task_requirements(
            dataset, args.allow_variable_data_keys, train=iter_options.train
        )

        if Path(
            Path(iter_options.data_path_and_name_and_type[0][0]).parent, "utt2category"
        ).exists():
            utt2category_file = str(
                Path(
                    Path(iter_options.data_path_and_name_and_type[0][0]).parent,
                    "utt2category",
                )
            )
            logging.warning("Reading " + utt2category_file)
        else:
            utt2category_file = None
        batch_sampler = build_batch_sampler(
            type=iter_options.batch_type,
            shape_files=iter_options.shape_files,
            fold_lengths=args.fold_length,
            batch_size=iter_options.batch_size,
            batch_bins=iter_options.batch_bins,
            sort_in_batch=args.sort_in_batch,
            sort_batch=args.sort_batch,
            drop_last=False,
            min_batch_size=torch.distributed.get_world_size()
            if iter_options.distributed
            else 1,
            utt2category_file=utt2category_file,
        )

        batches = list(batch_sampler)
        if iter_options.num_batches is not None:
            batches = batches[: iter_options.num_batches]

        bs_list = [len(batch) for batch in batches]

        logging.info(f"[{mode}] dataset:\n{dataset}")
        logging.info(f"[{mode}] Batch sampler: {batch_sampler}")
        logging.info(
            f"[{mode}] mini-batch sizes summary: N-batch={len(bs_list)}, "
            f"mean={np.mean(bs_list):.1f}, min={np.min(bs_list)}, max={np.max(bs_list)}"
        )

        if iter_options.distributed:
            world_size = torch.distributed.get_world_size()
            rank = torch.distributed.get_rank()
            for batch in batches:
                if len(batch) < world_size:
                    raise RuntimeError(
                        f"The batch-size must be equal or more than world_size: "
                        f"{len(batch)} < {world_size}"
                    )
            batches = [batch[rank::world_size] for batch in batches]

        return SequenceIterFactory(
            dataset=dataset,
            batches=batches,
            seed=args.seed,
            num_iters_per_epoch=iter_options.num_iters_per_epoch,
            shuffle=iter_options.train,
            num_workers=args.num_workers,
            collate_fn=iter_options.collate_fn,
            pin_memory=args.ngpu > 0,
        )

    @classmethod
    def build_chunk_iter_factory(
        cls, args: argparse.Namespace, iter_options: IteratorOptions, mode: str,
    ) -> AbsIterFactory:
        assert check_argument_types()

        dataset = ESPnetDataset(
            iter_options.data_path_and_name_and_type,
            float_dtype=args.train_dtype,
            preprocess=iter_options.preprocess_fn,
            max_cache_size=iter_options.max_cache_size,
            max_cache_fd=iter_options.max_cache_fd,
        )
        cls.check_task_requirements(
            dataset, args.allow_variable_data_keys, train=iter_options.train
        )

        if len(iter_options.shape_files) == 0:
            key_file = iter_options.data_path_and_name_and_type[0][0]
        else:
            key_file = iter_options.shape_files[0]

        batch_sampler = UnsortedBatchSampler(batch_size=1, key_file=key_file)
        batches = list(batch_sampler)
        if iter_options.num_batches is not None:
            batches = batches[: iter_options.num_batches]
        logging.info(f"[{mode}] dataset:\n{dataset}")

        if iter_options.distributed:
            world_size = torch.distributed.get_world_size()
            rank = torch.distributed.get_rank()
            if len(batches) < world_size:
                raise RuntimeError("Number of samples is smaller than world_size")
            if iter_options.batch_size < world_size:
                raise RuntimeError("batch_size must be equal or more than world_size")

            if rank < iter_options.batch_size % world_size:
                batch_size = iter_options.batch_size // world_size + 1
            else:
                batch_size = iter_options.batch_size // world_size
            num_cache_chunks = args.num_cache_chunks // world_size
            # NOTE(kamo): Split whole corpus by sample numbers without considering
            #   each of the lengths, therefore the number of iteration counts are not
            #   always equal to each other and the iterations are limitted
            #   by the fewest iterations.
            #   i.e. the samples over the counts are discarded.
            batches = batches[rank::world_size]
        else:
            batch_size = iter_options.batch_size
            num_cache_chunks = args.num_cache_chunks

        return ChunkIterFactory(
            dataset=dataset,
            batches=batches,
            seed=args.seed,
            batch_size=batch_size,
            # For chunk iterator,
            # --num_iters_per_epoch doesn't indicate the number of iterations,
            # but indicates the number of samples.
            num_samples_per_epoch=iter_options.num_iters_per_epoch,
            shuffle=iter_options.train,
            num_workers=args.num_workers,
            collate_fn=iter_options.collate_fn,
            pin_memory=args.ngpu > 0,
            chunk_length=args.chunk_length,
            chunk_shift_ratio=args.chunk_shift_ratio,
            num_cache_chunks=num_cache_chunks,
        )

    # NOTE(kamo): Not abstract class
    @classmethod
    def build_task_iter_factory(
        cls, args: argparse.Namespace, iter_options: IteratorOptions, mode: str,
    ) -> AbsIterFactory:
        """Build task specific iterator factory

        Example:

            >>> class YourTask(AbsTask):
            ... @classmethod
            ... def add_task_arguments(cls, parser: argparse.ArgumentParser):
            ...     parser.set_defaults(iterator_type="task")
            ...
            ... @classmethod
            ... def build_task_iter_factory(
            ...     cls,
            ...     args: argparse.Namespace,
            ...     iter_options: IteratorOptions,
            ...     mode: str,
            ... ):
            ...     return FooIterFactory(...)
            ...
            ... @classmethod
            ... def build_iter_options(
            ....    args: argparse.Namespace,
            ...     distributed_option: DistributedOption,
            ...     mode: str
            ... ):
            ...     # if you need to customize options object
        """
        raise NotImplementedError

    @classmethod
    def build_multiple_iter_factory(
        cls, args: argparse.Namespace, distributed_option: DistributedOption, mode: str
    ):
        assert check_argument_types()
        iter_options = cls.build_iter_options(args, distributed_option, mode)
        assert len(iter_options.data_path_and_name_and_type) > 0, len(
            iter_options.data_path_and_name_and_type
        )

        # 1. Sanity check
        num_splits = None
        for path in [
            path for path, _, _ in iter_options.data_path_and_name_and_type
        ] + list(iter_options.shape_files):
            if not Path(path).is_dir():
                raise RuntimeError(f"{path} is not a directory")
            p = Path(path) / "num_splits"
            if not p.exists():
                raise FileNotFoundError(f"{p} is not found")
            with p.open() as f:
                _num_splits = int(f.read())
                if num_splits is not None and num_splits != _num_splits:
                    raise RuntimeError(
                        f"Number of splits are mismathed: "
                        f"{iter_options.data_path_and_name_and_type[0][0]} and {path}"
                    )
                num_splits = _num_splits

            for i in range(num_splits):
                p = Path(path) / f"split.{i}"
                if not p.exists():
                    raise FileNotFoundError(f"{p} is not found")

        # 2. Create functions to build an iter factory for each splits
        data_path_and_name_and_type_list = [
            [
                (str(Path(p) / f"split.{i}"), n, t)
                for p, n, t in iter_options.data_path_and_name_and_type
            ]
            for i in range(num_splits)
        ]
        shape_files_list = [
            [str(Path(s) / f"split.{i}") for s in iter_options.shape_files]
            for i in range(num_splits)
        ]
        num_iters_per_epoch_list = [
            (iter_options.num_iters_per_epoch + i) // num_splits
            if iter_options.num_iters_per_epoch is not None
            else None
            for i in range(num_splits)
        ]
        max_cache_size = iter_options.max_cache_size / num_splits

        # Note that iter-factories are built for each epoch at runtime lazily.
        build_funcs = [
            functools.partial(
                cls.build_iter_factory,
                args,
                distributed_option,
                mode,
                kwargs=dict(
                    data_path_and_name_and_type=_data_path_and_name_and_type,
                    shape_files=_shape_files,
                    num_iters_per_epoch=_num_iters_per_epoch,
                    max_cache_size=max_cache_size,
                ),
            )
            for (
                _data_path_and_name_and_type,
                _shape_files,
                _num_iters_per_epoch,
            ) in zip(
                data_path_and_name_and_type_list,
                shape_files_list,
                num_iters_per_epoch_list,
            )
        ]

        # 3. Build MultipleIterFactory
        return MultipleIterFactory(
            build_funcs=build_funcs, shuffle=iter_options.train, seed=args.seed
        )

    @classmethod
    def build_streaming_iterator(
        cls,
        data_path_and_name_and_type,
        preprocess_fn,
        collate_fn,
        key_file: str = None,
        batch_size: int = 1,
        dtype: str = np.float32,
        num_workers: int = 1,
        allow_variable_data_keys: bool = False,
        ngpu: int = 0,
        inference: bool = False,
    ) -> DataLoader:
        """Build DataLoader using iterable dataset"""
        assert check_argument_types()
        # For backward compatibility for pytorch DataLoader
        if collate_fn is not None:
            kwargs = dict(collate_fn=collate_fn)
        else:
            kwargs = {}

        dataset = IterableESPnetDataset(
            data_path_and_name_and_type,
            float_dtype=dtype,
            preprocess=preprocess_fn,
            key_file=key_file,
        )
        if dataset.apply_utt2category:
            kwargs.update(batch_size=1)
        else:
            kwargs.update(batch_size=batch_size)

        cls.check_task_requirements(
            dataset, allow_variable_data_keys, train=False, inference=inference
        )

        return DataLoader(
            dataset=dataset, pin_memory=ngpu > 0, num_workers=num_workers, **kwargs,
        )

    # ~~~~~~~~~ The methods below are mainly used for inference ~~~~~~~~~
    @classmethod
    def build_model_from_file(
        cls,
        config_file: Union[Path, str] = None,
        model_file: Union[Path, str] = None,
        device: str = "cpu",
    ) -> Tuple[AbsESPnetModel, argparse.Namespace]:
        """Build model from the files.

        This method is used for inference or fine-tuning.

        Args:
            config_file: The yaml file saved when training.
            model_file: The model file saved when training.
            device: Device type, "cpu", "cuda", or "cuda:N".

        """
        assert check_argument_types()
        if config_file is None:
            assert model_file is not None, (
                "The argument 'model_file' must be provided "
                "if the argument 'config_file' is not specified."
            )
            config_file = Path(model_file).parent / "config.yaml"
        else:
            config_file = Path(config_file)

        with config_file.open("r", encoding="utf-8") as f:
            args = yaml.safe_load(f)
        args = argparse.Namespace(**args)
        model = cls.build_model(args)
        if not isinstance(model, AbsESPnetModel):
            raise RuntimeError(
                f"model must inherit {AbsESPnetModel.__name__}, but got {type(model)}"
            )
        model.to(device)
        if model_file is not None:
            if device == "cuda":
                # NOTE(kamo): "cuda" for torch.load always indicates cuda:0
                #   in PyTorch<=1.4
                device = f"cuda:{torch.cuda.current_device()}"
            model.load_state_dict(torch.load(model_file, map_location=device))

        return model, args<|MERGE_RESOLUTION|>--- conflicted
+++ resolved
@@ -92,7 +92,9 @@
 )
 if V(torch.__version__) >= V("1.10.0"):
     # From 1.10.0, RAdam is officially supported
-    optim_classes.update(radam=torch.optim.RAdam,)
+    optim_classes.update(
+        radam=torch.optim.RAdam,
+    )
 try:
     import torch_optimizer
 
@@ -112,20 +114,22 @@
     )
     if V(torch_optimizer.__version__) < V("0.2.0"):
         # From 0.2.0, RAdam is dropped
-        optim_classes.update(radam=torch_optimizer.RAdam,)
+        optim_classes.update(
+            radam=torch_optimizer.RAdam,
+        )
     del torch_optimizer
 except ImportError:
     pass
 try:
-    from apex import optimizers
+    import apex
 
     optim_classes.update(
-        fusedadam=optimizers.FusedAdam,
-        fusedlamb=optimizers.FusedLAMB,
-        fusednovograd=optimizers.FusedNovoGrad,
-        fusedsgd=optimizers.FusedSGD,
+        fusedadam=apex.optimizers.FusedAdam,
+        fusedlamb=apex.optimizers.FusedLAMB,
+        fusednovograd=apex.optimizers.FusedNovoGrad,
+        fusedsgd=apex.optimizers.FusedSGD,
     )
-    del optimizers
+    del apex
 except ImportError:
     pass
 try:
@@ -260,7 +264,8 @@
         assert check_argument_types()
 
         class ArgumentDefaultsRawTextHelpFormatter(
-            argparse.RawTextHelpFormatter, argparse.ArgumentDefaultsHelpFormatter,
+            argparse.RawTextHelpFormatter,
+            argparse.ArgumentDefaultsHelpFormatter,
         ):
             pass
 
@@ -329,7 +334,10 @@
 
         group = parser.add_argument_group("distributed training related")
         group.add_argument(
-            "--dist_backend", default="nccl", type=str, help="distributed backend",
+            "--dist_backend",
+            default="nccl",
+            type=str,
+            help="distributed backend",
         )
         group.add_argument(
             "--dist_init_method",
@@ -567,37 +575,40 @@
             help="Enable tensorboard logging",
         )
         group.add_argument(
-            "--val_teacher_forcing",
-            type=str2bool,
-            default=True,
-            help="Whether to use teacher forcing during validation",
-        )
-        group.add_argument(
-            "--save_epochs",
-            type=list,
-            default=[],
-            help="Which epochs to save during training",
-        )
-        group.add_argument(
             "--create_graph_in_tensorboard",
             type=str2bool,
             default=False,
             help="Whether to create graph in tensorboard",
         )
         group.add_argument(
-            "--use_wandb", type=str2bool, default=False, help="Enable wandb logging",
-        )
-        group.add_argument(
-            "--wandb_project", type=str, default=None, help="Specify wandb project",
-        )
-        group.add_argument(
-            "--wandb_id", type=str, default=None, help="Specify wandb id",
-        )
-        group.add_argument(
-            "--wandb_entity", type=str, default=None, help="Specify wandb entity",
-        )
-        group.add_argument(
-            "--wandb_name", type=str, default=None, help="Specify wandb run name",
+            "--use_wandb",
+            type=str2bool,
+            default=False,
+            help="Enable wandb logging",
+        )
+        group.add_argument(
+            "--wandb_project",
+            type=str,
+            default=None,
+            help="Specify wandb project",
+        )
+        group.add_argument(
+            "--wandb_id",
+            type=str,
+            default=None,
+            help="Specify wandb id",
+        )
+        group.add_argument(
+            "--wandb_entity",
+            type=str,
+            default=None,
+            help="Specify wandb entity",
+        )
+        group.add_argument(
+            "--wandb_name",
+            type=str,
+            default=None,
+            help="Specify wandb run name",
         )
         group.add_argument(
             "--wandb_model_log_interval",
@@ -641,7 +652,11 @@
             help="Ignore size mismatch when loading pre-trained model",
         )
         group.add_argument(
-            "--freeze_param", type=str, default=[], nargs="*", help="Freeze parameters",
+            "--freeze_param",
+            type=str,
+            default=[],
+            nargs="*",
+            help="Freeze parameters",
         )
 
         group = parser.add_argument_group("BatchSampler related")
@@ -896,9 +911,7 @@
                 params=params, optim=optim_class, **args.optim_conf
             )
         else:
-<<<<<<< HEAD
             optim = optim_class(params, **args.optim_conf)
-=======
             if args.exclude_weight_decay:
                 optim = configure_optimizer(
                     model,
@@ -908,11 +921,9 @@
                 )
             else:
                 optim = optim_class(model.parameters(), **args.optim_conf)
->>>>>>> ffbf7e03
 
         optimizers = [optim]
         return optimizers
-
 
     @classmethod
     def exclude_opts(cls) -> Tuple[str, ...]:
@@ -1049,7 +1060,6 @@
             sys.exit(0)
         cls.check_required_command_args(args)
 
-
         # "distributed" is decided using the other command args
         resolve_distributed_mode(args)
         if not args.distributed or not args.multiprocessing_distributed:
@@ -1095,7 +1105,9 @@
                 local_args.ngpu = 1
 
                 process = mp.Process(
-                    target=cls.main_worker, args=(local_args,), daemon=False,
+                    target=cls.main_worker,
+                    args=(local_args,),
+                    daemon=False,
                 )
                 process.start()
                 processes.append(process)
@@ -1152,6 +1164,7 @@
             logging.info("Invoking torch.autograd.set_detect_anomaly(True)")
             torch.autograd.set_detect_anomaly(args.detect_anomaly)
 
+        output_dir = Path(args.output_dir)
         if (
             args.collect_stats
             and getattr(args, "model_conf", None) is not None
@@ -1171,94 +1184,63 @@
                 dtype=getattr(torch, args.train_dtype),
                 device="cuda" if args.ngpu > 0 else "cpu",
             )
-<<<<<<< HEAD
-        train_dtype = getattr(torch, args.train_dtype)
-        device = "cuda" if args.ngpu > 0 else "cpu"
-        model = model.to(dtype=train_dtype, device=device)
-
-        for t in args.freeze_param:
-            for k, p in model.named_parameters():
-                if k.startswith(t + ".") or k == t:
-                    logging.info(f"Setting {k}.requires_grad = False")
-                    p.requires_grad = False
-
-
-        # 7. Build iterator factories
-        if args.multiple_iterator:
-            train_iter_factory = cls.build_multiple_iter_factory(
-                args=args, distributed_option=distributed_option, mode="train",
-            )
-        else:
-            train_iter_factory = cls.build_iter_factory(
-                args=args, distributed_option=distributed_option, mode="train",
-            )
-        valid_iter_factory = cls.build_iter_factory(
-            args=args, distributed_option=distributed_option, mode="valid",
-        )
-        if not args.use_matplotlib and args.num_att_plot != 0:
-            args.num_att_plot = 0
-            logging.info("--use_matplotlib false => Changing --num_att_plot to 0")
-
-        if args.num_att_plot != 0:
-            plot_attention_iter_factory = cls.build_iter_factory(
-                args=args, distributed_option=distributed_option, mode="plot_att",
-            )
-        else:
-            plot_attention_iter_factory = None
-
-        output_dir = Path(args.output_dir)
-        if args.use_sniper:
-            sniper = SniperTraining(sniper_dir=args.sniper_dir, device=device, logger=logging.root)
-            data_loader = train_iter_factory.build_iter(epoch=1)
-            batch_iterator = (batch for utt_id, batch in data_loader)
-            model_builder = lambda: cls.build_model(args)
-            def get_loss_fn(model, batch):
-                retval = model(**batch)
-                return retval["loss"] if isinstance(retval, dict) else retval[0]
-            sniper_resume = args.resume and (output_dir / "checkpoint.pth").exists()
-            sniper.train(
-                **args.sniper_conf,
-                model=model,
-                model_builder=model_builder,
-                snip_module_name="tts",
-                batch_iterator=batch_iterator,
-                get_loss_fn=get_loss_fn,
-                train_dtype=args.train_dtype,
-                resume=sniper_resume,
-                optim_lr=args.optim_conf["lr"],
-            )
-            param_groups = None if sniper.param_groups is None else sniper.param_groups
-        else:
-            sniper = None
-            param_groups = None
-
-        # 3. Build optimizer
-        optimizers = cls.build_optimizers(args, model=model, param_groups=param_groups)
-
-        # 4. Build schedulers
-        schedulers = []
-        for i, optim in enumerate(optimizers, 1):
-            suf = "" if i == 1 else str(i)
-            name = getattr(args, f"scheduler{suf}")
-            conf = getattr(args, f"scheduler{suf}_conf")
-            if name is not None:
-                cls_ = scheduler_classes.get(name)
-                if cls_ is None:
-                    raise ValueError(
-                        f"must be one of {list(scheduler_classes)}: {name}"
-                    )
-                scheduler = cls_(optim, **conf)
-            else:
-                scheduler = None
-=======
             for t in args.freeze_param:
                 for k, p in model.named_parameters():
                     if k.startswith(t + ".") or k == t:
                         logging.info(f"Setting {k}.requires_grad = False")
                         p.requires_grad = False
 
+
+            # 7. Build iterator factories
+            if args.multiple_iterator:
+                train_iter_factory = cls.build_multiple_iter_factory(
+                    args=args, distributed_option=distributed_option, mode="train",
+                )
+            else:
+                train_iter_factory = cls.build_iter_factory(
+                    args=args, distributed_option=distributed_option, mode="train",
+                )
+            valid_iter_factory = cls.build_iter_factory(
+                args=args, distributed_option=distributed_option, mode="valid",
+            )
+            if not args.use_matplotlib and args.num_att_plot != 0:
+                args.num_att_plot = 0
+                logging.info("--use_matplotlib false => Changing --num_att_plot to 0")
+
+            if args.num_att_plot != 0:
+                plot_attention_iter_factory = cls.build_iter_factory(
+                    args=args, distributed_option=distributed_option, mode="plot_att",
+                )
+            else:
+                plot_attention_iter_factory = None
+
+            if args.use_sniper:
+                sniper = SniperTraining(sniper_dir=args.sniper_dir, device=device, logger=logging.root)
+                data_loader = train_iter_factory.build_iter(epoch=1)
+                batch_iterator = (batch for utt_id, batch in data_loader)
+                model_builder = lambda: cls.build_model(args)
+                def get_loss_fn(model, batch):
+                    retval = model(**batch)
+                    return retval["loss"] if isinstance(retval, dict) else retval[0]
+                sniper_resume = args.resume and (output_dir / "checkpoint.pth").exists()
+                sniper.train(
+                    **args.sniper_conf,
+                    model=model,
+                    model_builder=model_builder,
+                    snip_module_name="tts",
+                    batch_iterator=batch_iterator,
+                    get_loss_fn=get_loss_fn,
+                    train_dtype=args.train_dtype,
+                    resume=sniper_resume,
+                    optim_lr=args.optim_conf["lr"],
+                )
+                param_groups = None if sniper.param_groups is None else sniper.param_groups
+            else:
+                sniper = None
+                param_groups = None
+
             # 3. Build optimizer
-            optimizers = cls.build_optimizers(args, model=model)
+            optimizers = cls.build_optimizers(args, model=model, param_groups=param_groups)
 
             # 4. Build schedulers
             schedulers = []
@@ -1275,29 +1257,19 @@
                     scheduler = cls_(optim, **conf)
                 else:
                     scheduler = None
->>>>>>> ffbf7e03
 
                 schedulers.append(scheduler)
 
-<<<<<<< HEAD
-        if args.use_sniper:
-            sniper.optimizers = optimizers
-            sniper.schedulers = schedulers
-
-        logging.info(pytorch_cudnn_version())
-        logging.info(model_summary(model))
-        for i, (o, s) in enumerate(zip(optimizers, schedulers), 1):
-            suf = "" if i == 1 else str(i)
-            logging.info(f"Optimizer{suf}:\n{o}")
-            logging.info(f"Scheduler{suf}: {s}")
-=======
+            if args.use_sniper:
+                sniper.optimizers = optimizers
+                sniper.schedulers = schedulers
+
             logging.info(pytorch_cudnn_version())
             logging.info(model_summary(model))
             for i, (o, s) in enumerate(zip(optimizers, schedulers), 1):
                 suf = "" if i == 1 else str(i)
                 logging.info(f"Optimizer{suf}:\n{o}")
                 logging.info(f"Scheduler{suf}: {s}")
->>>>>>> ffbf7e03
 
         # 5. Dump "args" to config.yaml
         # NOTE(kamo): "args" should be saved after object-buildings are done
@@ -1435,7 +1407,10 @@
 
     @classmethod
     def build_iter_options(
-        cls, args: argparse.Namespace, distributed_option: DistributedOption, mode: str,
+        cls,
+        args: argparse.Namespace,
+        distributed_option: DistributedOption,
+        mode: str,
     ):
         if mode == "train":
             preprocess_fn = cls.build_preprocess_fn(args, train=True)
@@ -1558,15 +1533,21 @@
 
         if args.iterator_type == "sequence":
             return cls.build_sequence_iter_factory(
-                args=args, iter_options=iter_options, mode=mode,
+                args=args,
+                iter_options=iter_options,
+                mode=mode,
             )
         elif args.iterator_type == "chunk":
             return cls.build_chunk_iter_factory(
-                args=args, iter_options=iter_options, mode=mode,
+                args=args,
+                iter_options=iter_options,
+                mode=mode,
             )
         elif args.iterator_type == "task":
             return cls.build_task_iter_factory(
-                args=args, iter_options=iter_options, mode=mode,
+                args=args,
+                iter_options=iter_options,
+                mode=mode,
             )
         else:
             raise RuntimeError(f"Not supported: iterator_type={args.iterator_type}")
@@ -1652,7 +1633,10 @@
 
     @classmethod
     def build_chunk_iter_factory(
-        cls, args: argparse.Namespace, iter_options: IteratorOptions, mode: str,
+        cls,
+        args: argparse.Namespace,
+        iter_options: IteratorOptions,
+        mode: str,
     ) -> AbsIterFactory:
         assert check_argument_types()
 
@@ -1722,7 +1706,10 @@
     # NOTE(kamo): Not abstract class
     @classmethod
     def build_task_iter_factory(
-        cls, args: argparse.Namespace, iter_options: IteratorOptions, mode: str,
+        cls,
+        args: argparse.Namespace,
+        iter_options: IteratorOptions,
+        mode: str,
     ) -> AbsIterFactory:
         """Build task specific iterator factory
 
@@ -1874,7 +1861,10 @@
         )
 
         return DataLoader(
-            dataset=dataset, pin_memory=ngpu > 0, num_workers=num_workers, **kwargs,
+            dataset=dataset,
+            pin_memory=ngpu > 0,
+            num_workers=num_workers,
+            **kwargs,
         )
 
     # ~~~~~~~~~ The methods below are mainly used for inference ~~~~~~~~~
