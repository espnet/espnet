--- conflicted
+++ resolved
@@ -1946,17 +1946,9 @@
         if not args.validate_each_iter_factory:
             iters_per_epoch // num_splits
         num_iters_per_epoch_list = [
-<<<<<<< HEAD
             iters_per_epoch
             if iter_options.num_iters_per_epoch is not None
             else None
-=======
-            (
-                (iter_options.num_iters_per_epoch + i) // num_splits
-                if iter_options.num_iters_per_epoch is not None
-                else None
-            )
->>>>>>> 332fdc1b
             for i in range(num_splits)
         ]
         max_cache_size = iter_options.max_cache_size / num_splits
