"""Transducer joint network implementation."""

import torch

from espnet2.asr_transducer.activation import get_activation


class JointNetwork(torch.nn.Module):
    """Transducer joint network module.

    Args:
        output_size: Output size.
        encoder_size: Encoder output size.
        decoder_size: Decoder output size.
        joint_space_size: Joint space size.
        joint_act_type: Type of activation for joint network.
        **activation_parameters: Parameters for the activation function.

    """

    def __init__(
        self,
        output_size: int,
        encoder_size: int,
        decoder_size: int,
        joint_space_size: int = 256,
        joint_activation_type: str = "tanh",
<<<<<<< HEAD
        deepbiasing: bool = False,
        biasingsize: int = 256,
        biasing: bool = False,
=======
        lin_dec_bias: bool = True,
>>>>>>> 88050b2b
        **activation_parameters,
    ) -> None:
        """Construct a JointNetwork object."""
        super().__init__()

        self.lin_enc = torch.nn.Linear(encoder_size, joint_space_size)
        self.lin_dec = torch.nn.Linear(
            decoder_size, joint_space_size, bias=lin_dec_bias
        )

        self.lin_out = torch.nn.Linear(joint_space_size, output_size)

        self.joint_activation = get_activation(
            joint_activation_type, **activation_parameters
        )
        # biasing
        self.joint_space_size = joint_space_size
        self.deepbiasing = deepbiasing
        self.biasing = biasing
        if biasing and deepbiasing:
            self.lin_biasing = torch.nn.Linear(biasingsize, joint_space_size)

    def forward(
        self,
        enc_out: torch.Tensor,
        dec_out: torch.Tensor,
<<<<<<< HEAD
        hptr: torch.Tensor = None,
=======
        no_projection: bool = False,
>>>>>>> 88050b2b
    ) -> torch.Tensor:
        """Joint computation of encoder and decoder hidden state sequences.

        Args:
            enc_out: Expanded encoder output state sequences.
                         (B, T, s_range, D_enc) or (B, T, 1, D_enc)
            dec_out: Expanded decoder output state sequences.
                         (B, T, s_range, D_dec) or (B, 1, U, D_dec)

        Returns:
            joint_out: Joint output state sequences.
                           (B, T, U, D_out) or (B, T, s_range, D_out)

        """
<<<<<<< HEAD
        if self.deepbiasing and hptr is not None:
            joint_out = self.joint_activation(
                self.lin_enc(enc_out) + self.lin_dec(dec_out) + self.lin_biasing(hptr)
            )
=======
        if no_projection:
            joint_out = self.joint_activation(enc_out + dec_out)
>>>>>>> 88050b2b
        else:
            joint_out = self.joint_activation(
                self.lin_enc(enc_out) + self.lin_dec(dec_out)
            )

        if self.biasing:
            return self.lin_out(joint_out), joint_out
        else:
            return self.lin_out(joint_out)<|MERGE_RESOLUTION|>--- conflicted
+++ resolved
@@ -25,13 +25,10 @@
         decoder_size: int,
         joint_space_size: int = 256,
         joint_activation_type: str = "tanh",
-<<<<<<< HEAD
         deepbiasing: bool = False,
         biasingsize: int = 256,
         biasing: bool = False,
-=======
         lin_dec_bias: bool = True,
->>>>>>> 88050b2b
         **activation_parameters,
     ) -> None:
         """Construct a JointNetwork object."""
@@ -58,11 +55,8 @@
         self,
         enc_out: torch.Tensor,
         dec_out: torch.Tensor,
-<<<<<<< HEAD
         hptr: torch.Tensor = None,
-=======
         no_projection: bool = False,
->>>>>>> 88050b2b
     ) -> torch.Tensor:
         """Joint computation of encoder and decoder hidden state sequences.
 
@@ -77,15 +71,12 @@
                            (B, T, U, D_out) or (B, T, s_range, D_out)
 
         """
-<<<<<<< HEAD
         if self.deepbiasing and hptr is not None:
             joint_out = self.joint_activation(
                 self.lin_enc(enc_out) + self.lin_dec(dec_out) + self.lin_biasing(hptr)
             )
-=======
-        if no_projection:
+        elif no_projection:
             joint_out = self.joint_activation(enc_out + dec_out)
->>>>>>> 88050b2b
         else:
             joint_out = self.joint_activation(
                 self.lin_enc(enc_out) + self.lin_dec(dec_out)
