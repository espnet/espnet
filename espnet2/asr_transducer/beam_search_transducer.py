"""Search algorithms for Transducer models."""

import time
from dataclasses import dataclass
from typing import Any, Dict, List, Optional, Tuple, Union

import numpy as np
import torch

from espnet2.asr_transducer.decoder.abs_decoder import AbsDecoder
from espnet2.asr_transducer.joint_network import JointNetwork


@dataclass
class Hypothesis:
    """Default hypothesis definition for Transducer search algorithms.

    Args:
        score: Total log-probability.
        yseq: Label sequence as integer ID sequence.
        dec_state: RNN/MEGA Decoder state (None if Stateless).
        lm_state: RNNLM state. ((N, D_lm), (N, D_lm)) or None

    """

    score: float
    yseq: List[int]
    dec_state: Optional[Tuple[torch.Tensor, Optional[torch.Tensor]]] = None
    lm_state: Optional[Union[Dict[str, Any], List[Any]]] = None


@dataclass
class ExtendedHypothesis(Hypothesis):
    """Extended hypothesis definition for NSC beam search and mAES.

    Args:
        : Hypothesis dataclass arguments.
        dec_out: Decoder output sequence. (B, D_dec)
        lm_score: Log-probabilities of the LM for given label. (vocab_size)

    """

    dec_out: torch.Tensor = None
    lm_score: torch.Tensor = None


class BeamSearchTransducer:
    """Beam search implementation for Transducer.

    Args:
        decoder: Decoder module.
        joint_network: Joint network module.
        beam_size: Size of the beam.
        lm: LM module.
        lm_weight: LM weight for soft fusion.
        search_type: Search algorithm to use during inference.
        max_sym_exp: Number of maximum symbol expansions at each time step. (TSD)
        u_max: Maximum expected target sequence length. (ALSD)
        nstep: Number of maximum expansion steps at each time step. (mAES)
        expansion_gamma: Allowed logp difference for prune-by-value method. (mAES)
        expansion_beta:
             Number of additional candidates for expanded hypotheses selection. (mAES)
        score_norm: Normalize final scores by length.
        nbest: Number of final hypothesis.
        streaming: Whether to perform chunk-by-chunk beam search.

    """

    def __init__(
        self,
        decoder: AbsDecoder,
        joint_network: JointNetwork,
        beam_size: int,
        lm: Optional[torch.nn.Module] = None,
        lm_weight: float = 0.1,
        search_type: str = "default",
        max_sym_exp: int = 3,
        u_max: int = 50,
        nstep: int = 2,
        expansion_gamma: float = 2.3,
        expansion_beta: int = 2,
        score_norm: bool = False,
        nbest: int = 1,
        streaming: bool = False,
    ) -> None:
        """Construct a BeamSearchTransducer object."""
        super().__init__()

        self.decoder = torch.compile(decoder)
        self.joint_network = joint_network

        self.vocab_size = decoder.vocab_size

        assert beam_size <= self.vocab_size, (
            "beam_size (%d) should be smaller than or equal to vocabulary size (%d)."
            % (
                beam_size,
                self.vocab_size,
            )
        )
        self.beam_size = beam_size

        if search_type == "default":
            self.search_algorithm = self.default_beam_search
        elif search_type == "tsd":
            assert max_sym_exp > 1, "max_sym_exp (%d) should be greater than one." % (
                max_sym_exp
            )
            self.max_sym_exp = max_sym_exp

            self.search_algorithm = self.time_sync_decoding
        elif search_type == "alsd":
            assert not streaming, "ALSD is not available in streaming mode."

            assert u_max >= 0, "u_max should be a positive integer, a portion of max_T."
            self.u_max = u_max

            self.search_algorithm = self.align_length_sync_decoding
        elif search_type == "maes":
            assert self.vocab_size >= beam_size + expansion_beta, (
                "beam_size (%d) + expansion_beta (%d) "
                " should be smaller than or equal to vocab size (%d)."
                % (beam_size, expansion_beta, self.vocab_size)
            )
            self.max_candidates = beam_size + expansion_beta

            self.nstep = nstep
            self.expansion_gamma = expansion_gamma

            self.search_algorithm = self.modified_adaptive_expansion_search
        else:
            raise NotImplementedError(
                "Specified search type (%s) is not supported." % search_type
            )

        self.use_lm = lm is not None

        if self.use_lm:
            assert hasattr(lm, "rnn_type"), "Transformer LM is currently not supported."

            self.sos = self.vocab_size - 1

            self.lm = lm
            self.lm_weight = lm_weight

        self.score_norm = score_norm
        self.nbest = nbest

        self.reset_cache()

    def __call__(
        self, enc_out: torch.Tensor, is_final: bool = True, **kwargs
    ) -> List[Hypothesis]:
        """Perform beam search.

        Args:
            enc_out: Encoder output sequence. (T, D_enc)
            is_final: Whether enc_out is the final chunk of data.

        Returns:
            nbest_hyps: N-best decoding results

        """
        self.decoder.set_device(enc_out.device)

        hyps = self.search_algorithm(enc_out, **kwargs)

        if is_final:
            self.reset_cache()

            return self.sort_nbest(hyps)

        self.search_cache = hyps

        return hyps

    def reset_cache(self) -> None:
        """Reset cache for streaming decoding."""
        self.decoder.score_cache = {}
        self.search_cache = None

    def sort_nbest(self, hyps: List[Hypothesis]) -> List[Hypothesis]:
        """Sort in-place hypotheses by score or score given sequence length.

        Args:
            hyps: Hypothesis.

        Return:
            hyps: Sorted hypothesis.

        """
        if self.score_norm:
            hyps.sort(key=lambda x: x.score / len(x.yseq), reverse=True)
        else:
            hyps.sort(key=lambda x: x.score, reverse=True)

        return hyps[: self.nbest]

    def recombine_hyps(self, hyps: List[Hypothesis]) -> List[Hypothesis]:
        """Recombine hypotheses with same label ID sequence.

        Args:
            hyps: Hypotheses.

        Returns:
            final: Recombined hypotheses.

        """
        final = {}

        for hyp in hyps:
            str_yseq = "_".join(map(str, hyp.yseq))

            if str_yseq in final:
                final[str_yseq].score = np.logaddexp(final[str_yseq].score, hyp.score)
            else:
                final[str_yseq] = hyp

        return [*final.values()]

    def select_k_expansions(
        self,
        hyps: List[ExtendedHypothesis],
        topk_idx: torch.Tensor,
        topk_logp: torch.Tensor,
    ) -> List[ExtendedHypothesis]:
        """Return K hypotheses candidates for expansion from a list of hypothesis.

        K candidates are selected according to the extended hypotheses probabilities
        and a prune-by-value method. Where K is equal to beam_size + beta.

        Args:
            hyps: Hypotheses.
            topk_idx: Indices of candidates hypothesis.
            topk_logp: Log-probabilities of candidates hypothesis.

        Returns:
            k_expansions: Best K expansion hypotheses candidates.

        """
        k_expansions = []

        for i, hyp in enumerate(hyps):
            hyp_i = [
                (int(k), hyp.score + float(v))
                for k, v in zip(topk_idx[i], topk_logp[i])
            ]
            k_best_exp = max(hyp_i, key=lambda x: x[1])[1]

            k_expansions.append(
                sorted(
                    filter(
                        lambda x: (k_best_exp - self.expansion_gamma) <= x[1], hyp_i
                    ),
                    key=lambda x: x[1],
                    reverse=True,
                )
            )

        return k_expansions

    def create_lm_batch_inputs(self, hyps_seq: List[List[int]]) -> torch.Tensor:
        """Make batch of inputs with left padding for LM scoring.

        Args:
            hyps_seq: Hypothesis sequences.

        Returns:
            : Padded batch of sequences.

        """
        max_len = max([len(h) for h in hyps_seq])

        return torch.LongTensor(
            [[self.sos] + ([0] * (max_len - len(h))) + h[1:] for h in hyps_seq],
            device=self.decoder.device,
        )

    def default_beam_search(self, enc_out: torch.Tensor) -> List[Hypothesis]:
        """Beam search implementation without prefix search.

        Modified from https://arxiv.org/pdf/1211.3711.pdf

        Args:
            enc_out: Encoder output sequence. (T, D)

        Returns:
            nbest_hyps: N-best hypothesis.

        """

        all_decoder_times = []
        all_joint_times = []
        beam_k = min(self.beam_size, (self.vocab_size - 1))
        max_t = len(enc_out)

        if self.search_cache is not None:
            kept_hyps = self.search_cache
        else:
            kept_hyps = [
                Hypothesis(
                    score=0.0,
                    yseq=[0],
                    dec_state=self.decoder.init_state(1),
                )
            ]

        for t in range(max_t):
            hyps = kept_hyps
            kept_hyps = []

            while True:
                max_hyp = max(hyps, key=lambda x: x.score)
                hyps.remove(max_hyp)

                tt = time.time()

                dec_out, state = self.decoder.score(
                    max_hyp.yseq,
                    max_hyp.dec_state,
                )
                all_decoder_times.append(time.time() - tt)
                tt = time.time()

                logp = torch.log_softmax(
                    self.joint_network(enc_out[t : t + 1, :], dec_out),
                    dim=-1,
                ).squeeze(0)
                top_k = logp[1:].topk(beam_k, dim=-1)

                all_joint_times.append(time.time() - tt)

                kept_hyps.append(
                    Hypothesis(
                        score=(max_hyp.score + float(logp[0:1])),
                        yseq=max_hyp.yseq,
                        dec_state=max_hyp.dec_state,
                        lm_state=max_hyp.lm_state,
                    )
                )

                if self.use_lm:
                    lm_scores, lm_state = self.lm.score(
                        torch.LongTensor(
                            [self.sos] + max_hyp.yseq[1:], device=self.decoder.device
                        ),
                        max_hyp.lm_state,
                        None,
                    )
                else:
                    lm_state = max_hyp.lm_state

                for logp, k in zip(*top_k):
                    score = max_hyp.score + float(logp)

                    if self.use_lm:
                        score += self.lm_weight * lm_scores[k + 1]

                    hyps.append(
                        Hypothesis(
                            score=score,
                            yseq=max_hyp.yseq + [int(k + 1)],
                            dec_state=state,
                            lm_state=lm_state,
                        )
                    )

                hyps_max = float(max(hyps, key=lambda x: x.score).score)
                kept_most_prob = sorted(
                    [hyp for hyp in kept_hyps if hyp.score > hyps_max],
                    key=lambda x: x.score,
                )

                if len(kept_most_prob) >= self.beam_size:
                    kept_hyps = kept_most_prob
                    break

        print(
            "total decoder time",
            sum(all_decoder_times),
            "num_decoder_calls",
            len(all_decoder_times),
        )
        print(
            "total joint time",
            sum(all_joint_times),
            "num joint calls",
            len(all_joint_times),
        )
        return kept_hyps

    def align_length_sync_decoding(
        self,
        enc_out: torch.Tensor,
    ) -> List[Hypothesis]:
        """Alignment-length synchronous beam search implementation.

        Based on https://ieeexplore.ieee.org/document/9053040

        Args:
            h: Encoder output sequences. (T, D)

        Returns:
            nbest_hyps: N-best hypothesis.

        """
        t_max = int(enc_out.size(0))
        u_max = min(self.u_max, (t_max - 1))

        B = [Hypothesis(yseq=[0], score=0.0, dec_state=self.decoder.init_state(1))]
        final = []

        if self.use_lm:
            B[0].lm_state = self.lm.zero_state()

        for i in range(t_max + u_max):
            A = []

            B_ = []
            B_enc_out = []

            for hyp in B:
                u = len(hyp.yseq) - 1
                t = i - u

                if t > (t_max - 1):
                    continue

                B_.append(hyp)
                B_enc_out.append((t, enc_out[t]))

            if B_:
                beam_enc_out = torch.stack([b[1] for b in B_enc_out])
                beam_dec_out, beam_state = self.decoder.batch_score(B_)

                beam_logp = torch.log_softmax(
                    self.joint_network(beam_enc_out, beam_dec_out),
                    dim=-1,
                )
                beam_topk = beam_logp[:, 1:].topk(self.beam_size, dim=-1)

                if self.use_lm:
                    beam_lm_scores, beam_lm_states = self.lm.batch_score(
                        self.create_lm_batch_inputs([b.yseq for b in B_]),
                        [b.lm_state for b in B_],
                        None,
                    )

                for i, hyp in enumerate(B_):
                    new_hyp = Hypothesis(
                        score=(hyp.score + float(beam_logp[i, 0])),
                        yseq=hyp.yseq[:],
                        dec_state=hyp.dec_state,
                        lm_state=hyp.lm_state,
                    )

                    A.append(new_hyp)

                    if B_enc_out[i][0] == (t_max - 1):
                        final.append(new_hyp)

                    for logp, k in zip(beam_topk[0][i], beam_topk[1][i] + 1):
                        new_hyp = Hypothesis(
                            score=(hyp.score + float(logp)),
                            yseq=(hyp.yseq[:] + [int(k)]),
                            dec_state=self.decoder.select_state(beam_state, i),
                            lm_state=hyp.lm_state,
                        )

                        if self.use_lm:
                            new_hyp.score += self.lm_weight * beam_lm_scores[i, k]
                            new_hyp.lm_state = beam_lm_states[i]

                        A.append(new_hyp)

                B = sorted(A, key=lambda x: x.score, reverse=True)[: self.beam_size]
                B = self.recombine_hyps(B)

        if final:
            return final

        return B

    def time_sync_decoding(
        self, enc_out: torch.Tensor, extra_start_token: int = None
    ) -> List[Hypothesis]:
        """Time synchronous beam search implementation.

        Based on https://ieeexplore.ieee.org/document/9053040

        Args:
            enc_out: Encoder output sequence. (T, D)

        Returns:
            nbest_hyps: N-best hypothesis.

        """
        if self.search_cache is not None:
            B = self.search_cache
            print('existing cache')
        else:
            start_toks = [0]
            if extra_start_token is not None:
                start_toks.append(extra_start_token)

<<<<<<< HEAD
                print('added start tok')
                
=======
>>>>>>> d2709497
            B = [
                Hypothesis(
                    yseq=start_toks,
                    score=0.0,
                    dec_state=self.decoder.init_state(1),
                )
            ]

            if self.use_lm:
                B[0].lm_state = self.lm.zero_state()

        for enc_out_t in enc_out:
            A = []
            C = B

            enc_out_t = enc_out_t.unsqueeze(0)

            for v in range(self.max_sym_exp):
                D = []

                beam_dec_out, beam_state = self.decoder.batch_score(C)

                beam_logp = torch.log_softmax(
                    self.joint_network(enc_out_t, beam_dec_out),
                    dim=-1,
                )
                beam_topk = beam_logp[:, 1:].topk(self.beam_size, dim=-1)

                seq_A = [h.yseq for h in A]

                for i, hyp in enumerate(C):
                    if hyp.yseq not in seq_A:
                        A.append(
                            Hypothesis(
                                score=(hyp.score + float(beam_logp[i, 0])),
                                yseq=hyp.yseq[:],
                                dec_state=hyp.dec_state,
                                lm_state=hyp.lm_state,
                            )
                        )
                    else:
                        dict_pos = seq_A.index(hyp.yseq)

                        A[dict_pos].score = np.logaddexp(
                            A[dict_pos].score, (hyp.score + float(beam_logp[i, 0]))
                        )

                if v < (self.max_sym_exp - 1):
                    if self.use_lm:
                        beam_lm_scores, beam_lm_states = self.lm.batch_score(
                            self.create_lm_batch_inputs([c.yseq for c in C]),
                            [c.lm_state for c in C],
                            None,
                        )

                    for i, hyp in enumerate(C):
                        for logp, k in zip(beam_topk[0][i], beam_topk[1][i] + 1):
                            new_hyp = Hypothesis(
                                score=(hyp.score + float(logp)),
                                yseq=(hyp.yseq + [int(k)]),
                                dec_state=self.decoder.select_state(beam_state, i),
                                lm_state=hyp.lm_state,
                            )

                            if self.use_lm:
                                new_hyp.score += self.lm_weight * beam_lm_scores[i, k]
                                new_hyp.lm_state = beam_lm_states[i]

                            D.append(new_hyp)

                C = sorted(D, key=lambda x: x.score, reverse=True)[: self.beam_size]

            B = sorted(A, key=lambda x: x.score, reverse=True)[: self.beam_size]

        return B

    def modified_adaptive_expansion_search(
        self,
        enc_out: torch.Tensor,
        extra_start_token: int = None,
    ) -> List[ExtendedHypothesis]:
        """Modified version of Adaptive Expansion Search (mAES).

        Based on AES (https://ieeexplore.ieee.org/document/9250505) and
                 NSC (https://arxiv.org/abs/2201.05420).

        Args:
            enc_out: Encoder output sequence. (T, D_enc)

        Returns:
            nbest_hyps: N-best hypothesis.

        """
        if self.search_cache is not None:
            kept_hyps = self.search_cache
        else:
            start_toks = [0]
            if extra_start_token is not None:
                start_toks.append(extra_start_token)
            init_tokens = [
                ExtendedHypothesis(
                    yseq=start_toks,
                    score=0.0,
                    dec_state=self.decoder.init_state(1),
                )
            ]

            beam_dec_out, beam_state = self.decoder.batch_score(
                init_tokens,
            )

            if self.use_lm:
                beam_lm_scores, beam_lm_states = self.lm.batch_score(
                    self.create_lm_batch_inputs([h.yseq for h in init_tokens]),
                    [h.lm_state for h in init_tokens],
                    None,
                )

                lm_state = beam_lm_states[0]
                lm_score = beam_lm_scores[0]
            else:
                lm_state = None
                lm_score = None

            kept_hyps = [
                ExtendedHypothesis(
                    yseq=[0],
                    score=0.0,
                    dec_state=self.decoder.select_state(beam_state, 0),
                    dec_out=beam_dec_out[0],
                    lm_state=lm_state,
                    lm_score=lm_score,
                )
            ]

        for enc_out_t in enc_out:
            hyps = kept_hyps
            kept_hyps = []

            beam_enc_out = enc_out_t.unsqueeze(0)

            list_b = []
            for n in range(self.nstep):
                beam_dec_out = torch.stack([h.dec_out for h in hyps])

                beam_logp, beam_idx = torch.log_softmax(
                    self.joint_network(beam_enc_out, beam_dec_out),
                    dim=-1,
                ).topk(self.max_candidates, dim=-1)

                k_expansions = self.select_k_expansions(hyps, beam_idx, beam_logp)

                list_exp = []
                for i, hyp in enumerate(hyps):
                    for k, new_score in k_expansions[i]:
                        new_hyp = ExtendedHypothesis(
                            yseq=hyp.yseq[:],
                            score=new_score,
                            dec_out=hyp.dec_out,
                            dec_state=hyp.dec_state,
                            lm_state=hyp.lm_state,
                            lm_score=hyp.lm_score,
                        )

                        if k == 0:
                            list_b.append(new_hyp)
                        else:
                            new_hyp.yseq.append(int(k))

                            if self.use_lm:
                                new_hyp.score += self.lm_weight * float(hyp.lm_score[k])

                            list_exp.append(new_hyp)

                if not list_exp:
                    kept_hyps = sorted(
                        self.recombine_hyps(list_b), key=lambda x: x.score, reverse=True
                    )[: self.beam_size]

                    break
                else:
                    beam_dec_out, beam_state = self.decoder.batch_score(
                        list_exp,
                    )

                    if self.use_lm:
                        beam_lm_scores, beam_lm_states = self.lm.batch_score(
                            self.create_lm_batch_inputs([h.yseq for h in list_exp]),
                            [h.lm_state for h in list_exp],
                            None,
                        )

                    if n < (self.nstep - 1):
                        for i, hyp in enumerate(list_exp):
                            hyp.dec_out = beam_dec_out[i]
                            hyp.dec_state = self.decoder.select_state(beam_state, i)

                            if self.use_lm:
                                hyp.lm_state = beam_lm_states[i]
                                hyp.lm_score = beam_lm_scores[i]

                        hyps = list_exp[:]
                    else:
                        beam_logp = torch.log_softmax(
                            self.joint_network(beam_enc_out, beam_dec_out),
                            dim=-1,
                        )

                        for i, hyp in enumerate(list_exp):
                            hyp.score += float(beam_logp[i, 0])

                            hyp.dec_out = beam_dec_out[i]
                            hyp.dec_state = self.decoder.select_state(beam_state, i)

                            if self.use_lm:
                                hyp.lm_state = beam_lm_states[i]
                                hyp.lm_score = beam_lm_scores[i]

                        kept_hyps = sorted(
                            self.recombine_hyps(list_b + list_exp),
                            key=lambda x: x.score,
                            reverse=True,
                        )[: self.beam_size]

        return kept_hyps<|MERGE_RESOLUTION|>--- conflicted
+++ resolved
@@ -503,11 +503,6 @@
             if extra_start_token is not None:
                 start_toks.append(extra_start_token)
 
-<<<<<<< HEAD
-                print('added start tok')
-                
-=======
->>>>>>> d2709497
             B = [
                 Hypothesis(
                     yseq=start_toks,
