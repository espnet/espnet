--- conflicted
+++ resolved
@@ -1,7 +1,3 @@
-<<<<<<< HEAD
-__version__ = "0.9.6"
-=======
 """Initialize espnet2 package."""
 
-from espnet import __version__  # NOQA
->>>>>>> c7dc8730
+from espnet import __version__  # NOQA