--- conflicted
+++ resolved
@@ -448,17 +448,12 @@
         )
         self._initialize()
 
-<<<<<<< HEAD
-    def _initialize(self):
-        logging.info("Beats Random Tokenizer initialization function called.")
-=======
     def _initialize(self, seed):
         logging.info(
             f"Beats Random Tokenizer initialization function called with seed {seed}."
         )
         original_rng_state = torch.get_rng_state()
         torch.manual_seed(seed)
->>>>>>> 5d723f6e
         torch.nn.init.xavier_normal_(self.patch_embedding.weight)
         self.patch_embedding.weight.requires_grad = False
         if self.patch_embedding.bias is not None:
@@ -482,16 +477,10 @@
         return padding_mask
 
     @torch.no_grad()
-<<<<<<< HEAD
-    def forward(self, xs_pad: torch.Tensor):
-        """Forward method.
-
-=======
     def forward(
         self, xs_pad: torch.Tensor, ilens: torch.Tensor, waveform_input: bool = True
     ):
         """
->>>>>>> 5d723f6e
         Args:
             xs_pad (torch.Tensor): Input tensor (B, T) or (B,T,D).
                 (B,T) for raw waveform and (B,T,D) for features.
@@ -519,12 +508,9 @@
         features = features.reshape(features.shape[0], features.shape[1], -1)
         features = features.transpose(1, 2)
         features = self.layer_norm(features)
-<<<<<<< HEAD
-=======
         padding_mask = forward_padding_mask_conv(
             padding_mask, n_dim=n_mels, conv_module=self.patch_embedding_pad
         )
->>>>>>> 5d723f6e
         embed_ind = self.random_projection_quantizer(features)
         embed_len = (~padding_mask).sum(1)
         return embed_ind, embed_len
@@ -536,12 +522,5 @@
         ilens: torch.Tensor,
         waveform_input: bool = True,
     ):
-<<<<<<< HEAD
-        # TODO(gituser): Add ilens support for batched data
-        assert xs_pad.size(0) == 1, "Batch size must be 1."
-        embed_ind = self(xs_pad)
-        return embed_ind
-=======
         embed_ind, embed_len = self(xs_pad, ilens, waveform_input=waveform_input)
-        return {"codes": embed_ind, "code_lengths": embed_len}
->>>>>>> 5d723f6e
+        return {"codes": embed_ind, "code_lengths": embed_len}