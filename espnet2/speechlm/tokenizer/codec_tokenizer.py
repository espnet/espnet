--- conflicted
+++ resolved
@@ -15,11 +15,9 @@
     BeatsRandomTokenizer,
     BeatsTokenizer,
 )
-<<<<<<< HEAD
 from espnet2.torch_utils.set_all_random_seed import set_all_random_seed
-=======
+
 logger = logging.getLogger(__name__)
->>>>>>> 5d723f6e
 
 
 class CodecTokenizer(AbsTokenizer):
@@ -176,21 +174,15 @@
             self.n_codebook = 1
             self.size_codebook = self.codec.config.quant_n
             self.sample_rate = 16000
-            self.subsample = 320 
+            self.subsample = 320
             # NOTE(shikhar): Might be greater than 320 if audio does not fit well.
             # Example 10 second audio at 16khz returns 496 codes.
         else:
             raise ValueError(f"Codec {codec_choice} is not supported")
 
-<<<<<<< HEAD
-    def encode(self, wavs):
-        """Convert audio waveforms into codec codes.
-
-=======
     def encode(self, wavs, wav_lens=None):
         """
         Convert audio waveforms into codec codes
->>>>>>> 5d723f6e
         Input:
             wavs (torch.Tensor): float tensor in shape [B, 1, n_sample],
             wav_lens (torch.Tensor): int tensor in shape [B]
@@ -215,12 +207,14 @@
             codes = self.codec.encode(wavs).permute(1, 2, 0)
 
         elif self.codec_choice == "beats" or self.codec_choice == "beats_random":
-            wav_in = wavs.squeeze(1) # [B, n_sample]
+            wav_in = wavs.squeeze(1)  # [B, n_sample]
             if wav_in.max() > 1.0 or wav_in.min() < -1.0:
                 # Beats expects input in range [-1, 1]
                 wav_in = wav_in.to(torch.float32)
                 wav_in = wav_in / 2**15
-                logger.warning("Input waveform is not in range [-1, 1] for BEATs. Normalizing!.")
+                logger.warning(
+                    "Input waveform is not in range [-1, 1] for BEATs. Normalizing!."
+                )
             # Assume no padding, all wavs are full length
             assert wav_lens is not None, "BeatsTokenizer requires wav_lens."
             codes, _, _, _ = self.codec.encode(xs_pad=wav_in, ilens=wav_lens)
@@ -311,15 +305,9 @@
 
         return waveform
 
-<<<<<<< HEAD
-    def forward(self, wavs):
-        """Convert audio waveforms into flatten codec codes and resynthesis the audio.
-
-=======
     def forward(self, wavs, wav_lens=None):
         """
         Convert audio waveforms into flatten codec codes and resynthesis the audio
->>>>>>> 5d723f6e
         Input:
             wavs (torch.Tensor): float tensor in shape [B, 1, n_sample],
             wav_lens (torch.Tensor): int tensor in shape [B]
