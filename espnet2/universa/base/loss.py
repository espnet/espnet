# Copyright 2024 Jiatong Shi
#  Apache 2.0  (http://www.apache.org/licenses/LICENSE-2.0)

import torch
import torch.nn.functional as F


def masked_mse_loss(input, target, mask):
    """
    Compute masked mean squared error (MSE) loss.

    Args:
        input (torch.Tensor): Input tensor.
        target (torch.Tensor): Target tensor.
        mask (torch.Tensor): Mask tensor of the same shape as input and target.

    Returns:
        torch.Tensor: Masked MSE loss.
    """
    squared_diff = (input * mask - target * mask) ** 2
    loss = torch.sum(squared_diff) / torch.sum(mask)
    return loss


def masked_l1_loss(input, target, mask):
    """
    Compute masked L1 loss.

    Args:
        input (torch.Tensor): Input tensor.
        target (torch.Tensor): Target tensor.
        mask (torch.Tensor): Mask tensor of the same shape as input and target.

    Returns:
        torch.Tensor: Masked L1 loss.
    """
    abs_diff = torch.abs(input * mask - target * mask)
<<<<<<< HEAD
    masked_abs_diff = abs_diff * mask
    loss = torch.sum(masked_abs_diff) / torch.sum(mask)
=======
    loss = torch.sum(abs_diff) / torch.sum(mask)
>>>>>>> 7d3bf81f
    return loss
<|MERGE_RESOLUTION|>--- conflicted
+++ resolved
@@ -1,44 +1,39 @@
-# Copyright 2024 Jiatong Shi
-#  Apache 2.0  (http://www.apache.org/licenses/LICENSE-2.0)
-
-import torch
-import torch.nn.functional as F
-
-
-def masked_mse_loss(input, target, mask):
-    """
-    Compute masked mean squared error (MSE) loss.
-
-    Args:
-        input (torch.Tensor): Input tensor.
-        target (torch.Tensor): Target tensor.
-        mask (torch.Tensor): Mask tensor of the same shape as input and target.
-
-    Returns:
-        torch.Tensor: Masked MSE loss.
-    """
-    squared_diff = (input * mask - target * mask) ** 2
-    loss = torch.sum(squared_diff) / torch.sum(mask)
-    return loss
-
-
-def masked_l1_loss(input, target, mask):
-    """
-    Compute masked L1 loss.
-
-    Args:
-        input (torch.Tensor): Input tensor.
-        target (torch.Tensor): Target tensor.
-        mask (torch.Tensor): Mask tensor of the same shape as input and target.
-
-    Returns:
-        torch.Tensor: Masked L1 loss.
-    """
-    abs_diff = torch.abs(input * mask - target * mask)
-<<<<<<< HEAD
-    masked_abs_diff = abs_diff * mask
-    loss = torch.sum(masked_abs_diff) / torch.sum(mask)
-=======
-    loss = torch.sum(abs_diff) / torch.sum(mask)
->>>>>>> 7d3bf81f
-    return loss
+# Copyright 2024 Jiatong Shi
+#  Apache 2.0  (http://www.apache.org/licenses/LICENSE-2.0)
+
+import torch
+import torch.nn.functional as F
+
+
+def masked_mse_loss(input, target, mask):
+    """
+    Compute masked mean squared error (MSE) loss.
+
+    Args:
+        input (torch.Tensor): Input tensor.
+        target (torch.Tensor): Target tensor.
+        mask (torch.Tensor): Mask tensor of the same shape as input and target.
+
+    Returns:
+        torch.Tensor: Masked MSE loss.
+    """
+    squared_diff = (input * mask - target * mask) ** 2
+    loss = torch.sum(squared_diff) / torch.sum(mask)
+    return loss
+
+
+def masked_l1_loss(input, target, mask):
+    """
+    Compute masked L1 loss.
+
+    Args:
+        input (torch.Tensor): Input tensor.
+        target (torch.Tensor): Target tensor.
+        mask (torch.Tensor): Mask tensor of the same shape as input and target.
+
+    Returns:
+        torch.Tensor: Masked L1 loss.
+    """
+    abs_diff = torch.abs(input * mask - target * mask)
+    loss = torch.sum(abs_diff) / torch.sum(mask)
+    return loss