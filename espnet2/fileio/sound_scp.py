import collections.abc
from pathlib import Path
from typing import List, Tuple, Union

import numpy as np
import soundfile
from typeguard import check_argument_types

from espnet2.fileio.read_text import read_2columns_text, read_multi_columns_text


def soundfile_read(
    wavs: Union[str, List[str]],
    dtype=None,
    always_2d: bool = False,
    concat_axis: int = 1,
    start: int = 0,
    end: int = None,
    return_subtype: bool = False,
) -> Tuple[np.array, int]:
    if isinstance(wavs, str):
        wavs = [wavs]

    arrays = []
    subtypes = []
    prev_rate = None
    prev_wav = None
    for wav in wavs:
        with soundfile.SoundFile(wav) as f:
            f.seek(start)
            if end is not None:
                frames = end - start
            else:
                frames = -1
            if dtype == "float16":
                array = f.read(
                    frames,
                    dtype="float32",
                    always_2d=always_2d,
                ).astype(dtype)
            else:
                array = f.read(frames, dtype=dtype, always_2d=always_2d)
            rate = f.samplerate
            subtype = f.subtype
            subtypes.append(subtype)

        if len(wavs) > 1 and array.ndim == 1 and concat_axis == 1:
            # array: (Time, Channel)
            array = array[:, None]

        if prev_wav is not None:
            if prev_rate != rate:
                raise RuntimeError(
                    f"'{prev_wav}' and '{wav}' have mismatched sampling rate: "
                    f"{prev_rate} != {rate}"
                )

            dim1 = arrays[0].shape[1 - concat_axis]
            dim2 = array.shape[1 - concat_axis]
            if dim1 != dim2:
                raise RuntimeError(
                    "Shapes must match with "
                    f"{1 - concat_axis} axis, but gut {dim1} and {dim2}"
                )

        prev_rate = rate
        prev_wav = wav
        arrays.append(array)

    if len(arrays) == 1:
        array = arrays[0]
    else:
        array = np.concatenate(arrays, axis=concat_axis)

    if return_subtype:
        return array, rate, subtypes
    else:
        return array, rate


class SoundScpReader(collections.abc.Mapping):
    """Reader class for 'wav.scp'.

    Examples:
        wav.scp is a text file that looks like the following:

        key1 /some/path/a.wav
        key2 /some/path/b.wav
        key3 /some/path/c.wav
        key4 /some/path/d.wav
        ...

        >>> reader = SoundScpReader('wav.scp')
        >>> rate, array = reader['key1']

        If multi_columns=True is given and
        multiple files are given in one line
        with space delimiter, and  the output array are concatenated
        along channel direction

        key1 /some/path/a.wav /some/path/a2.wav
        key2 /some/path/b.wav /some/path/b2.wav
        ...

        >>> reader = SoundScpReader('wav.scp', multi_columns=True)
        >>> rate, array = reader['key1']

        In the above case, a.wav and a2.wav are concatenated.

        Note that even if multi_columns=True is given,
        SoundScpReader still supports a normal wav.scp,
        i.e., a wav file is given per line,
        but this option is disable by default
        because dict[str, list[str]] object is needed to be kept,
        but it increases the required amount of memory.
    """

    def __init__(
<<<<<<< HEAD
        self, fname, dtype=np.int16, always_2d: bool = False, normalize: bool = False,
=======
        self,
        fname,
        dtype=None,
        always_2d: bool = False,
        multi_columns: bool = False,
        concat_axis=1,
>>>>>>> 096e2bb7
    ):
        assert check_argument_types()
        self.fname = fname
        self.dtype = dtype
        self.always_2d = always_2d

        if multi_columns:
            self.data, _ = read_multi_columns_text(fname)
        else:
            self.data = read_2columns_text(fname)
        self.multi_columns = multi_columns
        self.concat_axis = concat_axis

    def __getitem__(self, key) -> Tuple[int, np.ndarray]:
        wavs = self.data[key]

        array, rate = soundfile_read(
            wavs,
            dtype=self.dtype,
            always_2d=self.always_2d,
            concat_axis=self.concat_axis,
        )
        # Returned as scipy.io.wavread's order
        return rate, array

    def get_path(self, key):
        return self.data[key]

    def __contains__(self, item):
        return item

    def __len__(self):
        return len(self.data)

    def __iter__(self):
        return iter(self.data)

    def keys(self):
        return self.data.keys()


class SoundScpWriter:
    """Writer class for 'wav.scp'

    Args:
        outdir:
        scpfile:
        format: The output audio format
        multi_columns: Save multi channel data
            as multiple monaural audio files
        output_name_format: The naming formam of generated audio files
        output_name_format_multi_columns: The naming formam of generated audio files
            when multi_columns is given
        dtype:
        subtype:

    Examples:
        >>> writer = SoundScpWriter('./data/', './data/wav.scp')
        >>> writer['aa'] = 16000, numpy_array
        >>> writer['bb'] = 16000, numpy_array

        aa ./data/aa.wav
        bb ./data/bb.wav

        >>> writer = SoundScpWriter(
            './data/', './data/feat.scp', multi_columns=True,
        )
        >>> numpy_array.shape
        (100, 2)
        >>> writer['aa'] = 16000, numpy_array

        aa ./data/aa-CH0.wav ./data/aa-CH1.wav

    """

    def __init__(
        self,
        outdir: Union[Path, str],
        scpfile: Union[Path, str],
        format="wav",
        multi_columns: bool = False,
        output_name_format: str = "{key}.{audio_format}",
        output_name_format_multi_columns: str = "{key}-CH{channel}.{audio_format}",
        subtype: str = None,
    ):
        assert check_argument_types()
        self.dir = Path(outdir)
        self.dir.mkdir(parents=True, exist_ok=True)
        scpfile = Path(scpfile)
        scpfile.parent.mkdir(parents=True, exist_ok=True)
        self.fscp = scpfile.open("w", encoding="utf-8")
        self.format = format
        self.subtype = subtype
        self.output_name_format = output_name_format
        self.multi_columns = multi_columns
        self.output_name_format_multi_columns = output_name_format_multi_columns

        self.data = {}

    def __setitem__(
        self, key: str, value: Union[Tuple[int, np.ndarray], Tuple[np.ndarray, int]]
    ):
        value = list(value)
        if len(value) != 2:
            raise ValueError(f"Expecting 2 elements, but got {len(value)}")
        if isinstance(value[0], int) and isinstance(value[1], np.ndarray):
            rate, signal = value
        elif isinstance(value[1], int) and isinstance(value[0], np.ndarray):
            signal, rate = value
        else:
            raise TypeError("value shoulbe be a tuple of int and numpy.ndarray")

        if signal.ndim not in (1, 2):
            raise RuntimeError(f"Input signal must be 1 or 2 dimension: {signal.ndim}")
        if signal.ndim == 1:
            signal = signal[:, None]

        if signal.shape[1] > 1 and self.multi_columns:
            wavs = []
            for channel in range(signal.shape[1]):
                wav = self.dir / self.output_name_format_multi_columns.format(
                    key=key, audio_format=self.format, channel=channel
                )
                wav.parent.mkdir(parents=True, exist_ok=True)
                wav = str(wav)
                soundfile.write(wav, signal[:, channel], rate, subtype=self.subtype)
                wavs.append(wav)

            self.fscp.write(f"{key} {' '.join(wavs)}\n")

            # Store the file path
            self.data[key] = wavs
        else:
            wav = self.dir / self.output_name_format.format(
                key=key, audio_format=self.format
            )
            wav.parent.mkdir(parents=True, exist_ok=True)
            wav = str(wav)
            soundfile.write(wav, signal, rate, subtype=self.subtype)
            self.fscp.write(f"{key} {wav}\n")

            # Store the file path
            self.data[key] = wav

    def get_path(self, key):
        return self.data[key]

    def __enter__(self):
        return self

    def __exit__(self, exc_type, exc_val, exc_tb):
        self.close()

    def close(self):
        self.fscp.close()<|MERGE_RESOLUTION|>--- conflicted
+++ resolved
@@ -116,16 +116,12 @@
     """
 
     def __init__(
-<<<<<<< HEAD
-        self, fname, dtype=np.int16, always_2d: bool = False, normalize: bool = False,
-=======
         self,
         fname,
         dtype=None,
         always_2d: bool = False,
         multi_columns: bool = False,
         concat_axis=1,
->>>>>>> 096e2bb7
     ):
         assert check_argument_types()
         self.fname = fname
