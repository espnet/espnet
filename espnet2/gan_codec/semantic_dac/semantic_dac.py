--- conflicted
+++ resolved
@@ -210,12 +210,8 @@
         self.use_dual_decoder = use_dual_decoder
         if self.use_dual_decoder and not self.use_mel_loss:
             logger.warning(
-<<<<<<< HEAD
                 "Dual decoder is enabled but Mel loss is disabled."
                 "This configuration is ineffective."
-=======
-                "Dual decoder is enabled but Mel loss is disabled. This configuration is ineffective."
->>>>>>> f8bca4fa
             )
             self.use_dual_decoder = False
 
