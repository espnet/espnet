#!/usr/bin/env python3
# -*- coding: utf-8 -*-

# Thanks to Abdelrahman Mohamed and Wei-Ning Hsu's help in this implementation,
# Their origial Hubert work is in:
#     Paper: https://arxiv.org/pdf/2106.07447.pdf
#     Code in Fairseq: https://github.com/pytorch/fairseq/tree/master/examples/hubert

import logging
from contextlib import contextmanager
from typing import Dict, List, Optional, Tuple, Union

import torch
from packaging.version import parse as V
from typeguard import check_argument_types

from espnet2.asr.encoder.abs_encoder import AbsEncoder
from espnet2.asr.frontend.abs_frontend import AbsFrontend
from espnet2.asr.preencoder.abs_preencoder import AbsPreEncoder
from espnet2.asr.specaug.abs_specaug import AbsSpecAug
from espnet2.hubert.hubert_loss import HubertPretrainLoss
from espnet2.layers.abs_normalize import AbsNormalize
from espnet2.torch_utils.device_funcs import force_gatherable
from espnet2.train.abs_espnet_model import AbsESPnetModel
from espnet.nets.e2e_asr_common import ErrorCalculator

if V(torch.__version__) >= V("1.6.0"):
    from torch.cuda.amp import autocast
else:
    # Nothing to do if torch<1.6.0
    @contextmanager
    def autocast(enabled=True):
        yield


class TorchAudioHubertPretrainModel(AbsESPnetModel):
    """TorchAudio Hubert Pretrain model"""

    def __init__(
        self,
        vocab_size: int,
        token_list: Union[Tuple[str, ...], List[str]],
        frontend: Optional[AbsFrontend],
        specaug: Optional[AbsSpecAug],
        normalize: Optional[AbsNormalize],
        preencoder: Optional[AbsPreEncoder],
        encoder: AbsEncoder,
        ignore_id: int = -1,
    ):
        assert check_argument_types()

        super().__init__()
        self.vocab_size = vocab_size
        self.ignore_id = ignore_id
        self.token_list = token_list.copy()

        self.frontend = frontend
        self.specaug = specaug
        self.normalize = normalize
        self.preencoder = preencoder
        self.encoder = encoder
        self.error_calculator = None

        self.nan_loss_count = 0.0

    def forward(
        self,
        speech: torch.Tensor,
        speech_lengths: torch.Tensor,
        text: torch.Tensor,
        text_lengths: torch.Tensor,
        **kwargs,
    ) -> Tuple[torch.Tensor, Dict[str, torch.Tensor], torch.Tensor]:
        """Frontend + Encoder + Calc loss

        Args:
            speech: (Batch, Length, ...)
            speech_lengths: (Batch, )
            text: (Batch, Length)
            text_lengths: (Batch,)
            kwargs: "utt_id" is among the input.
        """
        assert text_lengths.dim() == 1, text_lengths.shape
        # Check that batch_size is unified
        assert (
            speech.shape[0]
            == speech_lengths.shape[0]
            == text.shape[0]
            == text_lengths.shape[0]
        ), (speech.shape, speech_lengths.shape, text.shape, text_lengths.shape)
        batch_size = speech.shape[0]

        # for data-parallel
        text = text[:, : text_lengths.max()]

        # 1. Encoder
        logit_m, logit_u, feature_penalty = self.encode(
            speech, speech_lengths, text, text_lengths
        )

        # 2a. Hubert criterion
        loss = self._calc_hubert_loss(
            logit_m,
            logit_u,
            feature_penalty,
        )

        if not torch.isinf(loss) and not torch.isnan(loss):
            pass
            # logging.warning(f"loss, {loss.item() / logit_m.size(0)}")
        else:
            self.nan_loss_count += 1
            logging.warning(f"nan_loss_count, {self.nan_loss_count}")

        # log accuracies of masked and unmasked frames
        correct_m, count_m = self._compute_correct(logit_m)
        correct_u, count_u = self._compute_correct(logit_u)

        stats = dict(
            loss=loss.detach(),
            correct_m=correct_m,
            count_m=count_m,
            acc_m=correct_m / count_m,
            correct_u=correct_u,
            count_u=count_u,
            acc_u=correct_u / count_u,
        )

        # force_gatherable: to-device and to-tensor if scalar for DataParallel
        loss, stats, weight = force_gatherable((loss, stats, batch_size), loss.device)
        return loss, stats, weight

    def collect_feats(
        self,
        speech: torch.Tensor,
        speech_lengths: torch.Tensor,
        text: torch.Tensor,
        text_lengths: torch.Tensor,
        **kwargs,
    ) -> Dict[str, torch.Tensor]:
        feats, feats_lengths = self._extract_feats(speech, speech_lengths)
        return {"feats": feats, "feats_lengths": feats_lengths}

    def encode(
        self,
        speech: torch.Tensor,
        speech_lengths: torch.Tensor,
        y_pad: torch.Tensor,
        y_pad_length: torch.Tensor,
    ) -> Tuple[torch.Tensor, torch.Tensor]:
        """Frontend + Encoder. Note that this method is used by asr_inference.py

        Args:
            speech: (Batch, Length, ...)
            speech_lengths: (Batch, )
            y_pad: (Batch, Length, ...)
            y_pad_length: (Batch, )
        """
        with autocast(False):
            # 1. Extract feats
            feats, feats_lengths = self._extract_feats(speech, speech_lengths)

            # 2. Data augmentation
            if self.specaug is not None and self.training:
                feats, feats_lengths = self.specaug(feats, feats_lengths)

            # 3. Normalization for feature: e.g. Global-CMVN, Utterance-CMVN
            if self.normalize is not None:
                feats, feats_lengths = self.normalize(feats, feats_lengths)

        # Pre-encoder, e.g. used for raw input data
        if self.preencoder is not None:
            feats, feats_lengths = self.preencoder(feats, feats_lengths)

        # 4. Forward encoder
        # feats: (Batch, Length, Dim)
        # -> encoder_out: (Batch, Length2, Dim2)
        encoder_out = self.encoder(feats, feats_lengths, y_pad, y_pad_length)

        return encoder_out

    def _extract_feats(
        self, speech: torch.Tensor, speech_lengths: torch.Tensor
    ) -> Tuple[torch.Tensor, torch.Tensor]:
        assert speech_lengths.dim() == 1, speech_lengths.shape

        # for data-parallel
        speech = speech[:, : speech_lengths.max()]

        if self.frontend is not None:
            # Frontend
            #  e.g. STFT and Feature extract
            #       data_loader may send time-domain signal in this case
            # speech (Batch, NSamples) -> feats: (Batch, NFrames, Dim)
            feats, feats_lengths = self.frontend(speech, speech_lengths)
        else:
            # No frontend and no feature extract
            feats, feats_lengths = speech, speech_lengths
        return feats, feats_lengths

    def _compute_correct(
        self,
        logits,
    ):
        if logits.numel() == 0:
            corr, count = 0, 0
        else:
            assert logits.dim() > 1, logits.shape
            max = logits.argmax(-1) == 0
            min = logits.argmin(-1) == 0
            both = max & min
            corr = max.long().sum().item() - both.long().sum().item()
            count = max.numel()
        return corr, count

    def _calc_hubert_loss(
        self,
        logit_m: Optional[torch.Tensor],
        logit_u: Optional[torch.Tensor],
        feature_penalty: torch.Tensor,
        masked_weight: float = 1.0,
        unmasked_weight: float = 0.0,
        feature_weight: float = 10.0,
        reduction: str = "sum",
    ) -> torch.Tensor:
        """Compute the cross-entropy loss on HuBERT masked and non-masked logits.

        Args:
            logit_m (Tensor or None): The masked logit Tensor of dimension
                `(masked_frames, final_dim)`.
            logit_u (Tensor or None): The non-masked logit Tensor of dimension
                `(unmasked_frames, final_dim)`.
            feature_penalty (Tensor): The feature mean value for additional penalty
                loss.
            masked_weight (float, optional): The weight for masked cross-entropy loss
                (Default: ``1.0``).
            unmasked_weight (float, optional): The weight for non-masked cross-entropy
                loss (Default: ``0.0``).
            feature_weight (float, optional): The weight for feature penalty loss
                (Default: ``10.0``).
            reduction (str, optional): The reduction method for cross-entropy loss
                (Default: ``"sum"``).
        Ref:
            torchaudio: examples/hubert/loss/hubert_loss.py
        """
        loss = feature_penalty * feature_weight * logit_m.shape[0]
        if logit_m is not None:
            target_m = torch.zeros(
                logit_m.shape[0], dtype=torch.long, device=logit_m.device
            )
            loss_m = torch.nn.functional.cross_entropy(
                logit_m, target_m, reduction=reduction
            )
            loss += loss_m * masked_weight
        if logit_u is not None:
            target_u = torch.zeros(
                logit_u.shape[0], dtype=torch.long, device=logit_m.device
            )
            loss_u = torch.nn.functional.cross_entropy(
                logit_u, target_u, reduction=reduction
            )
            loss += loss_u * unmasked_weight
        return loss


class HubertPretrainModel(AbsESPnetModel):
    """Hubert Pretrain model"""

    def __init__(
        self,
        vocab_size: int,
        token_list: Union[Tuple[str, ...], List[str]],
        frontend: Optional[AbsFrontend],
        specaug: Optional[AbsSpecAug],
        normalize: Optional[AbsNormalize],
        preencoder: Optional[AbsPreEncoder],
        encoder: AbsEncoder,
        ignore_id: int = -1,
        lsm_weight: float = 0.0,
        length_normalized_loss: bool = False,
        report_cer: bool = False,
        report_wer: bool = False,
        sym_space: str = "<space>",
        sym_blank: str = "<blank>",
        pred_masked_weight: float = 1.0,
        pred_nomask_weight: float = 0.0,
        loss_weights: float = 0.0,
    ):
        assert check_argument_types()

        super().__init__()
        # note that eos is the same as sos (equivalent ID)
        self.sos = vocab_size - 1
        self.eos = vocab_size - 1
        self.vocab_size = vocab_size
        self.ignore_id = ignore_id
        self.token_list = token_list.copy()

        self.frontend = frontend
        self.specaug = specaug
        self.normalize = normalize
        self.preencoder = preencoder
        self.encoder = encoder
<<<<<<< HEAD
        self.criterion_att = HubertPretrainLoss(
            pred_masked_weight, pred_nomask_weight, loss_weights,
=======
        self.criterion_hubert = HubertPretrainLoss(
            pred_masked_weight,
            pred_nomask_weight,
            loss_weights,
>>>>>>> ffbf7e03
        )
        self.pred_masked_weight = pred_masked_weight
        self.pred_nomask_weight = pred_nomask_weight
        self.loss_weights = loss_weights

        if report_cer or report_wer:
            self.error_calculator = ErrorCalculator(
                token_list, sym_space, sym_blank, report_cer, report_wer
            )
        else:
            self.error_calculator = None

    def forward(
        self,
        speech: torch.Tensor,
        speech_lengths: torch.Tensor,
        text: torch.Tensor,
        text_lengths: torch.Tensor,
        **kwargs,
    ) -> Tuple[torch.Tensor, Dict[str, torch.Tensor], torch.Tensor]:
        """Frontend + Encoder + Calc loss

        Args:
            speech: (Batch, Length, ...)
            speech_lengths: (Batch, )
            text: (Batch, Length)
            text_lengths: (Batch,)
            kwargs: "utt_id" is among the input.
        """
        assert text_lengths.dim() == 1, text_lengths.shape
        # Check that batch_size is unified
        assert (
            speech.shape[0]
            == speech_lengths.shape[0]
            == text.shape[0]
            == text_lengths.shape[0]
        ), (speech.shape, speech_lengths.shape, text.shape, text_lengths.shape)
        batch_size = speech.shape[0]

        # for data-parallel
        text = text[:, : text_lengths.max()]

        # 1. Encoder
        encoder_out = self.encode(speech, speech_lengths, text, text_lengths)

        # 2a. Hubert criterion
        loss, acc_mask, acc_unmask = self._calc_hubert_loss(encoder_out,)

        stats = dict(
            loss=loss.detach(), acc_mask=acc_mask, acc_unmask=acc_unmask, acc=acc_mask,
        )

        # force_gatherable: to-device and to-tensor if scalar for DataParallel
        loss, stats, weight = force_gatherable((loss, stats, batch_size), loss.device)
        return loss, stats, weight

    def collect_feats(
        self,
        speech: torch.Tensor,
        speech_lengths: torch.Tensor,
        text: torch.Tensor,
        text_lengths: torch.Tensor,
        **kwargs,
    ) -> Dict[str, torch.Tensor]:
        feats, feats_lengths = self._extract_feats(speech, speech_lengths)
        return {"feats": feats, "feats_lengths": feats_lengths}

    def encode(
        self,
        speech: torch.Tensor,
        speech_lengths: torch.Tensor,
        y_pad: torch.Tensor,
        y_pad_length: torch.Tensor,
    ) -> Tuple[torch.Tensor, torch.Tensor]:
        """Frontend + Encoder. Note that this method is used by asr_inference.py

        Args:
            speech: (Batch, Length, ...)
            speech_lengths: (Batch, )
            y_pad: (Batch, Length, ...)
            y_pad_length: (Batch, )
        """
        with autocast(False):
            # 1. Extract feats
            feats, feats_lengths = self._extract_feats(speech, speech_lengths)

            # 2. Data augmentation
            if self.specaug is not None and self.training:
                feats, feats_lengths = self.specaug(feats, feats_lengths)

            # 3. Normalization for feature: e.g. Global-CMVN, Utterance-CMVN
            if self.normalize is not None:
                feats, feats_lengths = self.normalize(feats, feats_lengths)

        # Pre-encoder, e.g. used for raw input data
        if self.preencoder is not None:
            feats, feats_lengths = self.preencoder(feats, feats_lengths)

        # 4. Forward encoder
        # feats: (Batch, Length, Dim)
        # -> encoder_out: (Batch, Length2, Dim2)
        encoder_out = self.encoder(feats, feats_lengths, y_pad, y_pad_length)

        if hasattr(self.encoder, "encoder"):
            logp_m_list = self.encoder.encoder.get_logits(encoder_out, True)
            assert self.pred_masked_weight == 0 or len(logp_m_list) > 0

            logp_u_list = self.encoder.encoder.get_logits(encoder_out, False)
            assert self.pred_nomask_weight == 0 or len(logp_u_list) > 0

        return encoder_out

    def _extract_feats(
        self, speech: torch.Tensor, speech_lengths: torch.Tensor
    ) -> Tuple[torch.Tensor, torch.Tensor]:
        assert speech_lengths.dim() == 1, speech_lengths.shape

        # for data-parallel
        speech = speech[:, : speech_lengths.max()]

        if self.frontend is not None:
            # Frontend
            #  e.g. STFT and Feature extract
            #       data_loader may send time-domain signal in this case
            # speech (Batch, NSamples) -> feats: (Batch, NFrames, Dim)
            feats, feats_lengths = self.frontend(speech, speech_lengths)
        else:
            # No frontend and no feature extract
            feats, feats_lengths = speech, speech_lengths
        return feats, feats_lengths

    def compute_correct(
        self, logits,
    ):
        if logits.numel() == 0:
            corr, count = 0, 0
        else:
            assert logits.dim() > 1, logits.shape
            max = logits.argmax(-1) == 0
            min = logits.argmin(-1) == 0
            both = max & min
            corr = max.long().sum().item() - both.long().sum().item()
            count = max.numel()
        return corr, count

    def _calc_hubert_loss(
        self, encoder_out: Dict[str, torch.Tensor],
    ):
        # 1. Compute hubert loss
        loss, logp_m_list, logp_u_list = self.criterion_hubert(
            self.encoder.encoder, encoder_out
        )

        corr_masked, count_masked = 0, 0
        corr_unmask, count_unmask = 0, 0
        with torch.no_grad():
            for i, logp_m in enumerate(logp_m_list):
                corr_m, count_m = self.compute_correct(logp_m)
                corr_masked += corr_m
                count_masked += count_m
            for i, logp_u in enumerate(logp_u_list):
                corr_u, count_u = self.compute_correct(logp_u)
                corr_unmask += corr_u
                count_unmask += count_u

        acc_m = corr_masked / (count_masked + 1e-10)
        acc_u = corr_unmask / (count_unmask + 1e-10)

        return loss, acc_m, acc_u<|MERGE_RESOLUTION|>--- conflicted
+++ resolved
@@ -6,7 +6,6 @@
 #     Paper: https://arxiv.org/pdf/2106.07447.pdf
 #     Code in Fairseq: https://github.com/pytorch/fairseq/tree/master/examples/hubert
 
-import logging
 from contextlib import contextmanager
 from typing import Dict, List, Optional, Tuple, Union
 
@@ -301,15 +300,10 @@
         self.normalize = normalize
         self.preencoder = preencoder
         self.encoder = encoder
-<<<<<<< HEAD
-        self.criterion_att = HubertPretrainLoss(
-            pred_masked_weight, pred_nomask_weight, loss_weights,
-=======
         self.criterion_hubert = HubertPretrainLoss(
             pred_masked_weight,
             pred_nomask_weight,
             loss_weights,
->>>>>>> ffbf7e03
         )
         self.pred_masked_weight = pred_masked_weight
         self.pred_nomask_weight = pred_nomask_weight
@@ -356,10 +350,15 @@
         encoder_out = self.encode(speech, speech_lengths, text, text_lengths)
 
         # 2a. Hubert criterion
-        loss, acc_mask, acc_unmask = self._calc_hubert_loss(encoder_out,)
+        loss, acc_mask, acc_unmask = self._calc_hubert_loss(
+            encoder_out,
+        )
 
         stats = dict(
-            loss=loss.detach(), acc_mask=acc_mask, acc_unmask=acc_unmask, acc=acc_mask,
+            loss=loss.detach(),
+            acc_mask=acc_mask,
+            acc_unmask=acc_unmask,
+            acc=acc_mask,
         )
 
         # force_gatherable: to-device and to-tensor if scalar for DataParallel
@@ -442,7 +441,8 @@
         return feats, feats_lengths
 
     def compute_correct(
-        self, logits,
+        self,
+        logits,
     ):
         if logits.numel() == 0:
             corr, count = 0, 0
@@ -456,7 +456,8 @@
         return corr, count
 
     def _calc_hubert_loss(
-        self, encoder_out: Dict[str, torch.Tensor],
+        self,
+        encoder_out: Dict[str, torch.Tensor],
     ):
         # 1. Compute hubert loss
         loss, logp_m_list, logp_u_list = self.criterion_hubert(
