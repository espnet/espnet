--- conflicted
+++ resolved
@@ -333,33 +333,4 @@
     else:
         raise ValueError(
             "Valid classification types are 'multi-label' and 'multi-class'"
-<<<<<<< HEAD
-        )
-
-
-class ESPnetMultilabelAUPRC:
-    """Wrapper for torcheval.metrics.MultilabelAUPRC
-    that computes mAP at the end of each validation epoch and
-    at the end of each training step, if logging epoch metrics.
-    """
-
-    def __init__(self, num_labels=None, caller=None):
-        self.mAP_computer = MultilabelAUPRC(num_labels=num_labels)
-        self.caller = caller
-
-    def __call__(self, pred, tgt_onehot):
-        self.mAP_computer.update(pred, tgt_onehot)
-        if self.caller.training or not self.caller.log_epoch_metrics:
-            # if training or not logging epoch metrics, compute at each step
-            return self.compute()
-
-    def compute(self):
-        if dist.is_initialized() and dist.get_world_size() > 1:
-            mAP = sync_and_compute(self.mAP_computer, recepient_rank='all')
-        else:
-            mAP = self.mAP_computer.compute()
-        self.mAP_computer.reset()
-        return mAP
-=======
-        )
->>>>>>> 65f14f56
+        )