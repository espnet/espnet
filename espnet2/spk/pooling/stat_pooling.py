--- conflicted
+++ resolved
@@ -1,4 +1,5 @@
 import torch
+from typing import Optional
 
 from espnet2.spk.pooling.abs_pooling import AbsPooling
 
@@ -23,13 +24,6 @@
     def output_size(self):
         return self._output_size
 
-<<<<<<< HEAD
-    def forward(self, x, task_tokens: torch.Tensor = None):
-        if task_tokens is not None:
-            raise ValueError("StatisticsPooling is not adequate for task_tokens")
-        mu = torch.mean(x, dim=-1)
-        st = torch.std(x, dim=-1)
-=======
     def forward(
         self,
         x: torch.Tensor,
@@ -65,7 +59,6 @@
         else:
             mu = torch.mean(x, dim=-1)
             st = torch.std(x, dim=-1, unbiased=False)
->>>>>>> 70200324
 
         x = torch.cat((mu, st), dim=1)
 
