#!/usr/bin/env python3
#  2020, Technische Universität München;  Ludwig Kürzinger
#  Apache 2.0  (http://www.apache.org/licenses/LICENSE-2.0)

"""Embedding Frontend for text based inputs."""

from typing import Tuple

import torch
from typeguard import typechecked

from espnet2.asr.frontend.abs_frontend import AbsFrontend
from espnet.nets.pytorch_backend.transformer.embedding import PositionalEncoding


class Embedding(AbsFrontend):
    """Embedding Frontend for text based inputs."""

    @typechecked
    def __init__(
        self,
        input_size: int = 400,
        embed_dim: int = 400,
        pos_enc_class=PositionalEncoding,
        positional_dropout_rate: float = 0.1,
    ):
        """Initialize.

        Args:
            input_size: Number of input tokens.
            embed_dim: Embedding Size.
            pos_enc_class: PositionalEncoding or ScaledPositionalEncoding
            positional_dropout_rate: dropout rate after adding positional encoding
        """
        super().__init__()
        self.embed_dim = embed_dim
        # TODO(sdalmia): check for padding idx
        self.embed = torch.nn.Sequential(
            torch.nn.Embedding(input_size, embed_dim),
            pos_enc_class(embed_dim, positional_dropout_rate),
        )

    def forward(
        self, input: torch.Tensor, input_lengths: torch.Tensor
    ) -> Tuple[torch.Tensor, torch.Tensor]:
        """Apply a sliding window on the input.

        Args:
            input: Input (B, T) or (B, T,D), with D.
            input_lengths: Input lengths within batch.

        Returns:
            Tensor: Output with dimensions (B, T, D).
            Tensor: Output lengths within batch.
        """
        x = self.embed(input)

        return x, input_lengths

    def output_size(self) -> int:
        """Return output length of feature dimension D, i.e. the embedding dim."""
        return self.embed_dim


class PatchEmbedding(AbsFrontend):
    """Embedding Frontend for text based inputs."""

    @typechecked
    def __init__(
        self,
        input_size: int = 400,
        embed_dim: int = 400,
<<<<<<< HEAD
        token_per_patch: int = 1,
=======
        patch_size: int = 1,
>>>>>>> a801ff36
        pos_enc_class=PositionalEncoding,
        positional_dropout_rate: float = 0.1,
    ):
        """Initialize.

        Args:
            input_size: Number of input tokens.
            embed_dim: Embedding Size.
<<<<<<< HEAD
            token_per_patch: number of token per patch to sum up the embeddings
=======
            patch_size: number of token per patch to sum up the embeddings
>>>>>>> a801ff36
            pos_enc_class: PositionalEncoding or ScaledPositionalEncoding
            positional_dropout_rate: dropout rate after adding positional encoding
        """

        super().__init__()
        self.embed_dim = embed_dim
<<<<<<< HEAD
        self.token_per_patch = token_per_patch

        self.emb = (torch.nn.Embedding(input_size, embed_dim),)
        self.pos = (pos_enc_class(embed_dim, positional_dropout_rate),)
=======
        self.patch_size = patch_size

        self.emb = torch.nn.Embedding(input_size, embed_dim)
        self.pos = pos_enc_class(embed_dim, positional_dropout_rate)
>>>>>>> a801ff36

    def forward(
        self, input: torch.Tensor, input_lengths: torch.Tensor
    ) -> Tuple[torch.Tensor, torch.Tensor]:
        """Apply a sliding window on the input.

        Args:
            input: Input (B, T)
            input_lengths: Input lengths within batch.

        Returns:
<<<<<<< HEAD
            Tensor: Output with dimensions (B, T // token_per_patch, D).
            Tensor: Output lengths within batch, devided by token_per_patch
        """

        assert input.dim() == 2, input.size()
        assert input.size(1) % self.token_per_patch == 0, input.size()
        assert torch.all(input_lengths % self.token_per_patch == 0), input_lengths

        input = torch.stack(input.split(self.token_per_patch, dim=1), dim=2)
        x = self.embed(input).sum(dim=2)

        input_lengths = input_lengths // self.token_per_patch
=======
            Tensor: Output with dimensions (B, T // patch_size, D).
            Tensor: Output lengths within batch, devided by patch_size
        """

        assert input.dim() == 2, input.size()
        assert input.size(1) % self.patch_size == 0, input.size()
        assert torch.all(input_lengths % self.patch_size == 0), input_lengths

        B, T = input.size()
        x = input.view(B, T // self.patch_size, self.patch_size)
        x = self.emb(x).mean(dim=2)
        x = self.pos(x)

        input_lengths = input_lengths // self.patch_size
>>>>>>> a801ff36

        return x, input_lengths

    def output_size(self) -> int:
        """Return output length of feature dimension D, i.e. the embedding dim."""
        return self.embed_dim<|MERGE_RESOLUTION|>--- conflicted
+++ resolved
@@ -59,95 +59,4 @@
 
     def output_size(self) -> int:
         """Return output length of feature dimension D, i.e. the embedding dim."""
-        return self.embed_dim
-
-
-class PatchEmbedding(AbsFrontend):
-    """Embedding Frontend for text based inputs."""
-
-    @typechecked
-    def __init__(
-        self,
-        input_size: int = 400,
-        embed_dim: int = 400,
-<<<<<<< HEAD
-        token_per_patch: int = 1,
-=======
-        patch_size: int = 1,
->>>>>>> a801ff36
-        pos_enc_class=PositionalEncoding,
-        positional_dropout_rate: float = 0.1,
-    ):
-        """Initialize.
-
-        Args:
-            input_size: Number of input tokens.
-            embed_dim: Embedding Size.
-<<<<<<< HEAD
-            token_per_patch: number of token per patch to sum up the embeddings
-=======
-            patch_size: number of token per patch to sum up the embeddings
->>>>>>> a801ff36
-            pos_enc_class: PositionalEncoding or ScaledPositionalEncoding
-            positional_dropout_rate: dropout rate after adding positional encoding
-        """
-
-        super().__init__()
-        self.embed_dim = embed_dim
-<<<<<<< HEAD
-        self.token_per_patch = token_per_patch
-
-        self.emb = (torch.nn.Embedding(input_size, embed_dim),)
-        self.pos = (pos_enc_class(embed_dim, positional_dropout_rate),)
-=======
-        self.patch_size = patch_size
-
-        self.emb = torch.nn.Embedding(input_size, embed_dim)
-        self.pos = pos_enc_class(embed_dim, positional_dropout_rate)
->>>>>>> a801ff36
-
-    def forward(
-        self, input: torch.Tensor, input_lengths: torch.Tensor
-    ) -> Tuple[torch.Tensor, torch.Tensor]:
-        """Apply a sliding window on the input.
-
-        Args:
-            input: Input (B, T)
-            input_lengths: Input lengths within batch.
-
-        Returns:
-<<<<<<< HEAD
-            Tensor: Output with dimensions (B, T // token_per_patch, D).
-            Tensor: Output lengths within batch, devided by token_per_patch
-        """
-
-        assert input.dim() == 2, input.size()
-        assert input.size(1) % self.token_per_patch == 0, input.size()
-        assert torch.all(input_lengths % self.token_per_patch == 0), input_lengths
-
-        input = torch.stack(input.split(self.token_per_patch, dim=1), dim=2)
-        x = self.embed(input).sum(dim=2)
-
-        input_lengths = input_lengths // self.token_per_patch
-=======
-            Tensor: Output with dimensions (B, T // patch_size, D).
-            Tensor: Output lengths within batch, devided by patch_size
-        """
-
-        assert input.dim() == 2, input.size()
-        assert input.size(1) % self.patch_size == 0, input.size()
-        assert torch.all(input_lengths % self.patch_size == 0), input_lengths
-
-        B, T = input.size()
-        x = input.view(B, T // self.patch_size, self.patch_size)
-        x = self.emb(x).mean(dim=2)
-        x = self.pos(x)
-
-        input_lengths = input_lengths // self.patch_size
->>>>>>> a801ff36
-
-        return x, input_lengths
-
-    def output_size(self) -> int:
-        """Return output length of feature dimension D, i.e. the embedding dim."""
         return self.embed_dim