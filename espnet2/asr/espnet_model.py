import logging
from contextlib import contextmanager
from typing import Dict, List, Optional, Tuple, Union

import torch
from packaging.version import parse as V
from typeguard import check_argument_types

from espnet2.asr.ctc import CTC
from espnet2.asr.decoder.abs_decoder import AbsDecoder
from espnet2.asr.encoder.abs_encoder import AbsEncoder
from espnet2.asr.frontend.abs_frontend import AbsFrontend
from espnet2.asr.postencoder.abs_postencoder import AbsPostEncoder
from espnet2.asr.preencoder.abs_preencoder import AbsPreEncoder
from espnet2.asr.specaug.abs_specaug import AbsSpecAug
from espnet2.asr.transducer.error_calculator import ErrorCalculatorTransducer
from espnet2.asr_transducer.utils import get_transducer_task_io
from espnet2.layers.abs_normalize import AbsNormalize
from espnet2.torch_utils.device_funcs import force_gatherable
from espnet2.train.abs_espnet_model import AbsESPnetModel
from espnet.nets.e2e_asr_common import ErrorCalculator
from espnet.nets.pytorch_backend.nets_utils import th_accuracy
from espnet.nets.pytorch_backend.transformer.add_sos_eos import add_sos_eos
from espnet.nets.pytorch_backend.transformer.label_smoothing_loss import (  # noqa: H301
    LabelSmoothingLoss,
)

if V(torch.__version__) >= V("1.6.0"):
    from torch.cuda.amp import autocast
else:
    # Nothing to do if torch<1.6.0
    @contextmanager
    def autocast(enabled=True):
        yield


class ESPnetASRModel(AbsESPnetModel):
    """CTC-attention hybrid Encoder-Decoder model"""

    def __init__(
        self,
        vocab_size: int,
        token_list: Union[Tuple[str, ...], List[str]],
        frontend: Optional[AbsFrontend],
        specaug: Optional[AbsSpecAug],
        normalize: Optional[AbsNormalize],
        preencoder: Optional[AbsPreEncoder],
        encoder: AbsEncoder,
        postencoder: Optional[AbsPostEncoder],
        decoder: Optional[AbsDecoder],
        ctc: CTC,
        joint_network: Optional[torch.nn.Module],
        aux_ctc: dict = None,
        ctc_weight: float = 0.5,
        interctc_weight: float = 0.0,
        ignore_id: int = -1,
        lsm_weight: float = 0.0,
        length_normalized_loss: bool = False,
        report_cer: bool = True,
        report_wer: bool = True,
        sym_space: str = "<space>",
        sym_blank: str = "<blank>",
        transducer_multi_blank_durations: List = [],
        transducer_multi_blank_sigma: float = 0.05,
        # In a regular ESPnet recipe, <sos> and <eos> are both "<sos/eos>"
        # Pretrained HF Tokenizer needs custom sym_sos and sym_eos
        sym_sos: str = "<sos/eos>",
        sym_eos: str = "<sos/eos>",
        extract_feats_in_collect_stats: bool = True,
        lang_token_id: int = -1,
    ):
        assert check_argument_types()
        assert 0.0 <= ctc_weight <= 1.0, ctc_weight
        assert 0.0 <= interctc_weight < 1.0, interctc_weight

        super().__init__()
        # NOTE (Shih-Lun): else case is for OpenAI Whisper ASR model,
        #                  which doesn't use <blank> token
        if sym_blank in token_list:
            self.blank_id = token_list.index(sym_blank)
        else:
            self.blank_id = 0
        if sym_sos in token_list:
            self.sos = token_list.index(sym_sos)
        else:
            self.sos = vocab_size - 1
        if sym_eos in token_list:
            self.eos = token_list.index(sym_eos)
        else:
            self.eos = vocab_size - 1
        self.vocab_size = vocab_size
        self.ignore_id = ignore_id
        self.ctc_weight = ctc_weight
        self.interctc_weight = interctc_weight
        self.aux_ctc = aux_ctc
        self.token_list = token_list.copy()

        self.frontend = frontend
        self.specaug = specaug
        self.normalize = normalize
        self.preencoder = preencoder
        self.postencoder = postencoder
        self.encoder = encoder

        if not hasattr(self.encoder, "interctc_use_conditioning"):
            self.encoder.interctc_use_conditioning = False
        if self.encoder.interctc_use_conditioning:
            self.encoder.conditioning_layer = torch.nn.Linear(
                vocab_size, self.encoder.output_size()
            )

        self.use_transducer_decoder = joint_network is not None

        self.error_calculator = None

        if self.use_transducer_decoder:
            self.decoder = decoder
            self.joint_network = joint_network

<<<<<<< HEAD
            self.criterion_transducer = RNNTLoss(
                blank=self.blank_id, fastemit_lambda=0.0,
            )
=======
            if not transducer_multi_blank_durations:
                from warprnnt_pytorch import RNNTLoss

                self.criterion_transducer = RNNTLoss(
                    blank=self.blank_id,
                    fastemit_lambda=0.0,
                )
            else:
                from espnet2.asr.transducer.rnnt_multi_blank.rnnt_multi_blank import (
                    MultiblankRNNTLossNumba,
                )

                self.criterion_transducer = MultiblankRNNTLossNumba(
                    blank=self.blank_id,
                    big_blank_durations=transducer_multi_blank_durations,
                    sigma=transducer_multi_blank_sigma,
                    reduction="mean",
                    fastemit_lambda=0.0,
                )
                self.transducer_multi_blank_durations = transducer_multi_blank_durations
>>>>>>> 096e2bb7

            if report_cer or report_wer:
                self.error_calculator_trans = ErrorCalculatorTransducer(
                    decoder,
                    joint_network,
                    token_list,
                    sym_space,
                    sym_blank,
                    report_cer=report_cer,
                    report_wer=report_wer,
                )
            else:
                self.error_calculator_trans = None

                if self.ctc_weight != 0:
                    self.error_calculator = ErrorCalculator(
                        token_list, sym_space, sym_blank, report_cer, report_wer
                    )
        else:
            # we set self.decoder = None in the CTC mode since
            # self.decoder parameters were never used and PyTorch complained
            # and threw an Exception in the multi-GPU experiment.
            # thanks Jeff Farris for pointing out the issue.
            if ctc_weight < 1.0:
                assert (
                    decoder is not None
                ), "decoder should not be None when attention is used"
            else:
                decoder = None
                logging.warning("Set decoder to none as ctc_weight==1.0")

            self.decoder = decoder

            self.criterion_att = LabelSmoothingLoss(
                size=vocab_size,
                padding_idx=ignore_id,
                smoothing=lsm_weight,
                normalize_length=length_normalized_loss,
            )

            if report_cer or report_wer:
                self.error_calculator = ErrorCalculator(
                    token_list, sym_space, sym_blank, report_cer, report_wer
                )

        if ctc_weight == 0.0:
            self.ctc = None
        else:
            self.ctc = ctc

        self.extract_feats_in_collect_stats = extract_feats_in_collect_stats

        self.is_encoder_whisper = "Whisper" in type(self.encoder).__name__

        if self.is_encoder_whisper:
            assert (
                self.frontend is None
            ), "frontend should be None when using full Whisper model"

        if lang_token_id != -1:
            self.lang_token_id = torch.tensor([[lang_token_id]])
        else:
            self.lang_token_id = None

    def forward(
        self,
        speech: torch.Tensor,
        speech_lengths: torch.Tensor,
        text: torch.Tensor,
        text_lengths: torch.Tensor,
        **kwargs,
    ) -> Tuple[torch.Tensor, Dict[str, torch.Tensor], torch.Tensor]:
        """Frontend + Encoder + Decoder + Calc loss

        Args:
            speech: (Batch, Length, ...)
            speech_lengths: (Batch, )
            text: (Batch, Length)
            text_lengths: (Batch,)
            kwargs: "utt_id" is among the input.
        """
        assert text_lengths.dim() == 1, text_lengths.shape
        # Check that batch_size is unified
        assert (
            speech.shape[0]
            == speech_lengths.shape[0]
            == text.shape[0]
            == text_lengths.shape[0]
        ), (speech.shape, speech_lengths.shape, text.shape, text_lengths.shape)
        batch_size = speech.shape[0]

        text[text == -1] = self.ignore_id

        # for data-parallel
        text = text[:, : text_lengths.max()]

        # 1. Encoder
        encoder_out, encoder_out_lens = self.encode(speech, speech_lengths)
        intermediate_outs = None
        if isinstance(encoder_out, tuple):
            intermediate_outs = encoder_out[1]
            encoder_out = encoder_out[0]

        loss_att, acc_att, cer_att, wer_att = None, None, None, None
        loss_ctc, cer_ctc = None, None
        loss_transducer, cer_transducer, wer_transducer = None, None, None
        stats = dict()

        # 1. CTC branch
        if self.ctc_weight != 0.0:
            loss_ctc, cer_ctc = self._calc_ctc_loss(
                encoder_out, encoder_out_lens, text, text_lengths
            )

            # Collect CTC branch stats
            stats["loss_ctc"] = loss_ctc.detach() if loss_ctc is not None else None
            stats["cer_ctc"] = cer_ctc

        # Intermediate CTC (optional)
        loss_interctc = 0.0
        if self.interctc_weight != 0.0 and intermediate_outs is not None:
            for layer_idx, intermediate_out in intermediate_outs:
                # we assume intermediate_out has the same length & padding
                # as those of encoder_out

                # use auxillary ctc data if specified
                loss_ic = None
                if self.aux_ctc is not None:
                    idx_key = str(layer_idx)
                    if idx_key in self.aux_ctc:
                        aux_data_key = self.aux_ctc[idx_key]
                        aux_data_tensor = kwargs.get(aux_data_key, None)
                        aux_data_lengths = kwargs.get(aux_data_key + "_lengths", None)

                        if aux_data_tensor is not None and aux_data_lengths is not None:
                            loss_ic, cer_ic = self._calc_ctc_loss(
                                intermediate_out,
                                encoder_out_lens,
                                aux_data_tensor,
                                aux_data_lengths,
                            )
                        else:
                            raise Exception(
                                "Aux. CTC tasks were specified but no data was found"
                            )
                if loss_ic is None:
                    loss_ic, cer_ic = self._calc_ctc_loss(
                        intermediate_out, encoder_out_lens, text, text_lengths
                    )
                loss_interctc = loss_interctc + loss_ic

                # Collect Intermedaite CTC stats
                stats["loss_interctc_layer{}".format(layer_idx)] = (
                    loss_ic.detach() if loss_ic is not None else None
                )
                stats["cer_interctc_layer{}".format(layer_idx)] = cer_ic

            loss_interctc = loss_interctc / len(intermediate_outs)

            # calculate whole encoder loss
            loss_ctc = (
                1 - self.interctc_weight
            ) * loss_ctc + self.interctc_weight * loss_interctc

        if self.use_transducer_decoder:
            # 2a. Transducer decoder branch
            (
                loss_transducer,
                cer_transducer,
                wer_transducer,
            ) = self._calc_transducer_loss(encoder_out, encoder_out_lens, text,)

            if loss_ctc is not None:
                loss = loss_transducer + (self.ctc_weight * loss_ctc)
            else:
                loss = loss_transducer

            # Collect Transducer branch stats
            stats["loss_transducer"] = (
                loss_transducer.detach() if loss_transducer is not None else None
            )
            stats["cer_transducer"] = cer_transducer
            stats["wer_transducer"] = wer_transducer

        else:
            # 2b. Attention decoder branch
            if self.ctc_weight != 1.0:
                loss_att, acc_att, cer_att, wer_att = self._calc_att_loss(
                    encoder_out, encoder_out_lens, text, text_lengths
                )

            # 3. CTC-Att loss definition
            if self.ctc_weight == 0.0:
                loss = loss_att
            elif self.ctc_weight == 1.0:
                loss = loss_ctc
            else:
                loss = self.ctc_weight * loss_ctc + (1 - self.ctc_weight) * loss_att

            # Collect Attn branch stats
            stats["loss_att"] = loss_att.detach() if loss_att is not None else None
            stats["acc"] = acc_att
            stats["cer"] = cer_att
            stats["wer"] = wer_att

        # Collect total loss stats
        stats["loss"] = loss.detach()

        # force_gatherable: to-device and to-tensor if scalar for DataParallel
        loss, stats, weight = force_gatherable((loss, stats, batch_size), loss.device)
        return loss, stats, weight

    def collect_feats(
        self,
        speech: torch.Tensor,
        speech_lengths: torch.Tensor,
        text: torch.Tensor,
        text_lengths: torch.Tensor,
        **kwargs,
    ) -> Dict[str, torch.Tensor]:
        feats, feats_lengths = self._extract_feats(speech, speech_lengths)
        return {"feats": feats, "feats_lengths": feats_lengths}

    def encode(
        self, speech: torch.Tensor, speech_lengths: torch.Tensor
    ) -> Tuple[torch.Tensor, torch.Tensor]:
        """Frontend + Encoder. Note that this method is used by asr_inference.py

        Args:
            speech: (Batch, Length, ...)
            speech_lengths: (Batch, )
        """
        with autocast(False):
            # 1. Extract feats
            feats, feats_lengths = self._extract_feats(speech, speech_lengths)

            # 2. Data augmentation
            if self.specaug is not None and self.training:
                feats, feats_lengths = self.specaug(feats, feats_lengths)

            # 3. Normalization for feature: e.g. Global-CMVN, Utterance-CMVN
            if self.normalize is not None:
                feats, feats_lengths = self.normalize(feats, feats_lengths)

        # Pre-encoder, e.g. used for raw input data
        if self.preencoder is not None:
            feats, feats_lengths = self.preencoder(feats, feats_lengths)

        # 4. Forward encoder
        # feats: (Batch, Length, Dim)
        # -> encoder_out: (Batch, Length2, Dim2)
        if self.encoder.interctc_use_conditioning:
            encoder_out, encoder_out_lens, _ = self.encoder(
                feats, feats_lengths, ctc=self.ctc
            )
        else:
            encoder_out, encoder_out_lens, _ = self.encoder(feats, feats_lengths)
        intermediate_outs = None
        if isinstance(encoder_out, tuple):
            intermediate_outs = encoder_out[1]
            encoder_out = encoder_out[0]

        # Post-encoder, e.g. NLU
        if self.postencoder is not None:
            encoder_out, encoder_out_lens = self.postencoder(
                encoder_out, encoder_out_lens
            )

        assert encoder_out.size(0) == speech.size(0), (
            encoder_out.size(),
            speech.size(0),
        )
        if (
            getattr(self.encoder, "selfattention_layer_type", None) != "lf_selfattn"
            and not self.is_encoder_whisper
        ):
            assert encoder_out.size(-2) <= encoder_out_lens.max(), (
                encoder_out.size(),
                encoder_out_lens.max(),
            )

        if intermediate_outs is not None:
            return (encoder_out, intermediate_outs), encoder_out_lens

        return encoder_out, encoder_out_lens

    def _extract_feats(
        self, speech: torch.Tensor, speech_lengths: torch.Tensor
    ) -> Tuple[torch.Tensor, torch.Tensor]:
        assert speech_lengths.dim() == 1, speech_lengths.shape

        # for data-parallel
        speech = speech[:, : speech_lengths.max()]

        if self.frontend is not None:
            # Frontend
            #  e.g. STFT and Feature extract
            #       data_loader may send time-domain signal in this case
            # speech (Batch, NSamples) -> feats: (Batch, NFrames, Dim)
            feats, feats_lengths = self.frontend(speech, speech_lengths)
        else:
            # No frontend and no feature extract
            feats, feats_lengths = speech, speech_lengths
        return feats, feats_lengths

    def nll(
        self,
        encoder_out: torch.Tensor,
        encoder_out_lens: torch.Tensor,
        ys_pad: torch.Tensor,
        ys_pad_lens: torch.Tensor,
    ) -> torch.Tensor:
        """Compute negative log likelihood(nll) from transformer-decoder

        Normally, this function is called in batchify_nll.

        Args:
            encoder_out: (Batch, Length, Dim)
            encoder_out_lens: (Batch,)
            ys_pad: (Batch, Length)
            ys_pad_lens: (Batch,)
        """
        ys_in_pad, ys_out_pad = add_sos_eos(ys_pad, self.sos, self.eos, self.ignore_id)
        ys_in_lens = ys_pad_lens + 1

        # 1. Forward decoder
        decoder_out, _ = self.decoder(
            encoder_out, encoder_out_lens, ys_in_pad, ys_in_lens
        )  # [batch, seqlen, dim]
        batch_size = decoder_out.size(0)
        decoder_num_class = decoder_out.size(2)
        # nll: negative log-likelihood
        nll = torch.nn.functional.cross_entropy(
            decoder_out.view(-1, decoder_num_class),
            ys_out_pad.view(-1),
            ignore_index=self.ignore_id,
            reduction="none",
        )
        nll = nll.view(batch_size, -1)
        nll = nll.sum(dim=1)
        assert nll.size(0) == batch_size
        return nll

    def batchify_nll(
        self,
        encoder_out: torch.Tensor,
        encoder_out_lens: torch.Tensor,
        ys_pad: torch.Tensor,
        ys_pad_lens: torch.Tensor,
        batch_size: int = 100,
    ):
        """Compute negative log likelihood(nll) from transformer-decoder

        To avoid OOM, this fuction seperate the input into batches.
        Then call nll for each batch and combine and return results.
        Args:
            encoder_out: (Batch, Length, Dim)
            encoder_out_lens: (Batch,)
            ys_pad: (Batch, Length)
            ys_pad_lens: (Batch,)
            batch_size: int, samples each batch contain when computing nll,
                        you may change this to avoid OOM or increase
                        GPU memory usage
        """
        total_num = encoder_out.size(0)
        if total_num <= batch_size:
            nll = self.nll(encoder_out, encoder_out_lens, ys_pad, ys_pad_lens)
        else:
            nll = []
            start_idx = 0
            while True:
                end_idx = min(start_idx + batch_size, total_num)
                batch_encoder_out = encoder_out[start_idx:end_idx, :, :]
                batch_encoder_out_lens = encoder_out_lens[start_idx:end_idx]
                batch_ys_pad = ys_pad[start_idx:end_idx, :]
                batch_ys_pad_lens = ys_pad_lens[start_idx:end_idx]
                batch_nll = self.nll(
                    batch_encoder_out,
                    batch_encoder_out_lens,
                    batch_ys_pad,
                    batch_ys_pad_lens,
                )
                nll.append(batch_nll)
                start_idx = end_idx
                if start_idx == total_num:
                    break
            nll = torch.cat(nll)
        assert nll.size(0) == total_num
        return nll

    def _calc_att_loss(
        self,
        encoder_out: torch.Tensor,
        encoder_out_lens: torch.Tensor,
        ys_pad: torch.Tensor,
        ys_pad_lens: torch.Tensor,
    ):
        if hasattr(self, "lang_token_id") and self.lang_token_id is not None:
            ys_pad = torch.cat(
                [
                    self.lang_token_id.repeat(ys_pad.size(0), 1).to(ys_pad.device),
                    ys_pad,
                ],
                dim=1,
            )
            ys_pad_lens += 1

        ys_in_pad, ys_out_pad = add_sos_eos(ys_pad, self.sos, self.eos, self.ignore_id)
        ys_in_lens = ys_pad_lens + 1

        # 1. Forward decoder
        decoder_out, _ = self.decoder(
            encoder_out, encoder_out_lens, ys_in_pad, ys_in_lens
        )

        # 2. Compute attention loss
        loss_att = self.criterion_att(decoder_out, ys_out_pad)
        acc_att = th_accuracy(
            decoder_out.view(-1, self.vocab_size),
            ys_out_pad,
            ignore_label=self.ignore_id,
        )

        # Compute cer/wer using attention-decoder
        if self.training or self.error_calculator is None:
            cer_att, wer_att = None, None
        else:
            ys_hat = decoder_out.argmax(dim=-1)
            cer_att, wer_att = self.error_calculator(ys_hat.cpu(), ys_pad.cpu())

        return loss_att, acc_att, cer_att, wer_att

    def _calc_ctc_loss(
        self,
        encoder_out: torch.Tensor,
        encoder_out_lens: torch.Tensor,
        ys_pad: torch.Tensor,
        ys_pad_lens: torch.Tensor,
    ):
        # Calc CTC loss
        loss_ctc = self.ctc(encoder_out, encoder_out_lens, ys_pad, ys_pad_lens)

        # Calc CER using CTC
        cer_ctc = None
        if not self.training and self.error_calculator is not None:
            ys_hat = self.ctc.argmax(encoder_out).data
            cer_ctc = self.error_calculator(ys_hat.cpu(), ys_pad.cpu(), is_ctc=True)
        return loss_ctc, cer_ctc

    def _calc_transducer_loss(
        self,
        encoder_out: torch.Tensor,
        encoder_out_lens: torch.Tensor,
        labels: torch.Tensor,
    ):
        """Compute Transducer loss.

        Args:
            encoder_out: Encoder output sequences. (B, T, D_enc)
            encoder_out_lens: Encoder output sequences lengths. (B,)
            labels: Label ID sequences. (B, L)

        Return:
            loss_transducer: Transducer loss value.
            cer_transducer: Character error rate for Transducer.
            wer_transducer: Word Error Rate for Transducer.

        """
        decoder_in, target, t_len, u_len = get_transducer_task_io(
            labels, encoder_out_lens, ignore_id=self.ignore_id, blank_id=self.blank_id,
        )

        self.decoder.set_device(encoder_out.device)
        decoder_out = self.decoder(decoder_in)

        joint_out = self.joint_network(
            encoder_out.unsqueeze(2), decoder_out.unsqueeze(1)
        )

        loss_transducer = self.criterion_transducer(joint_out, target, t_len, u_len,)

        cer_transducer, wer_transducer = None, None
        if not self.training and self.error_calculator_trans is not None:
            cer_transducer, wer_transducer = self.error_calculator_trans(
                encoder_out, target
            )

        return loss_transducer, cer_transducer, wer_transducer

    def _calc_batch_ctc_loss(
        self,
        speech: torch.Tensor,
        speech_lengths: torch.Tensor,
        text: torch.Tensor,
        text_lengths: torch.Tensor,
    ):
        if self.ctc is None:
            return
        assert text_lengths.dim() == 1, text_lengths.shape
        # Check that batch_size is unified
        assert (
            speech.shape[0]
            == speech_lengths.shape[0]
            == text.shape[0]
            == text_lengths.shape[0]
        ), (speech.shape, speech_lengths.shape, text.shape, text_lengths.shape)

        # for data-parallel
        text = text[:, : text_lengths.max()]

        # 1. Encoder
        encoder_out, encoder_out_lens = self.encode(speech, speech_lengths)
        if isinstance(encoder_out, tuple):
            encoder_out = encoder_out[0]

        # Calc CTC loss
        do_reduce = self.ctc.reduce
        self.ctc.reduce = False
        loss_ctc = self.ctc(encoder_out, encoder_out_lens, text, text_lengths)
        self.ctc.reduce = do_reduce
        return loss_ctc<|MERGE_RESOLUTION|>--- conflicted
+++ resolved
@@ -117,11 +117,6 @@
             self.decoder = decoder
             self.joint_network = joint_network
 
-<<<<<<< HEAD
-            self.criterion_transducer = RNNTLoss(
-                blank=self.blank_id, fastemit_lambda=0.0,
-            )
-=======
             if not transducer_multi_blank_durations:
                 from warprnnt_pytorch import RNNTLoss
 
@@ -142,7 +137,6 @@
                     fastemit_lambda=0.0,
                 )
                 self.transducer_multi_blank_durations = transducer_multi_blank_durations
->>>>>>> 096e2bb7
 
             if report_cer or report_wer:
                 self.error_calculator_trans = ErrorCalculatorTransducer(
@@ -313,7 +307,11 @@
                 loss_transducer,
                 cer_transducer,
                 wer_transducer,
-            ) = self._calc_transducer_loss(encoder_out, encoder_out_lens, text,)
+            ) = self._calc_transducer_loss(
+                encoder_out,
+                encoder_out_lens,
+                text,
+            )
 
             if loss_ctc is not None:
                 loss = loss_transducer + (self.ctc_weight * loss_ctc)
@@ -612,7 +610,10 @@
 
         """
         decoder_in, target, t_len, u_len = get_transducer_task_io(
-            labels, encoder_out_lens, ignore_id=self.ignore_id, blank_id=self.blank_id,
+            labels,
+            encoder_out_lens,
+            ignore_id=self.ignore_id,
+            blank_id=self.blank_id,
         )
 
         self.decoder.set_device(encoder_out.device)
@@ -622,7 +623,12 @@
             encoder_out.unsqueeze(2), decoder_out.unsqueeze(1)
         )
 
-        loss_transducer = self.criterion_transducer(joint_out, target, t_len, u_len,)
+        loss_transducer = self.criterion_transducer(
+            joint_out,
+            target,
+            t_len,
+            u_len,
+        )
 
         cer_transducer, wer_transducer = None, None
         if not self.training and self.error_calculator_trans is not None:
