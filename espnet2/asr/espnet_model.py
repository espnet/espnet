--- conflicted
+++ resolved
@@ -6,7 +6,6 @@
 from typing import Optional
 from typing import Tuple
 from typing import Union
-import numpy as np
 
 import torch
 from typeguard import check_argument_types
@@ -23,7 +22,6 @@
 from espnet2.asr.frontend.abs_frontend import AbsFrontend
 from espnet2.asr.postdecoder.abs_postdecoder import AbsPostDecoder
 from espnet2.asr.postencoder.abs_postencoder import AbsPostEncoder
-from espnet2.asr.postdecoder.abs_postdecoder import AbsPostDecoder
 from espnet2.asr.preencoder.abs_preencoder import AbsPreEncoder
 from espnet2.asr.specaug.abs_specaug import AbsSpecAug
 from espnet2.asr.transducer.error_calculator import ErrorCalculatorTransducer
@@ -54,19 +52,12 @@
         preencoder: Optional[AbsPreEncoder],
         encoder: AbsEncoder,
         postencoder: Optional[AbsPostEncoder],
-        postdecoder: Optional[AbsPostDecoder],
-        deliberationencoder: Optional[AbsPostEncoder],
         decoder: AbsDecoder,
-        decoder2: Optional[AbsDecoder],
         ctc: CTC,
         joint_network: Optional[torch.nn.Module],
-<<<<<<< HEAD
-        rnnt_decoder: None,
-=======
         postdecoder: Optional[AbsPostDecoder] = None,
         deliberationencoder: Optional[AbsPostEncoder] = None,
         decoder2: Optional[AbsDecoder] = None,
->>>>>>> 48958341
         transcript_token_list: Union[Tuple[str, ...], List[str]] = None,
         ctc_weight: float = 0.5,
         interctc_weight: float = 0.0,
@@ -196,10 +187,7 @@
         text_lengths: torch.Tensor,
         transcript: torch.Tensor = None,
         transcript_lengths: torch.Tensor = None,
-<<<<<<< HEAD
         **kwargs,
-=======
->>>>>>> 48958341
     ) -> Tuple[torch.Tensor, Dict[str, torch.Tensor], torch.Tensor]:
         """Frontend + Encoder + Decoder + Calc loss
 
@@ -330,10 +318,7 @@
         text_lengths: torch.Tensor,
         transcript: torch.Tensor = None,
         transcript_lengths: torch.Tensor = None,
-<<<<<<< HEAD
         **kwargs,
-=======
->>>>>>> 48958341
     ) -> Dict[str, torch.Tensor]:
         if self.extract_feats_in_collect_stats:
             feats, feats_lengths = self._extract_feats(speech, speech_lengths)
@@ -388,11 +373,6 @@
             encoder_out, encoder_out_lens, _ = self.encoder(
                 feats,
                 feats_lengths,
-<<<<<<< HEAD
-                return_pos=False,
-                pre_postencoder_norm=self.pre_postencoder_norm,
-=======
->>>>>>> 48958341
             )
         intermediate_outs = None
         if isinstance(encoder_out, tuple):
@@ -410,22 +390,10 @@
         if self.postdecoder is not None:
             if self.encoder._output_size != self.postdecoder.output_size_dim:
                 encoder_out = self.uniform_linear(encoder_out)
-<<<<<<< HEAD
-            # print(transcript_pad.shape)
-            # print(self.transcript_token_list)
-            # print(self.transcript_token_list)
-            # print(transcript_pad)
-=======
->>>>>>> 48958341
             transcript_list = [
                 " ".join([self.transcript_token_list[int(k)] for k in k1 if k != -1])
                 for k1 in transcript_pad
             ]
-<<<<<<< HEAD
-            # print("ok1")
-            # transcript_len_list=[len(k) for k in transcript_list]
-=======
->>>>>>> 48958341
             (
                 transcript_input_id_features,
                 transcript_input_mask_features,
@@ -433,44 +401,20 @@
                 transcript_position_ids_feature,
                 input_id_length,
             ) = self.postdecoder.convert_examples_to_features(transcript_list, 128)
-<<<<<<< HEAD
-            # print("ok")
-            # print(np.array(transcript_input_id_features).shape)
-            # print(transcript_input_id_features)
-=======
->>>>>>> 48958341
             bert_encoder_out = self.postdecoder(
                 torch.LongTensor(transcript_input_id_features).to(device=device),
                 torch.LongTensor(transcript_input_mask_features).to(device=device),
                 torch.LongTensor(transcript_segment_ids_feature).to(device=device),
                 torch.LongTensor(transcript_position_ids_feature).to(device=device),
             )
-<<<<<<< HEAD
-            # print(bert_encoder_out.shape)
-            # print(encoder_out.shape)
-            bert_encoder_lens = torch.LongTensor(input_id_length).to(device=device)
-            bert_encoder_out = bert_encoder_out[:, : torch.max(bert_encoder_lens)]
-            # print(encoder_out_lens.shape)
-            # print(bert_encoder_lens)
-            final_encoder_out_lens = encoder_out_lens + bert_encoder_lens
-            # print(final_encoder_out_lens)
-            max_lens = torch.max(final_encoder_out_lens)
-            # print(max_lens)
-=======
             bert_encoder_lens = torch.LongTensor(input_id_length).to(device=device)
             bert_encoder_out = bert_encoder_out[:, : torch.max(bert_encoder_lens)]
             final_encoder_out_lens = encoder_out_lens + bert_encoder_lens
             max_lens = torch.max(final_encoder_out_lens)
->>>>>>> 48958341
             encoder_new_out = torch.zeros(
                 (encoder_out.shape[0], max_lens, encoder_out.shape[2])
             ).to(device=device)
             for k in range(len(encoder_out)):
-<<<<<<< HEAD
-                # print(encoder_out[k,:encoder_out_lens[k]].shape)
-
-=======
->>>>>>> 48958341
                 encoder_new_out[k] = torch.cat(
                     (
                         encoder_out[k, : encoder_out_lens[k]],
@@ -481,31 +425,12 @@
                     ),
                     0,
                 )
-<<<<<<< HEAD
-            # # encoder_new_out=encoder_new_out.requires_grad_(True)
-            # print(encoder_new_out.shape)
-            # bert_encoder_out=bert_encoder_out.view(bert_encoder_out.shape[0],1,bert_encoder_out.shape[1])
-            # bert_encoder_out=bert_encoder_out.expand(bert_encoder_out.shape[0],encoder_out.shape[1],bert_encoder_out.shape[2])
-            # print(bert_encoder_out.shape)
-            # encoder_out=torch.cat((encoder_out,\
-            #         bert_encoder_out),1)
-=======
->>>>>>> 48958341
             if self.deliberationencoder is not None:
                 encoder_new_out, final_encoder_out_lens = self.deliberationencoder(
                     encoder_new_out, final_encoder_out_lens
                 )
             encoder_out = encoder_new_out
             encoder_out_lens = final_encoder_out_lens
-<<<<<<< HEAD
-            # encoder_out_lens[:]=encoder_out_lens.max()+torch.max(bert_encoder_lens)
-            # print(encoder_out_lens)
-            # exit()
-            # print(torch.argmax(decoder_out_prob, dim=2))
-            # print([self.token_list[k] for k in ys_out_pad[0]])
-            # exit()
-=======
->>>>>>> 48958341
 
         assert encoder_out.size(0) == speech.size(0), (
             encoder_out.size(),
@@ -538,7 +463,7 @@
             # No frontend and no feature extract
             feats, feats_lengths = speech, speech_lengths
         return feats, feats_lengths
-    
+
     def nll(
         self,
         encoder_out: torch.Tensor,
@@ -547,7 +472,9 @@
         ys_pad_lens: torch.Tensor,
     ) -> torch.Tensor:
         """Compute negative log likelihood(nll) from transformer-decoder
+
         Normally, this function is called in batchify_nll.
+
         Args:
             encoder_out: (Batch, Length, Dim)
             encoder_out_lens: (Batch,)
@@ -584,6 +511,7 @@
         batch_size: int = 100,
     ):
         """Compute negative log likelihood(nll) from transformer-decoder
+
         To avoid OOM, this fuction seperate the input into batches.
         Then call nll for each batch and combine and return results.
         Args:
@@ -683,14 +611,17 @@
         labels: torch.Tensor,
     ):
         """Compute Transducer loss.
+
         Args:
             encoder_out: Encoder output sequences. (B, T, D_enc)
             encoder_out_lens: Encoder output sequences lengths. (B,)
             labels: Label ID sequences. (B, L)
+
         Return:
             loss_transducer: Transducer loss value.
             cer_transducer: Character error rate for Transducer.
             wer_transducer: Word Error Rate for Transducer.
+
         """
         decoder_in, target, t_len, u_len = get_transducer_task_io(
             labels,
