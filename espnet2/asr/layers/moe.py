# Sparsely-Gated Mixture-of-Experts Layers.
# See "Outrageously Large Neural Networks"
# https://arxiv.org/abs/1701.06538
#
# Author: David Rau
#
# The code is based on the TensorFlow implementation:
# https://github.com/tensorflow/tensor2tensor/blob/master/tensor2tensor/utils/expert_utils.py


import logging
import os

import numpy as np
import torch
import torch.nn as nn
from torch.distributions.normal import Normal


class SparseDispatcher(object):
    """Helper for implementing a mixture of experts.
    The purpose of this class is to create input minibatches for the
    experts and to combine the results of the experts to form a unified
    output tensor.
    There are two functions:
    dispatch - take an input Tensor and create input Tensors for each expert.
    combine - take output Tensors from each expert and form a combined output
      Tensor.  Outputs from different experts for the same batch element are
      summed together, weighted by the provided "gates".
    The class is initialized with a "gates" Tensor, which specifies which
    batch elements go to which experts, and the weights to use when combining
    the outputs.  Batch element b is sent to expert e iff gates[b, e] != 0.
    The inputs and outputs are all two-dimensional [batch, depth].
    Caller is responsible for collapsing additional dimensions prior to
    calling this class and reshaping the output to the original shape.
    See common_layers.reshape_like().
    Example use:
    gates: a float32 `Tensor` with shape `[batch_size, num_experts]`
    inputs: a float32 `Tensor` with shape `[batch_size, input_size]`
    experts: a list of length `num_experts` containing sub-networks.
    dispatcher = SparseDispatcher(num_experts, gates)
    expert_inputs = dispatcher.dispatch(inputs)
    expert_outputs = [experts[i](expert_inputs[i]) for i in range(num_experts)]
    outputs = dispatcher.combine(expert_outputs)
    The preceding code sets the output for a particular example b to:
    output[b] = Sum_i(gates[b, i] * experts[i](inputs[b]))
    This class takes advantage of sparsity in the gate matrix by including in the
    `Tensor`s for expert i only the batch elements for which `gates[b, i] > 0`.
    """

    def __init__(self, num_experts, gates):
        """Create a SparseDispatcher."""

        self._gates = gates
        self._num_experts = num_experts
        # sort experts
        sorted_experts, index_sorted_experts = torch.nonzero(gates).sort(0)
        # drop indices
        _, self._expert_index = sorted_experts.split(1, dim=1)
        # get according batch index for each expert
        self._batch_index = torch.nonzero(gates)[index_sorted_experts[:, 1], 0]
        # calculate num samples that each expert gets
        self._part_sizes = (gates > 0).sum(0).tolist()
        # expand gates to match with self._batch_index
        gates_exp = gates[self._batch_index.flatten()]
        self._nonzero_gates = torch.gather(gates_exp, 1, self._expert_index)

    def dispatch(self, inp):
        """Create one input Tensor for each expert.
        The `Tensor` for a expert `i` contains the slices of `inp` corresponding
        to the batch elements `b` where `gates[b, i] > 0`.
        Args:
          inp: a `Tensor` of shape "[batch_size, <extra_input_dims>]`
        Returns:
          a list of `num_experts` `Tensor`s with shapes
            `[expert_batch_size_i, <extra_input_dims>]`.
        """

        # assigns samples to experts whose gate is nonzero

        # expand according to batch index so we can just split by _part_sizes
        inp_exp = inp[self._batch_index].squeeze(1)
        return torch.split(inp_exp, self._part_sizes, dim=0)

    def combine(self, expert_out, multiply_by_gates=True):
        """Sum together the expert output, weighted by the gates.
        The slice corresponding to a particular batch element `b` is computed
        as the sum over all experts `i` of the expert output, weighted by the
        corresponding gate values.  If `multiply_by_gates` is set to False, the
        gate values are ignored.
        Args:
          expert_out: a list of `num_experts` `Tensor`s, each with shape
            `[expert_batch_size_i, <extra_output_dims>]`.
          multiply_by_gates: a boolean
        Returns:
          a `Tensor` with shape `[batch_size, <extra_output_dims>]`.
        """
        # apply exp to expert outputs, so we are not longer in log space
        stitched = torch.cat(expert_out, 0)

        if multiply_by_gates:
            stitched = stitched.mul(self._nonzero_gates)
        zeros = torch.zeros(
            self._gates.size(0),
            expert_out[-1].size(1),
            requires_grad=True,
            device=stitched.device,
        )
        # combine samples that have been processed by the same k experts
        combined = zeros.index_add(0, self._batch_index, stitched.float())
        return combined

    def expert_to_gates(self):
        """Gate values corresponding to the examples in the per-expert `Tensor`s.
        Returns:
          a list of `num_experts` one-dimensional `Tensor`s with type `tf.float32`
              and shapes `[expert_batch_size_i]`
        """
        # split nonzero gates for each expert
        return torch.split(self._nonzero_gates, self._part_sizes, dim=0)


class MLP(nn.Module):
    def __init__(self, input_size, output_size, hidden_size):
        super(MLP, self).__init__()
        self.fc1 = nn.Linear(input_size, hidden_size)
        self.fc2 = nn.Linear(hidden_size, output_size)
        self.relu = nn.ReLU()
        self.soft = nn.Softmax(1)

    def forward(self, x):
        out = self.fc1(x)
        out = self.relu(out)
        out = self.fc2(out)
        out = self.soft(out)
        return out


class MoE(nn.Module):
<<<<<<< HEAD

    """Call a Sparsely gated mixture of experts layer with 
    1-layer Feed-Forward networks as experts.
=======
    """Call a Sparsely gated mixture of experts layer
    with 1-layer Feed-Forward networks as experts.
>>>>>>> 1e5d4681
    Args:
    input_size: integer - size of the input
    output_size: integer - size of the input
    num_experts: an integer - number of experts
    hidden_size: an integer - hidden size of the experts
    noisy_gating: a boolean
    k: an integer - how many experts to use for each batch element
    """

    def __init__(self, expert, num_experts, input_size, noisy_gating=True, k=4):
        super(MoE, self).__init__()
        self.noisy_gating = noisy_gating
        self.num_experts = num_experts
        self.input_size = input_size
        self.k = k
        # instantiate experts
        self.experts = nn.ModuleList([expert for i in range(self.num_experts)])
        self.w_gate = nn.Parameter(
            torch.zeros(input_size, num_experts), requires_grad=True
        )
        self.w_noise = nn.Parameter(
            torch.zeros(input_size, num_experts), requires_grad=True
        )

        self.softplus = nn.Softplus()
        self.softmax = nn.Softmax(1)
        self.register_buffer("mean", torch.tensor([0.0]))
        self.register_buffer("std", torch.tensor([1.0]))
        assert self.k <= self.num_experts

    def cv_squared(self, x):
        """The squared coefficient of variation of a sample.
        Useful as a loss to encourage a positive distribution to be more uniform.
        Epsilons added for numerical stability.
        Returns 0 for an empty Tensor.
        Args:
        x: a `Tensor`.
        Returns:
        a `Scalar`.
        """
        eps = 1e-10
        # if only num_experts = 1

        if x.shape[0] == 1:
            return torch.tensor([0], device=x.device, dtype=x.dtype)
        return x.float().var() / (x.float().mean() ** 2 + eps)

    def _gates_to_load(self, gates):
        """Compute the true load per expert, given the gates.
        The load is the number of examples for which the corresponding gate is >0.
        Args:
        gates: a `Tensor` of shape [batch_size, n]
        Returns:
        a float32 `Tensor` of shape [n]
        """
        return (gates > 0).sum(0)

    def _prob_in_top_k(
        self, clean_values, noisy_values, noise_stddev, noisy_top_values
    ):
        """Helper function to NoisyTopKGating.
        Computes the probability that value is in top k, given different random noise.
        This gives us a way of backpropagating from a loss that balances the number
        of times each expert is in the top k experts per example.
        In the case of no noise, pass in None for noise_stddev, and the result will
        not be differentiable.
        Args:
        clean_values: a `Tensor` of shape [batch, n].
        noisy_values: a `Tensor` of shape [batch, n].  Equal to clean values plus
          normally distributed noise with standard deviation noise_stddev.
        noise_stddev: a `Tensor` of shape [batch, n], or None
        noisy_top_values: a `Tensor` of shape [batch, m].
           "values" Output of tf.top_k(noisy_top_values, m).  m >= k+1
        Returns:
        a `Tensor` of shape [batch, n].
        """
        batch = clean_values.size(0)
        m = noisy_top_values.size(1)
        top_values_flat = noisy_top_values.flatten()

        threshold_positions_if_in = (
            torch.arange(batch, device=clean_values.device) * m + self.k
        )
        threshold_if_in = torch.unsqueeze(
            torch.gather(top_values_flat, 0, threshold_positions_if_in), 1
        )
        is_in = torch.gt(noisy_values, threshold_if_in)
        threshold_positions_if_out = threshold_positions_if_in - 1
        threshold_if_out = torch.unsqueeze(
            torch.gather(top_values_flat, 0, threshold_positions_if_out), 1
        )
        # is each value currently in the top k.
        normal = Normal(self.mean, self.std)
        prob_if_in = normal.cdf((clean_values - threshold_if_in) / noise_stddev)
        prob_if_out = normal.cdf((clean_values - threshold_if_out) / noise_stddev)
        prob = torch.where(is_in, prob_if_in, prob_if_out)
        return prob

    def noisy_top_k_gating(self, x, train, noise_epsilon=1e-2):
        """Noisy top-k gating.
        See paper: https://arxiv.org/abs/1701.06538.
        Args:
          x: input Tensor with shape [batch_size, input_size]
          train: a boolean - we only add noise at training time.
          noise_epsilon: a float
        Returns:
          gates: a Tensor with shape [batch_size, num_experts]
          load: a Tensor with shape [num_experts]
        """
        clean_logits = x @ self.w_gate
        if self.noisy_gating and train:
            raw_noise_stddev = x @ self.w_noise
            noise_stddev = self.softplus(raw_noise_stddev) + noise_epsilon
            noisy_logits = clean_logits + (
                torch.randn_like(clean_logits) * noise_stddev
            )
            logits = noisy_logits
        else:
            logits = clean_logits

        # calculate topk + 1 that will be needed for the noisy gates
        logits = self.softmax(logits)
        top_logits, top_indices = logits.topk(min(self.k + 1, self.num_experts), dim=1)
        top_k_logits = top_logits[:, : self.k]
        top_k_indices = top_indices[:, : self.k]
        top_k_gates = top_k_logits / (
            top_k_logits.sum(1, keepdim=True) + 1e-6
        )  # normalization

        zeros = torch.zeros_like(logits, requires_grad=True)
        gates = zeros.scatter(1, top_k_indices, top_k_gates)

        if self.noisy_gating and self.k < self.num_experts and train:
            load = (
                self._prob_in_top_k(
                    clean_logits, noisy_logits, noise_stddev, top_logits
                )
            ).sum(0)
        else:
            load = self._gates_to_load(gates)
        return gates, load

    def forward(self, x, loss_coef=1e-2):
        """Args:
        x: tensor shape [batch_size, seq_len, input_size]
        train: a boolean scalar.
        loss_coef: a scalar - multiplier on load-balancing losses

        Returns:
        y: a tensor with shape [batch_size, output_size].
        extra_training_loss: a scalar.  This should be added into the overall
        training loss of the model.  The backpropagation of this loss
        encourages all experts to be approximately equally used across a batch.
        """
        batch_size, seq_len, dim = x.size()
        x_flat = x.view(batch_size * seq_len, dim)  # Flatten the input tensor

        gates, load = self.noisy_top_k_gating(
            x_flat, self.training
        )  # [Batch, Expert_num]

        # calculate importance loss
        importance = gates.sum(0)
        #
        loss = self.cv_squared(importance) + self.cv_squared(load)
        loss *= loss_coef

        dispatcher = SparseDispatcher(self.num_experts, gates)
        expert_inputs = dispatcher.dispatch(x_flat)
        gates = dispatcher.expert_to_gates()
        expert_outputs = [
            self.experts[i](expert_inputs[i]) for i in range(self.num_experts)
        ]
        y_flat = dispatcher.combine(expert_outputs)
        y = y_flat.view(batch_size, seq_len, dim)  # Reshape to original input shape
        return y, loss<|MERGE_RESOLUTION|>--- conflicted
+++ resolved
@@ -1,11 +1,7 @@
 # Sparsely-Gated Mixture-of-Experts Layers.
 # See "Outrageously Large Neural Networks"
 # https://arxiv.org/abs/1701.06538
-#
-# Author: David Rau
-#
-# The code is based on the TensorFlow implementation:
-# https://github.com/tensorflow/tensor2tensor/blob/master/tensor2tensor/utils/expert_utils.py
+
 
 
 import logging
@@ -137,14 +133,8 @@
 
 
 class MoE(nn.Module):
-<<<<<<< HEAD
-
     """Call a Sparsely gated mixture of experts layer with 
     1-layer Feed-Forward networks as experts.
-=======
-    """Call a Sparsely gated mixture of experts layer
-    with 1-layer Feed-Forward networks as experts.
->>>>>>> 1e5d4681
     Args:
     input_size: integer - size of the input
     output_size: integer - size of the input
