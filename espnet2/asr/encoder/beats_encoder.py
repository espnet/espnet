# --------------------------------------------------------
# BEATs: Audio Pre-Training with Acoustic Tokenizers (https://arxiv.org/abs/2212.09058)
# Adapted from Github source: https://github.com/microsoft/unilm/tree/master/beats
# Copyright (c) 2022 Microsoft
# Licensed under The MIT License [see LICENSE for details]
# Based on fairseq code bases
# https://github.com/pytorch/fairseq

# This code is adapted from the original BEATs implementation and
#  can be used to pre-train/and or fine-tune BEATs model.
# --------------------------------------------------------

import logging
import math
import warnings
<<<<<<< HEAD
from contextlib import contextmanager
=======
>>>>>>> 5d723f6e
from typing import Dict, Optional, Tuple

import numpy as np
import torch
import torch.nn as nn
import torch.nn.functional as F
import torchaudio.compliance.kaldi as ta_kaldi
from packaging.version import parse as V
from torch.nn import LayerNorm, Parameter

try:
    from transformers.models.bart.modeling_bart import BartLearnedPositionalEmbedding
    from transformers.models.wav2vec2_conformer.modeling_wav2vec2_conformer import (
        Wav2Vec2ConformerConfig,
        Wav2Vec2ConformerEncoder,
    )

    transformers_import_error = None
except ImportError as e:
    transformers_import_error = e


from espnet2.asr.encoder.abs_encoder import AbsEncoder
from espnet2.asr.specaug.specaug import SpecAug
from espnet.nets.pytorch_backend.nets_utils import make_pad_mask, roll_tensor
from espnet2.speechlm.tokenizer.beats_utils import (
    forward_padding_mask_conv,
    freeze_conv_module,
    beats_frontend,
)

if V(torch.__version__) >= V("1.6.0"):
    from torch.cuda.amp import autocast
else:
    # Nothing to do if torch<1.6.0
    @contextmanager
    def autocast(enabled=True):
        yield


is_torch_v25_to_v26 = V(torch.__version__) >= V("2.5.0") and V(torch.__version__) <= V(
    "2.6.0"
)


class BeatsConfig:
    def __init__(self, cfg=None):
        self.input_patch_size: int = 16  # patch size of patch embedding
        self.embed_dim: int = 512  # patch embedding dimension
        self.conv_bias: bool = False  # include bias in conv encoder

        self.encoder_layers: int = 12  # num encoder layers in the transformer
        self.encoder_embed_dim: int = 768  # encoder embedding dimension
        self.encoder_ffn_embed_dim: int = 3072  # encoder embedding dimension for FFN
        self.encoder_attention_heads: int = 12  # num encoder attention heads
        self.activation_fn: str = "gelu"  # activation function to use

        self.layer_wise_gradient_decay_ratio: float = (
            1.0  # ratio for layer-wise gradient decay
        )
        self.layer_norm_first: bool = False  # apply layernorm first in the transformer
        self.deep_norm: bool = False  # apply deep_norm first in the transformer

        # dropouts
        self.dropout: float = 0.1  # dropout probability for the transformer
        self.attention_dropout: float = 0.1  # dropout probability for attention weights
        self.activation_dropout: float = (
            0.0  # dropout probability after activation in FFN
        )
        self.encoder_layerdrop: float = (
            0.0  # probability of dropping a tarnsformer layer
        )
        self.dropout_input: float = (
            0.0  # dropout to apply to the input (after feat extr)
        )

        # positional embeddings
        self.conv_pos: int = (
            128  # number of filters for convolutional positional embeddings
        )
        self.conv_pos_groups: int = (
            16  # number of groups for convolutional positional embedding
        )

        # relative position embedding
        self.relative_position_embedding: bool = (
            False  # apply relative position embedding
        )
        self.num_buckets: int = 320  # number of buckets for relative position embedding
        self.max_distance: int = (
            1280  # maximum distance for relative position embedding
        )
        self.gru_rel_pos: bool = False  # apply gated relative position embedding

        # label predictor
        self.finetuned_model: bool = False  # whether the model is a fine-tuned model.
        self.predictor_dropout: float = 0.1  # dropout probability for the predictor
        self.predictor_class: int = 527  # target class number for the predictor

        # Decoder parameters
        self.decoder_embed_dim: int = (
            768  # decoder embedding dimension, audiomae is 512
        )
        self.decoder_pos_trainable: bool = False
        self.decoder_attention_heads: int = 12
        self.decoder_mlp_ratio: float = 4.0  # MLP to transformer dimension ratio
        self.decoder_layers: int = 3  # number of decoder layers
        self.codebook_vocab_size: int = 1024  # targets vectors in codebook
        self.mask_ratio = 0.75  # masking ratio for pre-training
        self.use_flash_attn = False  # use flash attention in MultiHead attention

        if cfg is not None:
            self.update(cfg)

    def update(self, cfg: dict):
        self.__dict__.update(cfg)


class BeatsEncoder(AbsEncoder):
    """BEATs: Audio Pre-Training with Acoustic Tokenizers.

    (https://arxiv.org/abs/2212.09058)
    Args:
        beats_ckpt_path: Path to a pretrained Beats checkpoint. If
            `beats_config` is provided and it does not match the
            config in the checkpoint, code might throw an error.
        max_layer: Propagate input through all layers for encoding
            if None. Otherwise use upto `max_layer`.
        downsampling_rate: Downsampling rate for the encoder. Applied if > 1.
        adapter_config: Path to a config file for the wav2vec2 adapter.
        use_weighted_representation: Use weighted representations
            from max_layer if True. Weights are randomly initialized.
        beats_config: `BeatsConfig` object. If provided, we will try
            to override the config in the checkpoint. This can be used
            to change dropouts etc for fine-tuning the model while
            starting from a pretrained checkpoint.
        specaug_config: Dictionary containing parameters for SpecAugment.
            If provided, SpecAugment will be applied.
        add_positional_information: Add learned positional embeddings.
        max_positions: Maximum number of positions for positional embeddings.
            Required if `add_positional_information` is True.
        roll_augment: Apply roll augmentation to the input.
        roll_interval: Interval for roll augmentation. All rolling is
            quantized to this interval.
    """

    def __init__(
        self,
        input_size: int,
        beats_ckpt_path: str = None,
        max_layer: int = None,
        downsampling_rate: int = 1,
        adapter_config: str = "",
        use_weighted_representation: bool = False,
        beats_config: Optional[Dict] = None,
        specaug_config: Optional[Dict] = None,
        add_positional_information: bool = False,
        max_positions: Optional[int] = None,
        fbank_mean: float = 15.41663,
        fbank_std: float = 6.55582,
        roll_augment: bool = False,
        roll_interval: int = 1600,
        is_pretraining: Optional[bool] = False,
    ) -> None:
        super().__init__()

        self.fbank_mean = fbank_mean
        self.fbank_std = fbank_std
        self.max_layer = max_layer
        self.beats_ckpt_path = beats_ckpt_path
        self.roll_augment = roll_augment
        self.roll_interval = roll_interval

        # Four cases for loading Beats config:
        # 1. No checkpoint and no config: Default config
        # 2. Checkpoint and no user-provided config: Load config from
        #    checkpoint
        # 3. Checkpoint and user-provided config: Merge the two, but
        #    override with user-provided config
        # 4. No checkpoint and user-provided config: Use user-provided config
        if adapter_config or add_positional_information:
            # We need transformers library for adapter and positional embeddings
            if transformers_import_error:
                raise ImportError(
                    "`transformers` is not available. Please install it "
                    " via `pip install transformers` or"
                    " `cd /path/to/espnet/tools && "
                    ". ./activate_python.sh"
                    " && ./installers/install_transformers.sh`."
                    f"The original error was: {transformers_import_error}"
                )
        config = BeatsConfig()  # Default config
        if beats_ckpt_path and beats_config:
            logging.warning(
                "Both pretrained checkpoint and config are provided."
                " We will override ckpt config with user-provided config."
            )
        self.loaded_state_dict_ = None
        if beats_ckpt_path is not None:
            self.loaded_state_dict_ = torch.load(beats_ckpt_path)
            logging.info(f"Loaded Beats pretrained config from {beats_ckpt_path}.")
            config = BeatsConfig(self.loaded_state_dict_["cfg"])
        if beats_config is not None:
            config.update(beats_config)
            logging.info("Overriding Beats config with user-provided config.")

        self.specaug = None
        if specaug_config is not None:
            self.specaug = SpecAug(**specaug_config)

        self._output_size = config.encoder_embed_dim

        self.embed = config.embed_dim
        self.input_patch_size = config.input_patch_size
        self.post_extract_proj = (
            nn.Linear(self.embed, config.encoder_embed_dim)
            if self.embed != config.encoder_embed_dim
            else None
        )
        self.patch_embedding = nn.Conv2d(
            1,
            self.embed,
            kernel_size=self.input_patch_size,
            stride=self.input_patch_size,
            bias=config.conv_bias,
        )
        self.patch_embedding_pad = nn.Conv2d(
            1,
            1,
            kernel_size=self.input_patch_size,
            stride=self.input_patch_size,
            bias=False,
        )
        self.raw2fbank_pad = nn.Conv1d(
            1,
            1,
            kernel_size=400,
            stride=160,
            bias=False,
        )
        self.dropout_input = nn.Dropout(config.dropout_input)
        assert not config.deep_norm or not config.layer_norm_first

        self.encoder = TransformerEncoder(config)
        self.layer_norm = LayerNorm(self.embed)

        self.use_weighted_representation = use_weighted_representation
        if self.use_weighted_representation:
            if self.max_layer is None:
                logging.warning(
                    f"max_layer must be provided when using weighted"
                    f" representations. Set to {config.encoder_layers-1}."
                )
                self.max_layer = config.encoder_layers - 1  # 0 based index
            self.layer_weights = nn.Parameter(
                torch.ones((self.max_layer + 1, 1)), requires_grad=True
            )

        # Downsampling modules
        self.encoder_downsample_rate = downsampling_rate
        self.downsample_conv = None
        if self.encoder_downsample_rate > 1:
            self.downsample_conv = nn.Conv1d(
                in_channels=config.encoder_embed_dim,
                out_channels=config.encoder_embed_dim,
                kernel_size=int(
                    round(self.encoder_downsample_rate * 1.5)
                ),  # kernel multiplier from Shih-Lun's code
                stride=self.encoder_downsample_rate,
            )

        # Adapter module
        self.conformer_adapter = None
        if adapter_config:
            conformer_config = Wav2Vec2ConformerConfig.from_json_file(adapter_config)
            self.conformer_adapter = Wav2Vec2ConformerEncoder(conformer_config)

        # Positional embeddings applied before cross-attention with decoder.
        self.cross_embed_positions = None
        if add_positional_information:
            assert (
                max_positions is not None
            ), "max_positions must be provided in the config."
            learned_pos_dim = (
                config.encoder_embed_dim
                if not self.conformer_adapter
                else self.conformer_adapter.config.hidden_size
            )
            self.cross_embed_positions = BartLearnedPositionalEmbedding(
                max_positions, learned_pos_dim
            )
        # FIXME(shikhar): This is a hack to make the model compatible with
        # small audio inputs, without this the window sizes become larger
        # than audio. We should add an option to use this via the config.
        self.min_input_length_at_16khz = 3200

        self.is_pretraining = is_pretraining
        self.mask_ratio = config.mask_ratio
        self.use_flash_attn = config.use_flash_attn
        if self.use_flash_attn:
            assert V(torch.__version__) >= V(
                "2.0.0"
            ), "Flash attention requires PyTorch >= 2.0"
        if is_pretraining:
            assert config.mask_ratio > 0.0, "mask_ratio must be > 0.0 for pretraining."
        self.initialize()

    def initialize(self):
        logging.info("Beats Initialization function called.")
        if self.post_extract_proj:
            torch.nn.init.xavier_normal_(self.post_extract_proj.weight)
            if self.post_extract_proj.bias is not None:
                torch.nn.init.constant_(self.post_extract_proj.bias, 0)
        torch.nn.init.xavier_normal_(self.patch_embedding.weight)
        if self.patch_embedding.bias is not None:
            torch.nn.init.constant_(self.patch_embedding.bias, 0)
        freeze_conv_module(self.patch_embedding_pad)
        freeze_conv_module(self.raw2fbank_pad)
        self.reload_pretrained_parameters()

    def reload_pretrained_parameters(self):
        """Initialization function for Beats.

        This must be called last in the initialization procedure.
        For pre-training the flow is,
        1. All modules have an initialize function to set the weights.
        2. We do not call espnet initialization once modules are built.

        For fine-tuning using one of the recipes,
        The initialization occurs in three steps:
        1. BEATs modules initialize themselves as in 1 above.
        2. ESPnet initializes all modules.
            (this step inits the convnet weights in clotho_v2/asr1 recipe)
        3. Optionally, if we have the pretrained checkpoint, we load the
            weights from the checkpoint overriding 2 and 1 in this function.
        """
        logging.info("Beats parameter loading function called.")
        if self.loaded_state_dict_ is not None:

            load_info = self.load_state_dict(
                self.loaded_state_dict_["model"], strict=False
            )
            # strict=False to ignore Weights in the predictor
            logging.info(
                f"Loaded Beats pretrained model. Following keys were missing"
                f" in your custom model: {load_info.missing_keys}. "
                f"Follwing keys could not be loaded from the pretrained"
                f"checkpoint: {load_info.unexpected_keys}."
                "It is expected to have 'predictor' listed above if you are "
                "fine-tuning with only the Beats backbone."
            )
        freeze_conv_module(self.patch_embedding_pad)
        freeze_conv_module(self.raw2fbank_pad)

    def forward_padding_mask(
        self,
        features: torch.Tensor,
        padding_mask: torch.Tensor,
    ) -> torch.Tensor:
        """Forward padding mask. Features: BTC, padding_mask: BT."""
        extra = padding_mask.size(1) % features.size(1)
        if extra > 0:
            padding_mask = padding_mask[:, :-extra]
        padding_mask = padding_mask.contiguous().view(
            padding_mask.size(0), features.size(1), -1
        )
        padding_mask = padding_mask.any(-1)  # remove totally empty sequences
        # NOTE(shikhar): This should be any? snip_edges=True in kaldi
        # This is problem with raw input, not with fbank input
        # Probably replace this with a 1dconv kernel or abandon raw input.
        return padding_mask

    def preprocess(
        self,
        source: torch.Tensor,
    ) -> torch.Tensor:
        """Preprocess raw audio."""
        fbanks = []
        fbank_lens = []
        for waveform in source:
            waveform = waveform.unsqueeze(0) * 2**15  # float32 to int16
            fbank = ta_kaldi.fbank(
                waveform,
                num_mel_bins=128,
                sample_frequency=16000,
                frame_length=25,
                frame_shift=10,
            )
            fbanks.append(fbank)
            fbank_lens.append(fbank.shape[0])
        fbank = torch.stack(fbanks, dim=0)
        fbank = (fbank - self.fbank_mean) / (2 * self.fbank_std)
        fbank_lens = torch.tensor(fbank_lens).to(fbank.device)
        return fbank, fbank_lens

    def output_size(self) -> int:
        return self._output_size

    def forward(
        self,
        xs_pad: torch.Tensor,
        ilens: torch.Tensor,
        prev_states: torch.Tensor = None,
        waveform_input: Optional[bool] = True,
    ) -> Tuple[torch.Tensor, torch.Tensor, Optional[torch.Tensor]]:
        """Wrapper for compatibility with ESPnets' AbsEncoder Interface.

        Args:
            xs_pad: (B, T) or (B,T,D). If sound then (B,T) or (B,T,1) both work.
                If features, then only (B,T,D) will work.
            ilens: (B,)
            prev_states: None
            waveform_input: If True, then input is waveform. If False, then input is
                already features.
        Returns:
            audio_representation: (B, T, D)
            output_lens: (B,)
            masks: None
        """
        if xs_pad.dim() == 2 and waveform_input:
            xs_pad = xs_pad.unsqueeze(-1)  # (B,T) -> (B,T,1) for sound
        if self.roll_augment and self.training:
            xs_pad = roll_tensor(xs_pad, ilens, fixed_intervals=self.roll_interval)
        mask = make_pad_mask(lengths=ilens, traceable=False).to(xs_pad.device)
        audio_representation, mask, restore_ids, kept_mask, patch_padding_mask = (
            self.extract_features(
                xs_pad,
                mask,
                max_layer=self.max_layer,
                skip_fbank_extraction=not waveform_input,
            )
        )
        # patch_padding_mask is the padding mask before any patch masking,
        # only valid in pretraining mode
        output_lens = (~mask).sum(-1)

        if self.is_pretraining:
            patch_lengths = (~patch_padding_mask).sum(-1)
            # audio_representation only contains the unmasked portion
            # Therefore patch_lengths > audio_representation.shape[1]
            return audio_representation, patch_lengths, restore_ids, kept_mask

        return audio_representation, output_lens, None

    def mask_sequence(self, x, padding_mask):
        """Masks the input embedding sequence x for MLM style training.
        Needs self.mask_ratio to be set.

        Args:
            x: [N, L, D], sequence of embeddings.
            padding_mask: [N, L], padding mask for x seq.
                True means padded.
        Returns:
            x_unmasked: [N, l, D], only unmasked portion of
                the input sequence is returned.
            padding_mask: [N, l], portion of padding mask
                corresponding to x_unmasked. True means padded.
            ids_restore: [N, L], restore ids for unshuffling.
                ids_restore[b,j]  = position of x_unmasked[b,j] in x[b].
                No guarantees for masked positions.
            kept: [N, L], binary mask for the unmasked(kept) positions.
                True if the position is kept. Useful for loss computation.
        """
        N, L, D = x.shape  # batch, length, dim

        seq_lengths = (~padding_mask).sum(-1)
        len_keep = (seq_lengths * (1 - self.mask_ratio)).round().to(dtype=torch.long)
        max_len_kept = len_keep.max()

        noise = torch.rand(N, L, device=x.device)  # noise in [0, 1]]
        noise[padding_mask] = float("inf")
        ids_shuffle = torch.argsort(noise, dim=1)
        ids_keep = ids_shuffle[:, :max_len_kept]

        # make new masks
        padding_mask = make_pad_mask(lengths=len_keep, traceable=False).to(x.device)
        kept = torch.cat(
            [
                ~padding_mask,
                torch.zeros([N, L - max_len_kept], device=x.device, dtype=torch.bool),
            ],
            dim=1,
        )

        # sort only kept indices for maintaining same order x
        ids_keep_sorted = ids_keep.clone()
        ids_keep_sorted = torch.where(
            padding_mask,
            torch.tensor(L - 1, dtype=torch.long, device=x.device),
            ids_keep_sorted,
        )  # introduce L-1 for sorting only important elements
        ids_keep_sorted = ids_keep_sorted.sort(dim=1)[0]
        ids_keep_sorted = torch.where(
            padding_mask, ids_keep, ids_keep_sorted
        )  # handle L-1

        ids_shuffle = torch.cat([ids_keep_sorted, ids_shuffle[:, max_len_kept:]], dim=1)
        ids_restore = torch.argsort(ids_shuffle, dim=1)

        x_unmasked = torch.gather(
            x, dim=1, index=ids_keep_sorted.unsqueeze(-1).repeat(1, 1, D)
        )

        # unshuffle the loss mask
        kept = torch.gather(kept, dim=1, index=ids_restore)
        return x_unmasked, padding_mask, ids_restore, kept

    def extract_features(
        self,
        source: torch.Tensor,
        padding_mask: Optional[torch.Tensor] = None,
        max_layer: Optional[int] = None,
        skip_fbank_extraction: bool = False,
    ):
<<<<<<< HEAD
        """Extract features from raw audio."""

        if (
            self.min_input_length_at_16khz
            and source.size(1) < self.min_input_length_at_16khz
        ):
            logging.warning(
                f"Input shape: {source.shape}. This is less than"
                f" the minimum size of {self.min_input_length_at_16khz}."
            )
            # repeat the input to make it at least min_length
            repeat_factor = self.min_input_length_at_16khz // source.size(1) + 1
            source = torch.cat([source] * repeat_factor, dim=1)
            padding_mask = torch.cat([padding_mask] * repeat_factor, dim=1)

=======
        """Extract features from raw audio.
        source: (B,T,D). for sound input D=1, for features D=feature_dim
        padding_mask: (B,T). If True then pad the element.
        """
>>>>>>> 5d723f6e
        with autocast(False):
            fbank = (
                (source - self.fbank_mean) / (2 * self.fbank_std)
                if skip_fbank_extraction
                else beats_frontend(
                    source.squeeze(-1),
                    fbank_mean=self.fbank_mean,
                    fbank_std=self.fbank_std,
                )
            )

            if self.specaug is not None and self.training:
                fbank = self.specaug(fbank)[0]

        if padding_mask is not None and not skip_fbank_extraction:
            # padding_mask = self.forward_padding_mask(fbank, padding_mask)
            padding_mask = forward_padding_mask_conv(
                padding_mask=padding_mask, n_dim=0, conv_module=self.raw2fbank_pad
            )

        fbank = fbank.unsqueeze(1)
        features = self.patch_embedding(fbank)
        features = features.reshape(features.shape[0], features.shape[1], -1)
        features = features.transpose(1, 2)

        if padding_mask is not None:
            # features is BTC
            # padding_mask = self.forward_padding_mask(features, padding_mask)
            # NOTE(shikhar): ESC-50, BEANS and Clotho_v2 use the previous version
            # which is wrong (the one implmented above).
            padding_mask = forward_padding_mask_conv(
                padding_mask=padding_mask,
                n_dim=fbank.shape[-1],
                conv_module=self.patch_embedding_pad,
            )

        patch_padding_mask = None
        restore_ids = None
        kept_mask = None
        if self.is_pretraining:
            assert (
                max_layer is None
            ), "During pretraining max_layer should be set to None!"
            patch_padding_mask = padding_mask.clone()
            # kept_mask: 1 - kept, 0 - removed, corresponding to features
            # features, padding_mask will be shortened to only keep the kept positions
            features, padding_mask, restore_ids, kept_mask = self.mask_sequence(
                features, padding_mask
            )

        features = self.layer_norm(features)
        if self.post_extract_proj is not None:
            features = self.post_extract_proj(features)

        features = self.dropout_input(features)

        features, layer_results = self.encoder(
            features, padding_mask=padding_mask, layer=max_layer
        )

        if max_layer is not None:
            features = layer_results[max_layer][0].transpose(
                0, 1
            )  # use the output from the max_layer

        if self.use_weighted_representation:
            repr_layer_weights = nn.functional.softmax(self.layer_weights, dim=-2)
            assert (
                max_layer is not None
            ), "max_layer must not be None when using weighted representations."
            features = (
                torch.stack(
                    [
                        layer_result_i.transpose(0, 1)
                        for layer_result_i, _ in layer_results[: max_layer + 1]
                    ],
                    dim=-2,
                )
                * repr_layer_weights
            )
            features = features.sum(dim=-2)  # BTC

        if self.downsample_conv is not None:
            features = self.downsample_conv(features.transpose(1, 2)).transpose(
                1, 2
            )  # BTC
            padding_mask = self.forward_padding_mask(features, padding_mask)

        if self.conformer_adapter:
            # to handle incompatibility btw torch & huggingface
            conformer_attn_mask = ~padding_mask
            # run through conformer
            features = self.conformer_adapter(
                features,
                attention_mask=conformer_attn_mask,
            ).last_hidden_state

        if self.cross_embed_positions is not None:
            features = features + self.cross_embed_positions(features)

        return features, padding_mask, restore_ids, kept_mask, patch_padding_mask


class BeatsPretrainingPredictor(nn.Module):
    def __init__(self, beats_config: Optional[Dict] = None):
        # Unclear rn (but should be minimal impact)
        # 1. Do they shuffle before encoding masked embeddings?
        # 2. Do they add positional information before passing to decoder (as in MAE)?
        super().__init__()
        beats_config = BeatsConfig(
            beats_config
        )  # use default config if None, else override
        self.decoder_embed = nn.Linear(
            beats_config.encoder_embed_dim, beats_config.decoder_embed_dim, bias=True
        )
        self.mask_token = nn.Parameter(
            torch.zeros(1, 1, beats_config.decoder_embed_dim)
        )
        self.decoder_blocks = nn.ModuleList(
            [
                TransformerSentenceEncoderLayer(
                    embedding_dim=beats_config.decoder_embed_dim,
                    ffn_embedding_dim=beats_config.encoder_ffn_embed_dim,
                    num_attention_heads=beats_config.encoder_attention_heads,
                    dropout=beats_config.dropout,
                    attention_dropout=beats_config.attention_dropout,
                    activation_dropout=beats_config.activation_dropout,
                    activation_fn=beats_config.activation_fn,
                    layer_norm_first=beats_config.layer_norm_first,
                    deep_norm=beats_config.deep_norm,
                    has_relative_attention_bias=beats_config.relative_position_embedding,
                    num_buckets=beats_config.num_buckets,
                    max_distance=beats_config.max_distance,
                    gru_rel_pos=beats_config.gru_rel_pos,
                    encoder_layers=beats_config.decoder_layers,
                    use_flash_attn=beats_config.use_flash_attn,
                )
                for i in range(beats_config.decoder_layers)
            ]
        )
        if beats_config.relative_position_embedding:
            for i in range(1, beats_config.decoder_layers):
                del self.decoder_blocks[i].self_attn.relative_attention_bias
                self.decoder_blocks[i].self_attn.relative_attention_bias = (
                    self.decoder_blocks[0].self_attn.relative_attention_bias
                )
        self.decoder_norm = nn.LayerNorm(beats_config.decoder_embed_dim)
        self.decoder_pred = nn.Linear(
            beats_config.decoder_embed_dim, beats_config.codebook_vocab_size, bias=True
        )
        self.initialize(beats_config)

    def initialize(self, config):
        self.apply(init_bert_params)
        if config.deep_norm:
            logging.info("Deep Norm is applied to pretraining predictor.")
            for i in range(config.decoder_layers):
                deep_norm_beta = math.pow(8 * config.decoder_layers, -1 / 4)
                nn.init.xavier_normal_(
                    self.decoder_blocks[i].self_attn.k_proj.weight, gain=1
                )
                nn.init.xavier_normal_(
                    self.decoder_blocks[i].self_attn.v_proj.weight, gain=deep_norm_beta
                )
                nn.init.xavier_normal_(
                    self.decoder_blocks[i].self_attn.q_proj.weight, gain=1
                )
                nn.init.xavier_normal_(
                    self.decoder_blocks[i].self_attn.out_proj.weight,
                    gain=deep_norm_beta,
                )
                nn.init.xavier_normal_(
                    self.decoder_blocks[i].fc1.weight, gain=deep_norm_beta
                )
                nn.init.xavier_normal_(
                    self.decoder_blocks[i].fc2.weight, gain=deep_norm_beta
                )

        nn.init.normal_(self.mask_token, std=0.02)
        # init_bert_params take care of below two inits
        # nn.init.xavier_normal_(self.decoder_embed.weight)
        # nn.init.xavier_normal_(self.decoder_pred.weight)

    def forward(
        self,
        audio_representation: torch.Tensor,  # B,T_small,D
        patch_len: torch.Tensor,  # B, (1>=x>=T_large)
        restore_ids: torch.Tensor,  # B,T_large
    ):
        padding_mask = make_pad_mask(lengths=patch_len, traceable=False).to(
            audio_representation.device
        )
        x = self.decoder_embed(audio_representation)
        mask_tokens = self.mask_token.repeat(
            x.shape[0], restore_ids.shape[1] - x.shape[1], 1
        )
        x = torch.cat([x, mask_tokens], dim=1)
        # unshuffle
        x = torch.gather(
            x, dim=1, index=restore_ids.unsqueeze(-1).repeat(1, 1, x.shape[2])
        )

        pos_bias = None
        # ===========================#
        # B x T x D -> T x B x D
        x = x.transpose(0, 1)
        for blk in self.decoder_blocks:
            x, _, pos_bias = blk(
                x,
                self_attn_padding_mask=padding_mask,
                need_weights=False,
                pos_bias=pos_bias,
            )
        x = x.transpose(0, 1)
        # T x B x D -> B x T x D
        # ===========================#
        x = self.decoder_norm(x)
        pred = self.decoder_pred(x)
        return pred


class TransformerEncoder(nn.Module):
    """Transformer encoder."""

    def __init__(self, config):
        super().__init__()

        self.dropout = config.dropout
        self.embedding_dim = config.encoder_embed_dim

        self.pos_conv = nn.Conv1d(
            self.embedding_dim,
            self.embedding_dim,
            kernel_size=config.conv_pos,
            padding=config.conv_pos // 2,
            groups=config.conv_pos_groups,
        )
        dropout = 0
        std = math.sqrt((4 * (1.0 - dropout)) / (config.conv_pos * self.embedding_dim))
        nn.init.normal_(self.pos_conv.weight, mean=0, std=std)
        nn.init.constant_(self.pos_conv.bias, 0)

        self.pos_conv = nn.utils.weight_norm(self.pos_conv, name="weight", dim=2)
        self.pos_conv = nn.Sequential(
            self.pos_conv, SamePad(config.conv_pos), nn.GELU()
        )

        if hasattr(config, "relative_position_embedding"):
            self.relative_position_embedding = config.relative_position_embedding
            self.num_buckets = config.num_buckets
            self.max_distance = config.max_distance
        else:
            self.relative_position_embedding = False
            self.num_buckets = 0
            self.max_distance = 0

        self.layers = nn.ModuleList(
            [
                TransformerSentenceEncoderLayer(
                    embedding_dim=self.embedding_dim,
                    ffn_embedding_dim=config.encoder_ffn_embed_dim,
                    num_attention_heads=config.encoder_attention_heads,
                    dropout=self.dropout,
                    attention_dropout=config.attention_dropout,
                    activation_dropout=config.activation_dropout,
                    activation_fn=config.activation_fn,
                    layer_norm_first=config.layer_norm_first,
                    deep_norm=config.deep_norm,
                    has_relative_attention_bias=self.relative_position_embedding,
                    num_buckets=self.num_buckets,
                    max_distance=self.max_distance,
                    gru_rel_pos=config.gru_rel_pos,
                    encoder_layers=config.encoder_layers,
                    use_flash_attn=config.use_flash_attn,
                )
                for i in range(config.encoder_layers)
            ]
        )
        if self.relative_position_embedding:
            for i in range(1, config.encoder_layers):
                del self.layers[i].self_attn.relative_attention_bias
                self.layers[i].self_attn.relative_attention_bias = self.layers[
                    0
                ].self_attn.relative_attention_bias

        self.layer_norm_first = config.layer_norm_first
        self.layer_norm = LayerNorm(self.embedding_dim)
        self.layerdrop = config.encoder_layerdrop

        self.apply(init_bert_params)

        if config.deep_norm:
            logging.info("Deep Norm is applied.")
            deep_norm_beta = math.pow(8 * config.encoder_layers, -1 / 4)
            for i in range(config.encoder_layers):
                nn.init.xavier_normal_(self.layers[i].self_attn.k_proj.weight, gain=1)
                nn.init.xavier_normal_(
                    self.layers[i].self_attn.v_proj.weight, gain=deep_norm_beta
                )
                nn.init.xavier_normal_(self.layers[i].self_attn.q_proj.weight, gain=1)
                nn.init.xavier_normal_(
                    self.layers[i].self_attn.out_proj.weight, gain=deep_norm_beta
                )
                nn.init.xavier_normal_(self.layers[i].fc1.weight, gain=deep_norm_beta)
                nn.init.xavier_normal_(self.layers[i].fc2.weight, gain=deep_norm_beta)

        self.layer_wise_gradient_decay_ratio = getattr(
            config, "layer_wise_gradient_decay_ratio", 1
        )

    def forward(self, x, padding_mask=None, layer=None):
        """Forward pass."""
        x, layer_results = self.extract_features(x, padding_mask, layer)

        if self.layer_norm_first and layer is None:
            x = self.layer_norm(x)

        return x, layer_results

    def extract_features(self, x, padding_mask=None, tgt_layer=None):
        """Extract features from the input sequence."""

        if padding_mask is not None:
            x[padding_mask] = 0

        x_conv = self.pos_conv(x.transpose(1, 2))
        x_conv = x_conv.transpose(1, 2)
        x = x + x_conv

        if not self.layer_norm_first:
            x = self.layer_norm(x)

        x = F.dropout(x, p=self.dropout, training=self.training)

        # B x T x C -> T x B x C
        x = x.transpose(0, 1)

        layer_results = []
        z = None
        if tgt_layer is not None:
            layer_results.append((x, z))
        r = None
        pos_bias = None
        for i, layer in enumerate(self.layers):
            if self.layer_wise_gradient_decay_ratio != 1.0:
                x = GradMultiply.apply((x, self.layer_wise_gradient_decay_ratio))
            dropout_probability = np.random.random()
            if not self.training or (dropout_probability > self.layerdrop):
                x, z, pos_bias = layer(
                    x,
                    self_attn_padding_mask=padding_mask,
                    need_weights=False,
                    pos_bias=pos_bias,
                )
            if tgt_layer is not None:
                layer_results.append((x, z))
            if i == tgt_layer:
                r = x
                break

        if r is not None:
            x = r

        # T x B x C -> B x T x C
        x = x.transpose(0, 1)

        return x, layer_results


class TransformerSentenceEncoderLayer(nn.Module):
    """Transformer encoder layer."""

    def __init__(
        self,
        embedding_dim: float = 768,
        ffn_embedding_dim: float = 3072,
        num_attention_heads: float = 8,
        dropout: float = 0.1,
        attention_dropout: float = 0.1,
        activation_dropout: float = 0.1,
        activation_fn: str = "relu",
        layer_norm_first: bool = False,
        deep_norm: bool = False,
        has_relative_attention_bias: bool = False,
        num_buckets: int = 0,
        max_distance: int = 0,
        rescale_init: bool = False,
        gru_rel_pos: bool = False,
        encoder_layers: int = 0,
        use_flash_attn: bool = False,
    ) -> None:

        super().__init__()
        self.embedding_dim = embedding_dim
        self.dropout = dropout
        self.activation_dropout = activation_dropout

        self.activation_name = activation_fn
        self.activation_fn = get_activation_fn(activation_fn)
        self.self_attn = MultiheadAttention(
            self.embedding_dim,
            num_attention_heads,
            dropout=attention_dropout,
            self_attention=True,
            has_relative_attention_bias=has_relative_attention_bias,
            num_buckets=num_buckets,
            max_distance=max_distance,
            rescale_init=rescale_init,
            gru_rel_pos=gru_rel_pos,
            use_flash_attn=use_flash_attn,
        )

        self.dropout1 = nn.Dropout(dropout)
        self.dropout2 = nn.Dropout(self.activation_dropout)
        self.dropout3 = nn.Dropout(dropout)

        self.layer_norm_first = layer_norm_first

        self.self_attn_layer_norm = LayerNorm(self.embedding_dim)

        if self.activation_name == "glu":
            self.fc1 = GLU_Linear(self.embedding_dim, ffn_embedding_dim, "swish")
        else:
            self.fc1 = nn.Linear(self.embedding_dim, ffn_embedding_dim)
        self.fc2 = nn.Linear(ffn_embedding_dim, self.embedding_dim)

        self.final_layer_norm = LayerNorm(self.embedding_dim)

        self.deep_norm = deep_norm
        if self.deep_norm:
            self.deep_norm_alpha = math.pow(2 * encoder_layers, 1 / 4)
        else:
            self.deep_norm_alpha = 1

    def forward(
        self,
        x: torch.Tensor,
        self_attn_mask: torch.Tensor = None,
        self_attn_padding_mask: torch.Tensor = None,
        need_weights: bool = False,
        pos_bias=None,
    ):
        """Forward pass."""
        residual = x

        if self.layer_norm_first:
            x = self.self_attn_layer_norm(x)
            x, attn, pos_bias = self.self_attn(
                query=x,
                key=x,
                value=x,
                key_padding_mask=self_attn_padding_mask,
                need_weights=False,
                attn_mask=self_attn_mask,
                position_bias=pos_bias,
            )
            x = self.dropout1(x)
            x = residual + x

            residual = x
            x = self.final_layer_norm(x)
            if self.activation_name == "glu":
                x = self.fc1(x)
            else:
                x = self.activation_fn(self.fc1(x))
            x = self.dropout2(x)
            x = self.fc2(x)
            x = self.dropout3(x)
            x = residual + x
        else:
            x, attn, pos_bias = self.self_attn(
                query=x,
                key=x,
                value=x,
                key_padding_mask=self_attn_padding_mask,
                need_weights=need_weights,
                attn_mask=self_attn_mask,
                position_bias=pos_bias,
            )

            x = self.dropout1(x)
            x = residual * self.deep_norm_alpha + x

            x = self.self_attn_layer_norm(x)

            residual = x
            if self.activation_name == "glu":
                x = self.fc1(x)
            else:
                x = self.activation_fn(self.fc1(x))
            x = self.dropout2(x)
            x = self.fc2(x)
            x = self.dropout3(x)
            x = residual * self.deep_norm_alpha + x
            x = self.final_layer_norm(x)

        return x, attn, pos_bias


class MultiheadAttention(nn.Module):
    """Multi-headed attention.

    See "Attention Is All You Need" for more details.
    """

    def __init__(
        self,
        embed_dim,
        num_heads,
        kdim=None,
        vdim=None,
        dropout=0.0,
        bias=True,
        add_bias_kv=False,
        add_zero_attn=False,
        self_attention=False,
        encoder_decoder_attention=False,
        q_noise=0.0,
        qn_block_size=8,
        has_relative_attention_bias=False,
        num_buckets=32,
        max_distance=128,
        gru_rel_pos=False,
        rescale_init=False,
        use_flash_attn=False,
    ):
        super().__init__()
        self.use_flash_attn = use_flash_attn
        self.embed_dim = embed_dim
        self.kdim = kdim if kdim is not None else embed_dim
        self.vdim = vdim if vdim is not None else embed_dim
        self.qkv_same_dim = self.kdim == embed_dim and self.vdim == embed_dim

        self.num_heads = num_heads
        self.dropout_module = nn.Dropout(dropout)

        self.has_relative_attention_bias = has_relative_attention_bias
        self.num_buckets = num_buckets
        self.max_distance = max_distance
        if self.has_relative_attention_bias:
            self.relative_attention_bias = nn.Embedding(num_buckets, num_heads)

        self.head_dim = embed_dim // num_heads
        self.q_head_dim = self.head_dim
        self.k_head_dim = self.head_dim
        assert (
            self.head_dim * num_heads == self.embed_dim
        ), "embed_dim must be divisible by num_heads"
        self.scaling = self.head_dim**-0.5

        self.self_attention = self_attention
        self.encoder_decoder_attention = encoder_decoder_attention

        assert not self.self_attention or self.qkv_same_dim, (
            "Self-attention requires query, key and " "value to be of the same size"
        )

        k_bias = True
        if rescale_init:
            k_bias = False

        k_embed_dim = embed_dim
        q_embed_dim = embed_dim

        self.k_proj = quant_noise(
            nn.Linear(self.kdim, k_embed_dim, bias=k_bias), q_noise, qn_block_size
        )
        self.v_proj = quant_noise(
            nn.Linear(self.vdim, embed_dim, bias=bias), q_noise, qn_block_size
        )
        self.q_proj = quant_noise(
            nn.Linear(embed_dim, q_embed_dim, bias=bias), q_noise, qn_block_size
        )

        self.out_proj = quant_noise(
            nn.Linear(embed_dim, embed_dim, bias=bias), q_noise, qn_block_size
        )

        if add_bias_kv:
            self.bias_k = Parameter(torch.Tensor(1, 1, embed_dim))
            self.bias_v = Parameter(torch.Tensor(1, 1, embed_dim))
        else:
            self.bias_k = self.bias_v = None

        self.add_zero_attn = add_zero_attn

        self.gru_rel_pos = gru_rel_pos
        if self.gru_rel_pos:
            self.grep_linear = nn.Linear(self.q_head_dim, 8)
            self.grep_a = nn.Parameter(torch.ones(1, num_heads, 1, 1))

        self.initialize()

    def initialize(self):
        """Initiate parameters in the transformer model."""
        # logging.info("Initiate parameters in the MultiheadAttention module.")
        if self.qkv_same_dim:
            # Empirically observed the convergence to be much better with
            # the scaled initialization
            nn.init.xavier_uniform_(self.k_proj.weight, gain=1 / math.sqrt(2))
            nn.init.xavier_uniform_(self.v_proj.weight, gain=1 / math.sqrt(2))
            nn.init.xavier_uniform_(self.q_proj.weight, gain=1 / math.sqrt(2))
        else:
            nn.init.xavier_uniform_(self.k_proj.weight)
            nn.init.xavier_uniform_(self.v_proj.weight)
            nn.init.xavier_uniform_(self.q_proj.weight)

        nn.init.xavier_uniform_(self.out_proj.weight)
        if self.out_proj.bias is not None:
            nn.init.constant_(self.out_proj.bias, 0.0)
        if self.bias_k is not None:
            nn.init.xavier_normal_(self.bias_k)
        if self.bias_v is not None:
            nn.init.xavier_normal_(self.bias_v)
        if self.has_relative_attention_bias:
            nn.init.xavier_normal_(self.relative_attention_bias.weight)

    def _relative_positions_bucket(self, relative_positions, bidirectional=True):
        num_buckets = self.num_buckets
        max_distance = self.max_distance
        relative_buckets = 0

        if bidirectional:
            num_buckets = num_buckets // 2
            relative_buckets = (
                relative_buckets + (relative_positions > 0).to(torch.long) * num_buckets
            )
            relative_positions = torch.abs(relative_positions)
        else:
            relative_positions = -torch.min(
                relative_positions, torch.zeros_like(relative_positions)
            )

        max_exact = num_buckets // 2
        is_small = relative_positions < max_exact

        relative_postion_if_large = max_exact + (
            torch.log(relative_positions.to(torch.get_default_dtype()) / max_exact)
            / math.log(max_distance / max_exact)
            * (num_buckets - max_exact)
        ).to(torch.long)
        relative_postion_if_large = torch.min(
            relative_postion_if_large,
            torch.full_like(relative_postion_if_large, num_buckets - 1),
        )

        relative_buckets = relative_buckets + torch.where(
            is_small, relative_positions, relative_postion_if_large
        )
        return relative_buckets

    def compute_bias(self, query_length, key_length):
        """Compute relative position bias."""
        device = self.relative_attention_bias.weight.device
        context_position = torch.arange(query_length, dtype=torch.long, device=device)[
            :, None
        ]
        memory_position = torch.arange(key_length, dtype=torch.long, device=device)[
            None, :
        ]
        relative_position = memory_position - context_position  # [i,j] = j-i
        relative_position_bucket = self._relative_positions_bucket(
            relative_position, bidirectional=True
        )  # [qlen,klen]
        # relative_position_bucket = relative_position_bucket.to(
        #     self.relative_attention_bias.weight.device
        # )
        # [qlen,klen,head_dim]
        values = self.relative_attention_bias(relative_position_bucket)
        values = values.permute([2, 0, 1])  # [head_dim,qlen,klen]
        return values

    def forward(
        self,
        query,
        key: Optional[torch.Tensor],
        value: Optional[torch.Tensor],
        key_padding_mask: Optional[torch.Tensor] = None,
        incremental_state: Optional[
            Dict[str, Dict[str, Optional[torch.Tensor]]]
        ] = None,
        need_weights: bool = True,
        static_kv: bool = False,
        attn_mask: Optional[torch.Tensor] = None,
        before_softmax: bool = False,
        need_head_weights: bool = False,
        position_bias: Optional[torch.Tensor] = None,
    ) -> Tuple[torch.Tensor, Optional[torch.Tensor], Optional[torch.Tensor]]:
        """Input shape: Time x Batch x Channel

        Args:
            key_padding_mask (ByteTensor, optional): mask to exclude
                keys that are pads, of shape `(batch, src_len)`, where
                padding elements are indicated by 1s.
            need_weights (bool, optional): return the attention weights,
                averaged over heads (default: False).
            attn_mask (ByteTensor, optional): typically used to
                implement causal attention, where the mask prevents the
                attention from looking forward in time (default: None).
            before_softmax (bool, optional): return the raw attention
                weights and values before the attention softmax.
            need_head_weights (bool, optional): return the attention
                weights for each head. Implies *need_weights*. Default:
                return the average attention weights over all heads.
        """
        if need_head_weights:
            need_weights = True

        is_tpu = query.device.type == "xla"

        tgt_len, bsz, embed_dim = query.size()
        src_len = tgt_len
        assert embed_dim == self.embed_dim
        assert list(query.size()) == [tgt_len, bsz, embed_dim]
        if key is not None:
            src_len, key_bsz, _ = key.size()
            if not torch.jit.is_scripting():
                assert key_bsz == bsz
                assert value is not None
                assert src_len, bsz == value.shape[:2]

        if self.has_relative_attention_bias and position_bias is None:
            # headdim,qlen,klen
            position_bias = self.compute_bias(tgt_len, src_len)
            position_bias = (
                position_bias.unsqueeze(0)
                .repeat(bsz, 1, 1, 1)
                .contiguous()
                .view(bsz * self.num_heads, tgt_len, src_len)
            )

        if incremental_state is not None:
            saved_state = self._get_input_buffer(incremental_state)
            if saved_state is not None and "prev_key" in saved_state:
                # previous time steps are cached - no need to recompute
                # key and value if they are static
                if static_kv:
                    assert self.encoder_decoder_attention and not self.self_attention
                    key = value = None
        else:
            saved_state = None

        if self.self_attention:
            q = self.q_proj(query)
            k = self.k_proj(query)
            v = self.v_proj(query)
        elif self.encoder_decoder_attention:
            # encoder-decoder attention
            q = self.q_proj(query)
            if key is None:
                assert value is None
                k = v = None
            else:
                k = self.k_proj(key)
                v = self.v_proj(key)

        else:
            assert key is not None and value is not None
            q = self.q_proj(query)
            k = self.k_proj(key)
            v = self.v_proj(value)

        alpha = 32
        if not self.use_flash_attn:
            q *= self.scaling
            q *= 1 / alpha

        if self.bias_k is not None:
            assert self.bias_v is not None
            k = torch.cat([k, self.bias_k.repeat(1, bsz, 1)])
            v = torch.cat([v, self.bias_v.repeat(1, bsz, 1)])
            if attn_mask is not None:
                attn_mask = torch.cat(
                    [attn_mask, attn_mask.new_zeros(attn_mask.size(0), 1)], dim=1
                )
            if key_padding_mask is not None:
                key_padding_mask = torch.cat(
                    [
                        key_padding_mask,
                        key_padding_mask.new_zeros(key_padding_mask.size(0), 1),
                    ],
                    dim=1,
                )

        q = (
            q.contiguous()
            .view(tgt_len, bsz * self.num_heads, self.q_head_dim)
            .transpose(0, 1)
        )
        if k is not None:
            k = (
                k.contiguous()
                .view(-1, bsz * self.num_heads, self.k_head_dim)
                .transpose(0, 1)
            )
        if v is not None:
            v = (
                v.contiguous()
                .view(-1, bsz * self.num_heads, self.head_dim)
                .transpose(0, 1)
            )

        if saved_state is not None:
            # saved states are stored with shape
            # (bsz, num_heads, seq_len, head_dim)
            if "prev_key" in saved_state:
                _prev_key = saved_state["prev_key"]
                assert _prev_key is not None
                prev_key = _prev_key.contiguous().view(
                    bsz * self.num_heads, -1, self.head_dim
                )
                if static_kv:
                    k = prev_key
                else:
                    assert k is not None
                    k = torch.cat([prev_key, k], dim=1)
                src_len = k.size(1)
            if "prev_value" in saved_state:
                _prev_value = saved_state["prev_value"]
                assert _prev_value is not None
                prev_value = _prev_value.contiguous().view(
                    bsz * self.num_heads, -1, self.head_dim
                )
                if static_kv:
                    v = prev_value
                else:
                    assert v is not None
                    v = torch.cat([prev_value, v], dim=1)
            prev_key_padding_mask: Optional[torch.Tensor] = None
            if "prev_key_padding_mask" in saved_state:
                prev_key_padding_mask = saved_state["prev_key_padding_mask"]
            assert k is not None and v is not None
            key_padding_mask = MultiheadAttention._append_prev_key_padding_mask(
                key_padding_mask=key_padding_mask,
                prev_key_padding_mask=prev_key_padding_mask,
                batch_size=bsz,
                src_len=k.size(1),
                static_kv=static_kv,
            )

            saved_state["prev_key"] = k.contiguous().view(
                bsz, self.num_heads, -1, self.head_dim
            )
            saved_state["prev_value"] = v.contiguous().view(
                bsz, self.num_heads, -1, self.head_dim
            )
            saved_state["prev_key_padding_mask"] = key_padding_mask
            # In this branch incremental_state is never None
            assert incremental_state is not None
            incremental_state = self._set_input_buffer(incremental_state, saved_state)
        assert k is not None
        assert k.size(1) == src_len

        # This is part of a workaround to get around fork/join parallelism
        # not supporting Optional types.
        if key_padding_mask is not None and key_padding_mask.dim() == 0:
            key_padding_mask = None

        if key_padding_mask is not None:
            assert key_padding_mask.size(0) == bsz
            assert key_padding_mask.size(1) == src_len

        if self.add_zero_attn:
            assert v is not None
            src_len = src_len + 1
            k = torch.cat([k, k.new_zeros((k.size(0), 1) + k.size()[2:])], dim=1)
            v = torch.cat([v, v.new_zeros((v.size(0), 1) + v.size()[2:])], dim=1)
            if attn_mask is not None:
                attn_mask = torch.cat(
                    [attn_mask, attn_mask.new_zeros(attn_mask.size(0), 1)], dim=1
                )
            if key_padding_mask is not None:
                key_padding_mask = torch.cat(
                    [
                        key_padding_mask,
                        torch.zeros(key_padding_mask.size(0), 1).type_as(
                            key_padding_mask
                        ),
                    ],
                    dim=1,
                )

        # ----- Switch: use flash-attn attention if enabled -------------------------
        if self.use_flash_attn:
            assert not before_softmax, "Flash attention does not support before_softmax"
            assert (
                not need_weights
            ), "Flash attention does not support returning attention weights"
            # NOTE(shikhar): Pytorch < 2.5.0 has different shape requirements for qkv
            if is_torch_v25_to_v26:
                # NOTE(shikhar): The contiguous() call can be optimized.
                q = q.contiguous().view(bsz, self.num_heads, tgt_len, self.q_head_dim)
                k = k.contiguous().view(bsz, self.num_heads, src_len, self.k_head_dim)
                v = v.contiguous().view(bsz, self.num_heads, src_len, self.head_dim)
            # NOTE(shikhar): Do causal attention via attn_mask
            if key_padding_mask is not None:
                assert (
                    attn_mask is None
                ), "key_padding_mask not supported with attn_mask"
                attn_mask = key_padding_mask == 0  # B x keylen(srclen)
                attn_mask = attn_mask.unsqueeze(1).expand(
                    -1, tgt_len, -1
                )  # B x tgtlen x srclen

            if attn_mask is not None:
                if is_torch_v25_to_v26:
                    attn_mask = attn_mask.unsqueeze(1)  # B x 1 x tgtlen x srclen
                else:
                    attn_mask = attn_mask.unsqueeze(1).expand(
                        -1, self.num_heads, -1, -1
                    )
                    attn_mask = attn_mask.contiguous().view(
                        bsz * self.num_heads, tgt_len, src_len
                    )

            if position_bias is not None:
                attn_mask_rel_pos = position_bias
                if self.gru_rel_pos == 1:
                    query_layer = q.contiguous().view(
                        bsz, self.num_heads, tgt_len, self.q_head_dim
                    )
                    _B, _H, _L, __ = query_layer.size()
                    gate_a, gate_b = torch.sigmoid(
                        self.grep_linear(query_layer)
                        .contiguous()
                        .view(_B, _H, _L, 2, 4)
                        .sum(-1, keepdim=False)
                    ).chunk(2, dim=-1)
                    gate_a_1 = gate_a * (gate_b * self.grep_a - 1.0) + 2.0
                    attn_mask_rel_pos = (
                        gate_a_1.contiguous().view(bsz * self.num_heads, tgt_len, 1)
                        * position_bias
                    )
                attn_mask_rel_pos = (
                    attn_mask_rel_pos.contiguous()
                    .view(bsz * self.num_heads, tgt_len, src_len)
                    .contiguous()
                )

                if is_torch_v25_to_v26:
                    attn_mask_rel_pos = attn_mask_rel_pos.unsqueeze(1)
                    attn_mask_rel_pos = attn_mask_rel_pos.view(
                        bsz, self.num_heads, tgt_len, src_len
                    ).contiguous()

                if attn_mask is not None:
                    attn_mask_ = torch.zeros_like(attn_mask) + attn_mask_rel_pos
                    attn_mask_ = attn_mask_.masked_fill(
                        attn_mask.logical_not(), float("-inf")
                    )
                    attn_mask = attn_mask_
                else:
                    attn_mask = attn_mask_rel_pos

            attn = F.scaled_dot_product_attention(
                query=q,
                key=k,
                value=v,
                attn_mask=attn_mask,
                dropout_p=self.dropout_module.p,
                is_causal=False,
            )  # B x H x T x D
            if is_torch_v25_to_v26:
                attn = attn.permute(2, 0, 1, 3).reshape(tgt_len, bsz, embed_dim)
            else:
                attn = attn.transpose(0, 1).contiguous().view(tgt_len, bsz, embed_dim)
            attn = self.out_proj(attn)
            # attention @ value, attn_weights, position_bias
            return attn, None, None
        # ------------------------------------------------------------------------------

        # Original BEATs implementation below:
        attn_weights = torch.bmm(q, k.transpose(1, 2))
        attn_weights = (
            attn_weights - attn_weights.max(dim=-1, keepdim=True)[0]
        ) * alpha
        attn_weights = self.apply_sparse_mask(attn_weights, tgt_len, src_len, bsz)

        assert list(attn_weights.size()) == [bsz * self.num_heads, tgt_len, src_len]

        if attn_mask is not None:
            attn_mask = attn_mask.unsqueeze(0)
            attn_weights = attn_weights + attn_mask

        if key_padding_mask is not None:
            # don't attend to padding symbols
            attn_weights = attn_weights.contiguous().view(
                bsz, self.num_heads, tgt_len, src_len
            )
            if not is_tpu:
                attn_weights = attn_weights.masked_fill(
                    key_padding_mask.unsqueeze(1).unsqueeze(2).to(torch.bool),
                    float("-inf"),
                )
            else:
                attn_weights = attn_weights.transpose(0, 2)
                attn_weights = attn_weights.masked_fill(key_padding_mask, float("-inf"))
                attn_weights = attn_weights.transpose(0, 2)
            attn_weights = attn_weights.contiguous().view(
                bsz * self.num_heads, tgt_len, src_len
            )

        if before_softmax:
            return attn_weights, v, position_bias

        if position_bias is not None:
            attn_mask_rel_pos = position_bias
            if self.gru_rel_pos == 1:
                query_layer = (
                    q.contiguous().view(bsz, self.num_heads, tgt_len, self.q_head_dim)
                    * alpha
                    / self.scaling
                )
                _B, _H, _L, __ = query_layer.size()
                gate_a, gate_b = torch.sigmoid(
                    self.grep_linear(query_layer)
                    .contiguous()
                    .view(_B, _H, _L, 2, 4)
                    .sum(-1, keepdim=False)
                ).chunk(2, dim=-1)
                gate_a_1 = gate_a * (gate_b * self.grep_a - 1.0) + 2.0
                attn_mask_rel_pos = (
                    gate_a_1.contiguous().view(bsz * self.num_heads, tgt_len, 1)
                    * position_bias
                )

            attn_mask_rel_pos = attn_mask_rel_pos.contiguous().view(attn_weights.size())

            attn_weights = attn_weights + attn_mask_rel_pos

        attn_weights_float = F.softmax(attn_weights, dim=-1)
        attn_weights = attn_weights_float.type_as(attn_weights)
        attn_probs = self.dropout_module(attn_weights)

        assert v is not None
        attn = torch.bmm(attn_probs, v)
        assert list(attn.size()) == [bsz * self.num_heads, tgt_len, self.head_dim]
        attn = attn.transpose(0, 1).contiguous().view(tgt_len, bsz, embed_dim)
        attn = self.out_proj(attn)
        attn_weights: Optional[torch.Tensor] = None
        if need_weights:
            attn_weights = (
                attn_weights_float.contiguous()
                .view(bsz, self.num_heads, tgt_len, src_len)
                .transpose(1, 0)
            )
            if not need_head_weights:
                # average attention weights over heads
                attn_weights = attn_weights.mean(dim=0)

        return attn, attn_weights, position_bias

    @staticmethod
    def _append_prev_key_padding_mask(
        key_padding_mask: Optional[torch.Tensor],
        prev_key_padding_mask: Optional[torch.Tensor],
        batch_size: int,
        src_len: int,
        static_kv: bool,
    ) -> Optional[torch.Tensor]:
        # NOTE(shikhar): Deepspeed trainer might not work with this
        # code path due to the float calls
        # saved key padding masks have shape (bsz, seq_len)
        if prev_key_padding_mask is not None and static_kv:
            new_key_padding_mask = prev_key_padding_mask
        elif prev_key_padding_mask is not None and key_padding_mask is not None:
            new_key_padding_mask = torch.cat(
                [prev_key_padding_mask.float(), key_padding_mask.float()], dim=1
            )
        # During incremental decoding, as the padding token enters and
        # leaves the frame, there will be a time when prev or current
        # is None
        elif prev_key_padding_mask is not None:
            if src_len > prev_key_padding_mask.size(1):
                filler = torch.zeros(
                    (batch_size, src_len - prev_key_padding_mask.size(1)),
                    device=prev_key_padding_mask.device,
                )
                new_key_padding_mask = torch.cat(
                    [prev_key_padding_mask.float(), filler.float()], dim=1
                )
            else:
                new_key_padding_mask = prev_key_padding_mask.float()
        elif key_padding_mask is not None:
            if src_len > key_padding_mask.size(1):
                filler = torch.zeros(
                    (batch_size, src_len - key_padding_mask.size(1)),
                    device=key_padding_mask.device,
                )
                new_key_padding_mask = torch.cat(
                    [filler.float(), key_padding_mask.float()], dim=1
                )
            else:
                new_key_padding_mask = key_padding_mask.float()
        else:
            new_key_padding_mask = prev_key_padding_mask
        return new_key_padding_mask

    def _get_input_buffer(
        self, incremental_state: Optional[Dict[str, Dict[str, Optional[torch.Tensor]]]]
    ) -> Dict[str, Optional[torch.Tensor]]:
        result = self.get_incremental_state(incremental_state, "attn_state")
        if result is not None:
            return result
        else:
            empty_result: Dict[str, Optional[torch.Tensor]] = {}
            return empty_result

    def _set_input_buffer(
        self,
        incremental_state: Dict[str, Dict[str, Optional[torch.Tensor]]],
        buffer: Dict[str, Optional[torch.Tensor]],
    ):
        return self.set_incremental_state(incremental_state, "attn_state", buffer)

    def apply_sparse_mask(self, attn_weights, tgt_len: int, src_len: int, bsz: int):
        """No op"""
        return attn_weights


def init_bert_params(module):
    """Initialize the weights specific to the BERT Model.

    This overrides the default initializations depending on the specified arguments.
        1. If normal_init_linear_weights is set then weights of linear
           layer will be initialized using the normal distribution and
           bais will be set to the specified value.
        2. If normal_init_embed_weights is set then weights of embedding
           layer will be initialized using the normal distribution.
        3. If normal_init_proj_weights is set then weights of
           in_project_weight for MultiHeadAttention initialized using
           the normal distribution (to be validated).
    """

    def normal_(data):
        # with FSDP, module params will be on CUDA, so we cast them back to CPU
        # so that the RNG is consistent with and without FSDP
        data.copy_(data.cpu().normal_(mean=0.0, std=0.02).to(data.device))

    if isinstance(module, nn.Linear):
        # logging.info("Intializing Linear Layer")
        normal_(module.weight.data)
        if module.bias is not None:
            module.bias.data.zero_()
    if isinstance(module, nn.Embedding):
        # logging.info("Intializing Embedding Layer")
        normal_(module.weight.data)
        if module.padding_idx is not None:
            module.weight.data[module.padding_idx].zero_()
    if isinstance(module, MultiheadAttention):
        # logging.info("Intializing Multihead Attention")
        normal_(module.q_proj.weight.data)
        normal_(module.k_proj.weight.data)
        normal_(module.v_proj.weight.data)


class GradMultiply(torch.autograd.Function):
    """A gradient modification function that scales the gradient by a fixed scalar"""

    @staticmethod
    def forward(ctx, i):
        """Forward pass"""
        x, scale = i
        ctx.scale = scale
        res = x.new(x)
        return res

    @staticmethod
    def backward(ctx, grad):
        """Backward pass"""
        return grad * ctx.scale


class SamePad(nn.Module):
    """Change input tensor shape according to the kernel size and type of LM"""

    def __init__(self, kernel_size, causal=False):
        super().__init__()
        if causal:
            self.remove = kernel_size - 1
        else:
            self.remove = 1 if kernel_size % 2 == 0 else 0

    def forward(self, x):
        """Forward pass"""
        if self.remove > 0:
            x = x[:, :, : -self.remove]
        return x


class Swish(nn.Module):
    """Swish activation function"""

    def __init__(self):
        super(Swish, self).__init__()
        self.act = torch.nn.Sigmoid()

    def forward(self, x):
        """Forward pass"""
        return x * self.act(x)


class GLU_Linear(nn.Module):
    """GLU Linear layer"""

    def __init__(self, input_dim, output_dim, glu_type="sigmoid", bias_in_glu=True):
        super(GLU_Linear, self).__init__()

        self.glu_type = glu_type
        self.output_dim = output_dim

        if glu_type == "sigmoid":
            self.glu_act = torch.nn.Sigmoid()
        elif glu_type == "swish":
            self.glu_act = Swish()
        elif glu_type == "relu":
            self.glu_act = torch.nn.ReLU()
        elif glu_type == "gelu":
            self.glu_act = torch.nn.GELU()

        if bias_in_glu:
            self.linear = nn.Linear(input_dim, output_dim * 2, True)
        else:
            self.linear = nn.Linear(input_dim, output_dim * 2, False)

    def forward(self, x):
        """Forward pass"""
        # to be consistent with GLU_Linear, we assume the input always has the
        # #channel (#dim) in the last dimension of the tensor, so need to
        # switch the dimension first for 1D-Conv case
        x = self.linear(x)

        if self.glu_type == "bilinear":
            x = (
                x[:, :, 0 : self.output_dim]
                * x[:, :, self.output_dim : self.output_dim * 2]
            )
        else:
            x = x[:, :, 0 : self.output_dim] * self.glu_act(
                x[:, :, self.output_dim : self.output_dim * 2]
            )

        return x


def gelu_accurate(x):
    if not hasattr(gelu_accurate, "_a"):
        gelu_accurate._a = math.sqrt(2 / math.pi)
    return (
        0.5 * x * (1 + torch.tanh(gelu_accurate._a * (x + 0.044715 * torch.pow(x, 3))))
    )


def gelu(x: torch.Tensor) -> torch.Tensor:
    return F.gelu(x).type_as(x)


def get_activation_fn(activation: str):
    """Returns the activation function corresponding to `activation`"""

    if activation == "relu":
        return F.relu
    elif activation == "gelu":
        return gelu
    elif activation == "gelu_fast":
        warnings.warn("--activation-fn=gelu_fast has been renamed to gelu_accurate")
        return gelu_accurate
    elif activation == "gelu_accurate":
        return gelu_accurate
    elif activation == "tanh":
        return torch.tanh
    elif activation == "linear":
        return lambda x: x
    elif activation == "glu":
        return lambda x: x
    else:
        raise RuntimeError(f"--activation-fn {activation} not supported")


def quant_noise(module, p, block_size):
    """Wraps modules and applies quantization noise to the weights for

    subsequent quantization with Iterative Product Quantization as
    described in "Training with Quantization Noise for Extreme Model Compression"

    Args:
        - module: nn.Module
        - p: amount of Quantization Noise
        - block_size: size of the blocks for subsequent quantization with iPQ

    Remarks:
        - Module weights must have the right sizes wrt the block size
        - Only Linear, Embedding and Conv2d modules are supported for the moment
        - For more detail on how to quantize by blocks with convolutional weights,
          see "And the Bit Goes Down: Revisiting the Quantization of Neural Networks"
        - We implement the simplest form of noise here as stated in the paper
          which consists in randomly dropping blocks
    """

    # if no quantization noise, don't register hook
    if p <= 0:
        return module

    # supported modules
    assert isinstance(module, (nn.Linear, nn.Embedding, nn.Conv2d))

    # test whether module.weight has the right sizes wrt block_size
    is_conv = module.weight.ndim == 4

    # 2D matrix
    if not is_conv:
        assert (
            module.weight.size(1) % block_size == 0
        ), "Input features must be a multiple of block sizes"

    # 4D matrix
    else:
        # 1x1 convolutions
        if module.kernel_size == (1, 1):
            assert (
                module.in_channels % block_size == 0
            ), "Input channels must be a multiple of block sizes"
        # regular convolutions
        else:
            k = module.kernel_size[0] * module.kernel_size[1]
            assert k % block_size == 0, "Kernel size must be a multiple of block size"

    def _forward_pre_hook(mod, input):
        # no noise for evaluation
        if mod.training:
            if not is_conv:
                # gather weight and sizes
                weight = mod.weight
                in_features = weight.size(1)
                out_features = weight.size(0)

                # split weight matrix into blocks and randomly drop selected blocks
                mask = torch.zeros(
                    in_features // block_size * out_features, device=weight.device
                )
                mask.bernoulli_(p)
                mask = (
                    mask.repeat_interleave(block_size, -1)
                    .contiguous()
                    .view(-1, in_features)
                )

            else:
                # gather weight and sizes
                weight = mod.weight
                in_channels = mod.in_channels
                out_channels = mod.out_channels

                # split weight matrix into blocks and randomly drop selected blocks
                if mod.kernel_size == (1, 1):
                    mask = torch.zeros(
                        int(in_channels // block_size * out_channels),
                        device=weight.device,
                    )
                    mask.bernoulli_(p)
                    mask = (
                        mask.repeat_interleave(block_size, -1)
                        .contiguous()
                        .view(-1, in_channels)
                    )
                else:
                    mask = torch.zeros(
                        weight.size(0), weight.size(1), device=weight.device
                    )
                    mask.bernoulli_(p)
                    mask = (
                        mask.unsqueeze(2)
                        .unsqueeze(3)
                        .repeat(1, 1, mod.kernel_size[0], mod.kernel_size[1])
                    )

            # scale weights and apply mask
            mask = mask.to(
                torch.bool
            )  # x.bool() is not currently supported in TorchScript
            s = 1 / (1 - p)
            mod.weight.data = s * weight.masked_fill(mask, 0)

    module.register_forward_pre_hook(_forward_pre_hook)
    return module<|MERGE_RESOLUTION|>--- conflicted
+++ resolved
@@ -13,10 +13,6 @@
 import logging
 import math
 import warnings
-<<<<<<< HEAD
-from contextlib import contextmanager
-=======
->>>>>>> 5d723f6e
 from typing import Dict, Optional, Tuple
 
 import numpy as np
@@ -531,13 +527,16 @@
         max_layer: Optional[int] = None,
         skip_fbank_extraction: bool = False,
     ):
-<<<<<<< HEAD
-        """Extract features from raw audio."""
-
+        """Extract features from raw audio.
+        source: (B,T,D). for waveform input D=1, for features D=feature_dim
+        padding_mask: (B,T). If True then pad the element.
+        """
         if (
-            self.min_input_length_at_16khz
+            not skip_fbank_extraction
+            and self.min_input_length_at_16khz
             and source.size(1) < self.min_input_length_at_16khz
         ):
+            # Only executed for raw waveform input
             logging.warning(
                 f"Input shape: {source.shape}. This is less than"
                 f" the minimum size of {self.min_input_length_at_16khz}."
@@ -547,12 +546,6 @@
             source = torch.cat([source] * repeat_factor, dim=1)
             padding_mask = torch.cat([padding_mask] * repeat_factor, dim=1)
 
-=======
-        """Extract features from raw audio.
-        source: (B,T,D). for sound input D=1, for features D=feature_dim
-        padding_mask: (B,T). If True then pad the element.
-        """
->>>>>>> 5d723f6e
         with autocast(False):
             fbank = (
                 (source - self.fbank_mean) / (2 * self.fbank_std)
