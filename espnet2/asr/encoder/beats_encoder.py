--- conflicted
+++ resolved
@@ -267,12 +267,9 @@
             self.cross_embed_positions = BartLearnedPositionalEmbedding(
                 max_positions, learned_pos_dim
             )
-<<<<<<< HEAD
-=======
         # FIXME(shikhar): This is a hack to make the model compatible with
         # small audio inputs, without this the window sizes become larger
         # than audio. We should add an option to use this via the config.
->>>>>>> 4f84d6cc
         self.min_input_length_at_16khz = 3200
 
     def reload_pretrained_parameters(self):
@@ -393,28 +390,18 @@
     ):
         """Extract features from raw audio."""
 
-<<<<<<< HEAD
         if (
             self.min_input_length_at_16khz
             and source.size(1) < self.min_input_length_at_16khz
         ):
-=======
-        if source.size(1) < self.min_input_length_at_16khz:
->>>>>>> 4f84d6cc
             logging.warning(
                 f"Input shape: {source.shape}. This is less than"
                 f" the minimum size of {self.min_input_length_at_16khz}."
             )
             # repeat the input to make it at least min_length
-<<<<<<< HEAD
             repeat_factor = self.min_input_length_at_16khz // source.size(1) + 1
             source = torch.cat([source] * repeat_factor, dim=1)
             padding_mask = torch.cat([padding_mask] * repeat_factor, dim=1)
-=======
-            source = torch.cat(
-                [source] * (self.min_input_length_at_16khz // source.size(1) + 1), dim=1
-            )
->>>>>>> 4f84d6cc
 
         with autocast(False):
             fbank = self.preprocess(source)
