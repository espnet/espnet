# --------------------------------------------------------
# BEATs: Audio Pre-Training with Acoustic Tokenizers (https://arxiv.org/abs/2212.09058)
# Adapted from Github source: https://github.com/microsoft/unilm/tree/master/beats
# Copyright (c) 2022 Microsoft
# Licensed under The MIT License [see LICENSE for details]
# Based on fairseq code bases
# https://github.com/pytorch/fairseq

# This code is adapted from the original BEATs implementation and
#  can be used to pre-train/and or fine-tune BEATs model.
# --------------------------------------------------------

import logging
import math
import warnings
from contextlib import contextmanager
from typing import Dict, Optional, Tuple

import numpy as np
import torch
import torch.nn as nn
import torch.nn.functional as F
import torchaudio.compliance.kaldi as ta_kaldi
from packaging.version import parse as V
from torch.nn import LayerNorm, Parameter

try:
    from transformers.models.bart.modeling_bart import BartLearnedPositionalEmbedding
    from transformers.models.wav2vec2_conformer.modeling_wav2vec2_conformer import (
        Wav2Vec2ConformerConfig,
        Wav2Vec2ConformerEncoder,
    )

    is_transformers_available = True
except ImportError:
    is_transformers_available = False


from espnet2.asr.encoder.abs_encoder import AbsEncoder
from espnet2.asr.specaug.specaug import SpecAug
from espnet.nets.pytorch_backend.nets_utils import make_pad_mask, roll_tensor

if V(torch.__version__) >= V("1.6.0"):
    from torch.cuda.amp import autocast
else:
    # Nothing to do if torch<1.6.0
    @contextmanager
    def autocast(enabled=True):
        yield


class BeatsConfig:
    def __init__(self, cfg=None):
        self.input_patch_size: int = 16  # patch size of patch embedding
        self.embed_dim: int = 512  # patch embedding dimension
        self.conv_bias: bool = False  # include bias in conv encoder

        self.encoder_layers: int = 12  # num encoder layers in the transformer
        self.encoder_embed_dim: int = 768  # encoder embedding dimension
        self.encoder_ffn_embed_dim: int = 3072  # encoder embedding dimension for FFN
        self.encoder_attention_heads: int = 12  # num encoder attention heads
        self.activation_fn: str = "gelu"  # activation function to use

        self.layer_wise_gradient_decay_ratio: float = (
            1.0  # ratio for layer-wise gradient decay
        )
        self.layer_norm_first: bool = False  # apply layernorm first in the transformer
        self.deep_norm: bool = False  # apply deep_norm first in the transformer

        # dropouts
        self.dropout: float = 0.1  # dropout probability for the transformer
        self.attention_dropout: float = 0.1  # dropout probability for attention weights
        self.activation_dropout: float = (
            0.0  # dropout probability after activation in FFN
        )
        self.encoder_layerdrop: float = (
            0.0  # probability of dropping a tarnsformer layer
        )
        self.dropout_input: float = (
            0.0  # dropout to apply to the input (after feat extr)
        )

        # positional embeddings
        self.conv_pos: int = (
            128  # number of filters for convolutional positional embeddings
        )
        self.conv_pos_groups: int = (
            16  # number of groups for convolutional positional embedding
        )

        # relative position embedding
        self.relative_position_embedding: bool = (
            False  # apply relative position embedding
        )
        self.num_buckets: int = 320  # number of buckets for relative position embedding
        self.max_distance: int = (
            1280  # maximum distance for relative position embedding
        )
        self.gru_rel_pos: bool = False  # apply gated relative position embedding

        # label predictor
        self.finetuned_model: bool = False  # whether the model is a fine-tuned model.
        self.predictor_dropout: float = 0.1  # dropout probability for the predictor
        self.predictor_class: int = 527  # target class number for the predictor

        if cfg is not None:
            self.update(cfg)

    def update(self, cfg: dict):
        self.__dict__.update(cfg)


class BeatsEncoder(AbsEncoder):
    """BEATs: Audio Pre-Training with Acoustic Tokenizers.

    (https://arxiv.org/abs/2212.09058)
    Args:
        beats_ckpt_path: Path to a pretrained Beats checkpoint. If
            `beats_config` is provided and it does not match the
            config in the checkpoint, code might throw an error.
        max_layer: Propagate input through all layers for encoding
            if None. Otherwise use upto `max_layer`.
        downsampling_rate: Downsampling rate for the encoder. Applied if > 1.
        adapter_config: Path to a config file for the wav2vec2 adapter.
        use_weighted_representation: Use weighted representations
            from max_layer if True. Weights are randomly initialized.
        beats_config: `BeatsConfig` object. If provided, we will try
            to override the config in the checkpoint. This can be used
            to change dropouts etc for fine-tuning the model while
            starting from a pretrained checkpoint.
        specaug_config: Dictionary containing parameters for SpecAugment.
            If provided, SpecAugment will be applied.
        add_positional_information: Add learned positional embeddings.
        max_positions: Maximum number of positions for positional embeddings.
            Required if `add_positional_information` is True.
        roll_augment: Apply roll augmentation to the input.
        roll_interval: Interval for roll augmentation. All rolling is
            quantized to this interval.
    """

    def __init__(
        self,
        input_size: int,
        beats_ckpt_path: str = None,
        max_layer: int = None,
        downsampling_rate: int = 1,
        adapter_config: str = "",
        use_weighted_representation: bool = False,
        beats_config: Optional[Dict] = None,
        specaug_config: Optional[Dict] = None,
        add_positional_information: bool = False,
        max_positions: Optional[int] = None,
        fbank_mean: float = 15.41663,
        fbank_std: float = 6.55582,
        roll_augment: bool = False,
        roll_interval: int = 1600,
    ) -> None:
        super().__init__()

        self.fbank_mean = fbank_mean
        self.fbank_std = fbank_std
        self.max_layer = max_layer
        self.beats_ckpt_path = beats_ckpt_path
        self.roll_augment = roll_augment
        self.roll_interval = roll_interval

        # Four cases for loading Beats config:
        # 1. No checkpoint and no config: Default config
        # 2. Checkpoint and no user-provided config: Load config from
        #    checkpoint
        # 3. Checkpoint and user-provided config: Merge the two, but
        #    override with user-provided config
        # 4. No checkpoint and user-provided config: Use user-provided config
        if adapter_config or add_positional_information:
            # We need transformers library for adapter and positional embeddings
            if not is_transformers_available:
                raise ImportError(
                    "`transformers` is not available. Please install it "
                    " via `pip install transformers` or"
                    " `cd /path/to/espnet/tools && "
                    ". ./activate_python.sh"
                    " && ./installers/install_transformers.sh`."
                )
        config = BeatsConfig()  # Default config
        if beats_ckpt_path and beats_config:
            logging.warning(
                "Both pretrained checkpoint and config are provided."
                " We will override ckpt config with user-provided config."
            )
        self.loaded_state_dict_ = None
        if beats_ckpt_path is not None:
            self.loaded_state_dict_ = torch.load(beats_ckpt_path)
            logging.info(f"Loaded Beats pretrained config from {beats_ckpt_path}.")
            config = BeatsConfig(self.loaded_state_dict_["cfg"])
        if beats_config is not None:
            config.update(beats_config)
            logging.info("Overriding Beats config with user-provided config.")

        self.specaug = None
        if specaug_config is not None:
            self.specaug = SpecAug(**specaug_config)

        self._output_size = config.encoder_embed_dim

        self.embed = config.embed_dim
        self.input_patch_size = config.input_patch_size
        self.post_extract_proj = (
            nn.Linear(self.embed, config.encoder_embed_dim)
            if self.embed != config.encoder_embed_dim
            else None
        )
        self.patch_embedding = nn.Conv2d(
            1,
            self.embed,
            kernel_size=self.input_patch_size,
            stride=self.input_patch_size,
            bias=config.conv_bias,
        )
        self.dropout_input = nn.Dropout(config.dropout_input)
        assert not config.deep_norm or not config.layer_norm_first

        self.encoder = TransformerEncoder(config)
        self.layer_norm = LayerNorm(self.embed)

        self.use_weighted_representation = use_weighted_representation
        if self.use_weighted_representation:
            if self.max_layer is None:
                logging.warning(
                    f"max_layer must be provided when using weighted"
                    f" representations. Set to {config.encoder_layers-1}."
                )
                self.max_layer = config.encoder_layers - 1  # 0 based index
            self.layer_weights = nn.Parameter(
                torch.ones((self.max_layer + 1, 1)), requires_grad=True
            )

        # Downsampling modules
        self.encoder_downsample_rate = downsampling_rate
        self.downsample_conv = None
        if self.encoder_downsample_rate > 1:
            self.downsample_conv = nn.Conv1d(
                in_channels=config.encoder_embed_dim,
                out_channels=config.encoder_embed_dim,
                kernel_size=int(
                    round(self.encoder_downsample_rate * 1.5)
                ),  # kernel multiplier from Shih-Lun's code
                stride=self.encoder_downsample_rate,
            )

        # Adapter module
        self.conformer_adapter = None
        if adapter_config:
            conformer_config = Wav2Vec2ConformerConfig.from_json_file(adapter_config)
            self.conformer_adapter = Wav2Vec2ConformerEncoder(conformer_config)

        # Positional embeddings applied before cross-attention with decoder.
        self.cross_embed_positions = None
        if add_positional_information:
            assert (
                max_positions is not None
            ), "max_positions must be provided in the config."
            learned_pos_dim = (
                config.encoder_embed_dim
                if not self.conformer_adapter
                else self.conformer_adapter.config.hidden_size
            )
            self.cross_embed_positions = BartLearnedPositionalEmbedding(
                max_positions, learned_pos_dim
            )
<<<<<<< HEAD
=======
        # FIXME(shikhar): This is a hack to make the model compatible with
        # small audio inputs, without this the window sizes become larger
        # than audio. We should add an option to use this via the config.
>>>>>>> 4f84d6cc
        self.min_input_length_at_16khz = 3200

    def reload_pretrained_parameters(self):
        """Initialization function for Beats.

        This must be called last in the initialization procedure.
        The initialization occurs in three steps:
        1. ESPnet initializes all modules.
        2. This function initializes Beats encoder overriding 1.
        3. Optionally, if we have the pretrained checkpoint, we load the
            weights from the checkpoint overriding 2 and 1.
        """
        logging.info("Beats Initialization function called.")
        if self.post_extract_proj:
            torch.nn.init.xavier_normal_(self.post_extract_proj.weight)
            if self.post_extract_proj.bias is not None:
                torch.nn.init.constant_(self.post_extract_proj.bias, 0)
        torch.nn.init.xavier_normal_(self.patch_embedding.weight)
        if self.patch_embedding.bias is not None:
            torch.nn.init.constant_(self.patch_embedding.bias, 0)

        # Beats has different initialization from ESPnet for other modules,
        #  so override.
        self.encoder.apply(init_bert_params)
        if self.loaded_state_dict_ is not None:

            load_info = self.load_state_dict(
                self.loaded_state_dict_["model"], strict=False
            )
            # strict=False to ignore Weights in the predictor
            logging.info(
                f"Loaded Beats pretrained model. Following keys were missing"
                f" in your custom model: {load_info.missing_keys}. "
                f"Follwing keys could not be loaded from the pretrained"
                f"checkpoint: {load_info.unexpected_keys}."
                "It is expected to have 'predictor' listed above if you are "
                "fine-tuning with only the Beats backbone."
            )

    def forward_padding_mask(
        self,
        features: torch.Tensor,
        padding_mask: torch.Tensor,
    ) -> torch.Tensor:
        """Forward padding mask. Featuires: BTC, padding_mask: BT."""
        extra = padding_mask.size(1) % features.size(1)
        if extra > 0:
            padding_mask = padding_mask[:, :-extra]
        padding_mask = padding_mask.view(padding_mask.size(0), features.size(1), -1)
        padding_mask = padding_mask.all(-1)  # remove totally empty sequences
        return padding_mask

    def preprocess(
        self,
        source: torch.Tensor,
    ) -> torch.Tensor:
        """Preprocess raw audio."""
        fbanks = []
        for waveform in source:
            waveform = waveform.unsqueeze(0) * 2**15  # float32 to int16
            fbank = ta_kaldi.fbank(
                waveform,
                num_mel_bins=128,
                sample_frequency=16000,
                frame_length=25,
                frame_shift=10,
            )
            fbanks.append(fbank)
        fbank = torch.stack(fbanks, dim=0)
        fbank = (fbank - self.fbank_mean) / (2 * self.fbank_std)
        return fbank

    def output_size(self) -> int:
        return self._output_size

    def forward(
        self,
        xs_pad: torch.Tensor,
        ilens: torch.Tensor,
        prev_states: torch.Tensor = None,
    ) -> Tuple[torch.Tensor, torch.Tensor, Optional[torch.Tensor]]:
        """Wrapper for compatibility with ESPnets' AbsEncoder Interface.

        Args:
            xs_pad: (B, T)
            ilens: (B,)
            prev_states: None
        Returns:
            audio_representation: (B, T, D)
            output_lens: (B,)
            masks: None
        """
        if self.roll_augment and self.training:
            xs_pad = roll_tensor(
                xs_pad.unsqueeze(-1), ilens, fixed_intervals=self.roll_interval
            ).squeeze(-1)
        # NOTE(shikhar): If xs is not provided then the operation is costly,
        # because this function tries to create a tensor of size maxlen x maxlen.
        # Therfore, we unsqueeze and then squeeze tensors.
        mask = make_pad_mask(
            lengths=ilens, xs=xs_pad.unsqueeze(-1).unsqueeze(-1), length_dim=1
        ).to(xs_pad.device)
        # Adjust shapes to be compatible with Beats code
        mask = mask.squeeze(-1).squeeze(-1)
        audio_representation, mask = self.extract_features(
            xs_pad,
            mask,
            max_layer=self.max_layer,
        )
        output_lens = (~mask).sum(-1)
        return audio_representation, output_lens, None

    def extract_features(
        self,
        source: torch.Tensor,
        padding_mask: Optional[torch.Tensor] = None,
        max_layer: Optional[int] = None,
    ):
        """Extract features from raw audio."""

        if source.size(1) < self.min_input_length_at_16khz:
            logging.warning(
                f"Input shape: {source.shape}. This is less than"
                f" the minimum size of {self.min_input_length_at_16khz}."
            )
            # repeat the input to make it at least min_length
            source = torch.cat(
                [source] * (self.min_input_length_at_16khz // source.size(1) + 1), dim=1
            )

        with autocast(False):
            fbank = self.preprocess(source)

            if self.specaug is not None and self.training:
                fbank = self.specaug(fbank)[0]

        if padding_mask is not None:
            padding_mask = self.forward_padding_mask(fbank, padding_mask)

        fbank = fbank.unsqueeze(1).float()
        features = self.patch_embedding(fbank)
        features = features.reshape(features.shape[0], features.shape[1], -1)
        features = features.transpose(1, 2)
        features = self.layer_norm(features)

        if padding_mask is not None:
            # features is BTC
            padding_mask = self.forward_padding_mask(features, padding_mask)

        if self.post_extract_proj is not None:
            features = self.post_extract_proj(features)

        features = self.dropout_input(features)
        features, layer_results = self.encoder(
            features, padding_mask=padding_mask, layer=max_layer
        )

        if max_layer is not None:
            features = layer_results[max_layer][0].transpose(
                0, 1
            )  # use the output from the max_layer

        if self.use_weighted_representation:
            repr_layer_weights = nn.functional.softmax(self.layer_weights, dim=-2)
            assert (
                max_layer is not None
            ), "max_layer must not be None when using weighted representations."
            features = (
                torch.stack(
                    [
                        layer_result_i.transpose(0, 1)
                        for layer_result_i, _ in layer_results[: max_layer + 1]
                    ],
                    dim=-2,
                )
                * repr_layer_weights
            )
            features = features.sum(dim=-2)  # BTC

        if self.downsample_conv is not None:
            features = self.downsample_conv(features.transpose(1, 2)).transpose(
                1, 2
            )  # BTC
            padding_mask = self.forward_padding_mask(features, padding_mask)

        if self.conformer_adapter:
            # to handle incompatibility btw torch & huggingface
            conformer_attn_mask = ~padding_mask
            # run through conformer
            features = self.conformer_adapter(
                features,
                attention_mask=conformer_attn_mask,
            ).last_hidden_state

        if self.cross_embed_positions is not None:
            features = features + self.cross_embed_positions(features)

        return features, padding_mask


class TransformerEncoder(nn.Module):
    """Transformer encoder."""

    def __init__(self, config):
        super().__init__()

        self.dropout = config.dropout
        self.embedding_dim = config.encoder_embed_dim

        self.pos_conv = nn.Conv1d(
            self.embedding_dim,
            self.embedding_dim,
            kernel_size=config.conv_pos,
            padding=config.conv_pos // 2,
            groups=config.conv_pos_groups,
        )
        dropout = 0
        std = math.sqrt((4 * (1.0 - dropout)) / (config.conv_pos * self.embedding_dim))
        nn.init.normal_(self.pos_conv.weight, mean=0, std=std)
        nn.init.constant_(self.pos_conv.bias, 0)

        self.pos_conv = nn.utils.weight_norm(self.pos_conv, name="weight", dim=2)
        self.pos_conv = nn.Sequential(
            self.pos_conv, SamePad(config.conv_pos), nn.GELU()
        )

        if hasattr(config, "relative_position_embedding"):
            self.relative_position_embedding = config.relative_position_embedding
            self.num_buckets = config.num_buckets
            self.max_distance = config.max_distance
        else:
            self.relative_position_embedding = False
            self.num_buckets = 0
            self.max_distance = 0

        self.layers = nn.ModuleList(
            [
                TransformerSentenceEncoderLayer(
                    embedding_dim=self.embedding_dim,
                    ffn_embedding_dim=config.encoder_ffn_embed_dim,
                    num_attention_heads=config.encoder_attention_heads,
                    dropout=self.dropout,
                    attention_dropout=config.attention_dropout,
                    activation_dropout=config.activation_dropout,
                    activation_fn=config.activation_fn,
                    layer_norm_first=config.layer_norm_first,
                    deep_norm=config.deep_norm,
                    has_relative_attention_bias=self.relative_position_embedding,
                    num_buckets=self.num_buckets,
                    max_distance=self.max_distance,
                    gru_rel_pos=config.gru_rel_pos,
                    encoder_layers=config.encoder_layers,
                )
                for i in range(config.encoder_layers)
            ]
        )
        if self.relative_position_embedding:
            for i in range(1, config.encoder_layers):
                del self.layers[i].self_attn.relative_attention_bias
                self.layers[i].self_attn.relative_attention_bias = self.layers[
                    0
                ].self_attn.relative_attention_bias

        self.layer_norm_first = config.layer_norm_first
        self.layer_norm = LayerNorm(self.embedding_dim)
        self.layerdrop = config.encoder_layerdrop

        self.apply(init_bert_params)

        if config.deep_norm:
            deep_norm_beta = math.pow(8 * config.encoder_layers, -1 / 4)
            for i in range(config.encoder_layers):
                nn.init.xavier_normal_(self.layers[i].self_attn.k_proj.weight, gain=1)
                nn.init.xavier_normal_(
                    self.layers[i].self_attn.v_proj.weight, gain=deep_norm_beta
                )
                nn.init.xavier_normal_(self.layers[i].self_attn.q_proj.weight, gain=1)
                nn.init.xavier_normal_(
                    self.layers[i].self_attn.out_proj.weight, gain=deep_norm_beta
                )
                nn.init.xavier_normal_(self.layers[i].fc1.weight, gain=deep_norm_beta)
                nn.init.xavier_normal_(self.layers[i].fc2.weight, gain=deep_norm_beta)

        self.layer_wise_gradient_decay_ratio = getattr(
            config, "layer_wise_gradient_decay_ratio", 1
        )

    def forward(self, x, padding_mask=None, layer=None):
        """Forward pass."""
        x, layer_results = self.extract_features(x, padding_mask, layer)

        if self.layer_norm_first and layer is None:
            x = self.layer_norm(x)

        return x, layer_results

    def extract_features(self, x, padding_mask=None, tgt_layer=None):
        """Extract features from the input sequence."""

        if padding_mask is not None:
            x[padding_mask] = 0

        x_conv = self.pos_conv(x.transpose(1, 2))
        x_conv = x_conv.transpose(1, 2)
        x = x + x_conv

        if not self.layer_norm_first:
            x = self.layer_norm(x)

        x = F.dropout(x, p=self.dropout, training=self.training)

        # B x T x C -> T x B x C
        x = x.transpose(0, 1)

        layer_results = []
        z = None
        if tgt_layer is not None:
            layer_results.append((x, z))
        r = None
        pos_bias = None
        for i, layer in enumerate(self.layers):
            if self.layer_wise_gradient_decay_ratio != 1.0:
                x = GradMultiply.apply((x, self.layer_wise_gradient_decay_ratio))
            dropout_probability = np.random.random()
            if not self.training or (dropout_probability > self.layerdrop):
                x, z, pos_bias = layer(
                    x,
                    self_attn_padding_mask=padding_mask,
                    need_weights=False,
                    pos_bias=pos_bias,
                )
            if tgt_layer is not None:
                layer_results.append((x, z))
            if i == tgt_layer:
                r = x
                break

        if r is not None:
            x = r

        # T x B x C -> B x T x C
        x = x.transpose(0, 1)

        return x, layer_results


class TransformerSentenceEncoderLayer(nn.Module):
    """Transformer encoder layer."""

    def __init__(
        self,
        embedding_dim: float = 768,
        ffn_embedding_dim: float = 3072,
        num_attention_heads: float = 8,
        dropout: float = 0.1,
        attention_dropout: float = 0.1,
        activation_dropout: float = 0.1,
        activation_fn: str = "relu",
        layer_norm_first: bool = False,
        deep_norm: bool = False,
        has_relative_attention_bias: bool = False,
        num_buckets: int = 0,
        max_distance: int = 0,
        rescale_init: bool = False,
        gru_rel_pos: bool = False,
        encoder_layers: int = 0,
    ) -> None:

        super().__init__()
        self.embedding_dim = embedding_dim
        self.dropout = dropout
        self.activation_dropout = activation_dropout

        self.activation_name = activation_fn
        self.activation_fn = get_activation_fn(activation_fn)
        self.self_attn = MultiheadAttention(
            self.embedding_dim,
            num_attention_heads,
            dropout=attention_dropout,
            self_attention=True,
            has_relative_attention_bias=has_relative_attention_bias,
            num_buckets=num_buckets,
            max_distance=max_distance,
            rescale_init=rescale_init,
            gru_rel_pos=gru_rel_pos,
        )

        self.dropout1 = nn.Dropout(dropout)
        self.dropout2 = nn.Dropout(self.activation_dropout)
        self.dropout3 = nn.Dropout(dropout)

        self.layer_norm_first = layer_norm_first

        self.self_attn_layer_norm = LayerNorm(self.embedding_dim)

        if self.activation_name == "glu":
            self.fc1 = GLU_Linear(self.embedding_dim, ffn_embedding_dim, "swish")
        else:
            self.fc1 = nn.Linear(self.embedding_dim, ffn_embedding_dim)
        self.fc2 = nn.Linear(ffn_embedding_dim, self.embedding_dim)

        self.final_layer_norm = LayerNorm(self.embedding_dim)

        self.deep_norm = deep_norm
        if self.deep_norm:
            self.deep_norm_alpha = math.pow(2 * encoder_layers, 1 / 4)
        else:
            self.deep_norm_alpha = 1

    def forward(
        self,
        x: torch.Tensor,
        self_attn_mask: torch.Tensor = None,
        self_attn_padding_mask: torch.Tensor = None,
        need_weights: bool = False,
        pos_bias=None,
    ):
        """Forward pass."""
        residual = x

        if self.layer_norm_first:
            x = self.self_attn_layer_norm(x)
            x, attn, pos_bias = self.self_attn(
                query=x,
                key=x,
                value=x,
                key_padding_mask=self_attn_padding_mask,
                need_weights=False,
                attn_mask=self_attn_mask,
                position_bias=pos_bias,
            )
            x = self.dropout1(x)
            x = residual + x

            residual = x
            x = self.final_layer_norm(x)
            if self.activation_name == "glu":
                x = self.fc1(x)
            else:
                x = self.activation_fn(self.fc1(x))
            x = self.dropout2(x)
            x = self.fc2(x)
            x = self.dropout3(x)
            x = residual + x
        else:
            x, attn, pos_bias = self.self_attn(
                query=x,
                key=x,
                value=x,
                key_padding_mask=self_attn_padding_mask,
                need_weights=need_weights,
                attn_mask=self_attn_mask,
                position_bias=pos_bias,
            )

            x = self.dropout1(x)
            x = residual * self.deep_norm_alpha + x

            x = self.self_attn_layer_norm(x)

            residual = x
            if self.activation_name == "glu":
                x = self.fc1(x)
            else:
                x = self.activation_fn(self.fc1(x))
            x = self.dropout2(x)
            x = self.fc2(x)
            x = self.dropout3(x)
            x = residual * self.deep_norm_alpha + x
            x = self.final_layer_norm(x)

        return x, attn, pos_bias


class MultiheadAttention(nn.Module):
    """Multi-headed attention.

    See "Attention Is All You Need" for more details.
    """

    def __init__(
        self,
        embed_dim,
        num_heads,
        kdim=None,
        vdim=None,
        dropout=0.0,
        bias=True,
        add_bias_kv=False,
        add_zero_attn=False,
        self_attention=False,
        encoder_decoder_attention=False,
        q_noise=0.0,
        qn_block_size=8,
        has_relative_attention_bias=False,
        num_buckets=32,
        max_distance=128,
        gru_rel_pos=False,
        rescale_init=False,
    ):
        super().__init__()
        self.embed_dim = embed_dim
        self.kdim = kdim if kdim is not None else embed_dim
        self.vdim = vdim if vdim is not None else embed_dim
        self.qkv_same_dim = self.kdim == embed_dim and self.vdim == embed_dim

        self.num_heads = num_heads
        self.dropout_module = nn.Dropout(dropout)

        self.has_relative_attention_bias = has_relative_attention_bias
        self.num_buckets = num_buckets
        self.max_distance = max_distance
        if self.has_relative_attention_bias:
            self.relative_attention_bias = nn.Embedding(num_buckets, num_heads)

        self.head_dim = embed_dim // num_heads
        self.q_head_dim = self.head_dim
        self.k_head_dim = self.head_dim
        assert (
            self.head_dim * num_heads == self.embed_dim
        ), "embed_dim must be divisible by num_heads"
        self.scaling = self.head_dim**-0.5

        self.self_attention = self_attention
        self.encoder_decoder_attention = encoder_decoder_attention

        assert not self.self_attention or self.qkv_same_dim, (
            "Self-attention requires query, key and " "value to be of the same size"
        )

        k_bias = True
        if rescale_init:
            k_bias = False

        k_embed_dim = embed_dim
        q_embed_dim = embed_dim

        self.k_proj = quant_noise(
            nn.Linear(self.kdim, k_embed_dim, bias=k_bias), q_noise, qn_block_size
        )
        self.v_proj = quant_noise(
            nn.Linear(self.vdim, embed_dim, bias=bias), q_noise, qn_block_size
        )
        self.q_proj = quant_noise(
            nn.Linear(embed_dim, q_embed_dim, bias=bias), q_noise, qn_block_size
        )

        self.out_proj = quant_noise(
            nn.Linear(embed_dim, embed_dim, bias=bias), q_noise, qn_block_size
        )

        if add_bias_kv:
            self.bias_k = Parameter(torch.Tensor(1, 1, embed_dim))
            self.bias_v = Parameter(torch.Tensor(1, 1, embed_dim))
        else:
            self.bias_k = self.bias_v = None

        self.add_zero_attn = add_zero_attn

        self.gru_rel_pos = gru_rel_pos
        if self.gru_rel_pos:
            self.grep_linear = nn.Linear(self.q_head_dim, 8)
            self.grep_a = nn.Parameter(torch.ones(1, num_heads, 1, 1))

        self.reset_parameters()

    def reset_parameters(self):
        """Initiate parameters in the transformer model."""
        logging.info("Initiate parameters in the MultiheadAttention module.")
        if self.qkv_same_dim:
            # Empirically observed the convergence to be much better with
            # the scaled initialization
            nn.init.xavier_uniform_(self.k_proj.weight, gain=1 / math.sqrt(2))
            nn.init.xavier_uniform_(self.v_proj.weight, gain=1 / math.sqrt(2))
            nn.init.xavier_uniform_(self.q_proj.weight, gain=1 / math.sqrt(2))
        else:
            nn.init.xavier_uniform_(self.k_proj.weight)
            nn.init.xavier_uniform_(self.v_proj.weight)
            nn.init.xavier_uniform_(self.q_proj.weight)

        nn.init.xavier_uniform_(self.out_proj.weight)
        if self.out_proj.bias is not None:
            nn.init.constant_(self.out_proj.bias, 0.0)
        if self.bias_k is not None:
            nn.init.xavier_normal_(self.bias_k)
        if self.bias_v is not None:
            nn.init.xavier_normal_(self.bias_v)
        if self.has_relative_attention_bias:
            nn.init.xavier_normal_(self.relative_attention_bias.weight)

    def _relative_positions_bucket(self, relative_positions, bidirectional=True):
        num_buckets = self.num_buckets
        max_distance = self.max_distance
        relative_buckets = 0

        if bidirectional:
            num_buckets = num_buckets // 2
            relative_buckets += (relative_positions > 0).to(torch.long) * num_buckets
            relative_positions = torch.abs(relative_positions)
        else:
            relative_positions = -torch.min(
                relative_positions, torch.zeros_like(relative_positions)
            )

        max_exact = num_buckets // 2
        is_small = relative_positions < max_exact

        relative_postion_if_large = max_exact + (
            torch.log(relative_positions.float() / max_exact)
            / math.log(max_distance / max_exact)
            * (num_buckets - max_exact)
        ).to(torch.long)
        relative_postion_if_large = torch.min(
            relative_postion_if_large,
            torch.full_like(relative_postion_if_large, num_buckets - 1),
        )

        relative_buckets += torch.where(
            is_small, relative_positions, relative_postion_if_large
        )
        return relative_buckets

    def compute_bias(self, query_length, key_length):
        """Compute relative position bias."""
        context_position = torch.arange(query_length, dtype=torch.long)[:, None]
        memory_position = torch.arange(key_length, dtype=torch.long)[None, :]
        relative_position = memory_position - context_position
        relative_position_bucket = self._relative_positions_bucket(
            relative_position, bidirectional=True
        )
        relative_position_bucket = relative_position_bucket.to(
            self.relative_attention_bias.weight.device
        )
        values = self.relative_attention_bias(relative_position_bucket)
        values = values.permute([2, 0, 1])
        return values

    def forward(
        self,
        query,
        key: Optional[torch.Tensor],
        value: Optional[torch.Tensor],
        key_padding_mask: Optional[torch.Tensor] = None,
        incremental_state: Optional[
            Dict[str, Dict[str, Optional[torch.Tensor]]]
        ] = None,
        need_weights: bool = True,
        static_kv: bool = False,
        attn_mask: Optional[torch.Tensor] = None,
        before_softmax: bool = False,
        need_head_weights: bool = False,
        position_bias: Optional[torch.Tensor] = None,
    ) -> Tuple[torch.Tensor, Optional[torch.Tensor], Optional[torch.Tensor]]:
        """Input shape: Time x Batch x Channel

        Args:
            key_padding_mask (ByteTensor, optional): mask to exclude
                keys that are pads, of shape `(batch, src_len)`, where
                padding elements are indicated by 1s.
            need_weights (bool, optional): return the attention weights,
                averaged over heads (default: False).
            attn_mask (ByteTensor, optional): typically used to
                implement causal attention, where the mask prevents the
                attention from looking forward in time (default: None).
            before_softmax (bool, optional): return the raw attention
                weights and values before the attention softmax.
            need_head_weights (bool, optional): return the attention
                weights for each head. Implies *need_weights*. Default:
                return the average attention weights over all heads.
        """
        if need_head_weights:
            need_weights = True

        is_tpu = query.device.type == "xla"

        tgt_len, bsz, embed_dim = query.size()
        src_len = tgt_len
        assert embed_dim == self.embed_dim
        assert list(query.size()) == [tgt_len, bsz, embed_dim]
        if key is not None:
            src_len, key_bsz, _ = key.size()
            if not torch.jit.is_scripting():
                assert key_bsz == bsz
                assert value is not None
                assert src_len, bsz == value.shape[:2]

        if self.has_relative_attention_bias and position_bias is None:
            position_bias = self.compute_bias(tgt_len, src_len)
            position_bias = (
                position_bias.unsqueeze(0)
                .repeat(bsz, 1, 1, 1)
                .view(bsz * self.num_heads, tgt_len, src_len)
            )

        if incremental_state is not None:
            saved_state = self._get_input_buffer(incremental_state)
            if saved_state is not None and "prev_key" in saved_state:
                # previous time steps are cached - no need to recompute
                # key and value if they are static
                if static_kv:
                    assert self.encoder_decoder_attention and not self.self_attention
                    key = value = None
        else:
            saved_state = None

        if self.self_attention:
            q = self.q_proj(query)
            k = self.k_proj(query)
            v = self.v_proj(query)
        elif self.encoder_decoder_attention:
            # encoder-decoder attention
            q = self.q_proj(query)
            if key is None:
                assert value is None
                k = v = None
            else:
                k = self.k_proj(key)
                v = self.v_proj(key)

        else:
            assert key is not None and value is not None
            q = self.q_proj(query)
            k = self.k_proj(key)
            v = self.v_proj(value)
        q *= self.scaling
        alpha = 32
        q *= 1 / alpha

        if self.bias_k is not None:
            assert self.bias_v is not None
            k = torch.cat([k, self.bias_k.repeat(1, bsz, 1)])
            v = torch.cat([v, self.bias_v.repeat(1, bsz, 1)])
            if attn_mask is not None:
                attn_mask = torch.cat(
                    [attn_mask, attn_mask.new_zeros(attn_mask.size(0), 1)], dim=1
                )
            if key_padding_mask is not None:
                key_padding_mask = torch.cat(
                    [
                        key_padding_mask,
                        key_padding_mask.new_zeros(key_padding_mask.size(0), 1),
                    ],
                    dim=1,
                )

        q = (
            q.contiguous()
            .view(tgt_len, bsz * self.num_heads, self.q_head_dim)
            .transpose(0, 1)
        )
        if k is not None:
            k = (
                k.contiguous()
                .view(-1, bsz * self.num_heads, self.k_head_dim)
                .transpose(0, 1)
            )
        if v is not None:
            v = (
                v.contiguous()
                .view(-1, bsz * self.num_heads, self.head_dim)
                .transpose(0, 1)
            )

        if saved_state is not None:
            # saved states are stored with shape (bsz, num_heads, seq_len, head_dim)
            if "prev_key" in saved_state:
                _prev_key = saved_state["prev_key"]
                assert _prev_key is not None
                prev_key = _prev_key.view(bsz * self.num_heads, -1, self.head_dim)
                if static_kv:
                    k = prev_key
                else:
                    assert k is not None
                    k = torch.cat([prev_key, k], dim=1)
                src_len = k.size(1)
            if "prev_value" in saved_state:
                _prev_value = saved_state["prev_value"]
                assert _prev_value is not None
                prev_value = _prev_value.view(bsz * self.num_heads, -1, self.head_dim)
                if static_kv:
                    v = prev_value
                else:
                    assert v is not None
                    v = torch.cat([prev_value, v], dim=1)
            prev_key_padding_mask: Optional[torch.Tensor] = None
            if "prev_key_padding_mask" in saved_state:
                prev_key_padding_mask = saved_state["prev_key_padding_mask"]
            assert k is not None and v is not None
            key_padding_mask = MultiheadAttention._append_prev_key_padding_mask(
                key_padding_mask=key_padding_mask,
                prev_key_padding_mask=prev_key_padding_mask,
                batch_size=bsz,
                src_len=k.size(1),
                static_kv=static_kv,
            )

            saved_state["prev_key"] = k.view(bsz, self.num_heads, -1, self.head_dim)
            saved_state["prev_value"] = v.view(bsz, self.num_heads, -1, self.head_dim)
            saved_state["prev_key_padding_mask"] = key_padding_mask
            # In this branch incremental_state is never None
            assert incremental_state is not None
            incremental_state = self._set_input_buffer(incremental_state, saved_state)
        assert k is not None
        assert k.size(1) == src_len

        # This is part of a workaround to get around fork/join parallelism
        # not supporting Optional types.
        if key_padding_mask is not None and key_padding_mask.dim() == 0:
            key_padding_mask = None

        if key_padding_mask is not None:
            assert key_padding_mask.size(0) == bsz
            assert key_padding_mask.size(1) == src_len

        if self.add_zero_attn:
            assert v is not None
            src_len += 1
            k = torch.cat([k, k.new_zeros((k.size(0), 1) + k.size()[2:])], dim=1)
            v = torch.cat([v, v.new_zeros((v.size(0), 1) + v.size()[2:])], dim=1)
            if attn_mask is not None:
                attn_mask = torch.cat(
                    [attn_mask, attn_mask.new_zeros(attn_mask.size(0), 1)], dim=1
                )
            if key_padding_mask is not None:
                key_padding_mask = torch.cat(
                    [
                        key_padding_mask,
                        torch.zeros(key_padding_mask.size(0), 1).type_as(
                            key_padding_mask
                        ),
                    ],
                    dim=1,
                )

        attn_weights = torch.bmm(q, k.transpose(1, 2))
        attn_weights = (
            attn_weights - attn_weights.max(dim=-1, keepdim=True)[0]
        ) * alpha
        attn_weights = self.apply_sparse_mask(attn_weights, tgt_len, src_len, bsz)

        assert list(attn_weights.size()) == [bsz * self.num_heads, tgt_len, src_len]

        if attn_mask is not None:
            attn_mask = attn_mask.unsqueeze(0)
            attn_weights += attn_mask

        if key_padding_mask is not None:
            # don't attend to padding symbols
            attn_weights = attn_weights.view(bsz, self.num_heads, tgt_len, src_len)
            if not is_tpu:
                attn_weights = attn_weights.masked_fill(
                    key_padding_mask.unsqueeze(1).unsqueeze(2).to(torch.bool),
                    float("-inf"),
                )
            else:
                attn_weights = attn_weights.transpose(0, 2)
                attn_weights = attn_weights.masked_fill(key_padding_mask, float("-inf"))
                attn_weights = attn_weights.transpose(0, 2)
            attn_weights = attn_weights.view(bsz * self.num_heads, tgt_len, src_len)

        if before_softmax:
            return attn_weights, v, position_bias

        if position_bias is not None:
            attn_mask_rel_pos = position_bias
            if self.gru_rel_pos == 1:
                query_layer = (
                    q.view(bsz, self.num_heads, tgt_len, self.q_head_dim)
                    * alpha
                    / self.scaling
                )
                _B, _H, _L, __ = query_layer.size()
                gate_a, gate_b = torch.sigmoid(
                    self.grep_linear(query_layer)
                    .view(_B, _H, _L, 2, 4)
                    .sum(-1, keepdim=False)
                ).chunk(2, dim=-1)
                gate_a_1 = gate_a * (gate_b * self.grep_a - 1.0) + 2.0
                attn_mask_rel_pos = (
                    gate_a_1.view(bsz * self.num_heads, tgt_len, 1) * position_bias
                )

            attn_mask_rel_pos = attn_mask_rel_pos.view(attn_weights.size())

            attn_weights = attn_weights + attn_mask_rel_pos

        attn_weights_float = F.softmax(attn_weights, dim=-1)
        attn_weights = attn_weights_float.type_as(attn_weights)
        attn_probs = self.dropout_module(attn_weights)

        assert v is not None
        attn = torch.bmm(attn_probs, v)
        assert list(attn.size()) == [bsz * self.num_heads, tgt_len, self.head_dim]
        attn = attn.transpose(0, 1).contiguous().view(tgt_len, bsz, embed_dim)
        attn = self.out_proj(attn)
        attn_weights: Optional[torch.Tensor] = None
        if need_weights:
            attn_weights = attn_weights_float.view(
                bsz, self.num_heads, tgt_len, src_len
            ).transpose(1, 0)
            if not need_head_weights:
                # average attention weights over heads
                attn_weights = attn_weights.mean(dim=0)

        return attn, attn_weights, position_bias

    @staticmethod
    def _append_prev_key_padding_mask(
        key_padding_mask: Optional[torch.Tensor],
        prev_key_padding_mask: Optional[torch.Tensor],
        batch_size: int,
        src_len: int,
        static_kv: bool,
    ) -> Optional[torch.Tensor]:
        # saved key padding masks have shape (bsz, seq_len)
        if prev_key_padding_mask is not None and static_kv:
            new_key_padding_mask = prev_key_padding_mask
        elif prev_key_padding_mask is not None and key_padding_mask is not None:
            new_key_padding_mask = torch.cat(
                [prev_key_padding_mask.float(), key_padding_mask.float()], dim=1
            )
        # During incremental decoding, as the padding token enters and
        # leaves the frame, there will be a time when prev or current
        # is None
        elif prev_key_padding_mask is not None:
            if src_len > prev_key_padding_mask.size(1):
                filler = torch.zeros(
                    (batch_size, src_len - prev_key_padding_mask.size(1)),
                    device=prev_key_padding_mask.device,
                )
                new_key_padding_mask = torch.cat(
                    [prev_key_padding_mask.float(), filler.float()], dim=1
                )
            else:
                new_key_padding_mask = prev_key_padding_mask.float()
        elif key_padding_mask is not None:
            if src_len > key_padding_mask.size(1):
                filler = torch.zeros(
                    (batch_size, src_len - key_padding_mask.size(1)),
                    device=key_padding_mask.device,
                )
                new_key_padding_mask = torch.cat(
                    [filler.float(), key_padding_mask.float()], dim=1
                )
            else:
                new_key_padding_mask = key_padding_mask.float()
        else:
            new_key_padding_mask = prev_key_padding_mask
        return new_key_padding_mask

    def _get_input_buffer(
        self, incremental_state: Optional[Dict[str, Dict[str, Optional[torch.Tensor]]]]
    ) -> Dict[str, Optional[torch.Tensor]]:
        result = self.get_incremental_state(incremental_state, "attn_state")
        if result is not None:
            return result
        else:
            empty_result: Dict[str, Optional[torch.Tensor]] = {}
            return empty_result

    def _set_input_buffer(
        self,
        incremental_state: Dict[str, Dict[str, Optional[torch.Tensor]]],
        buffer: Dict[str, Optional[torch.Tensor]],
    ):
        return self.set_incremental_state(incremental_state, "attn_state", buffer)

    def apply_sparse_mask(self, attn_weights, tgt_len: int, src_len: int, bsz: int):
        """No op"""
        return attn_weights


def init_bert_params(module):
    """Initialize the weights specific to the BERT Model.

    This overrides the default initializations depending on the specified arguments.
        1. If normal_init_linear_weights is set then weights of linear
           layer will be initialized using the normal distribution and
           bais will be set to the specified value.
        2. If normal_init_embed_weights is set then weights of embedding
           layer will be initialized using the normal distribution.
        3. If normal_init_proj_weights is set then weights of
           in_project_weight for MultiHeadAttention initialized using
           the normal distribution (to be validated).
    """

    def normal_(data):
        # with FSDP, module params will be on CUDA, so we cast them back to CPU
        # so that the RNG is consistent with and without FSDP
        data.copy_(data.cpu().normal_(mean=0.0, std=0.02).to(data.device))

    if isinstance(module, nn.Linear):
        logging.info("Intializing Linear Layer")
        normal_(module.weight.data)
        if module.bias is not None:
            module.bias.data.zero_()
    if isinstance(module, nn.Embedding):
        logging.info("Intializing Embedding Layer")
        normal_(module.weight.data)
        if module.padding_idx is not None:
            module.weight.data[module.padding_idx].zero_()
    if isinstance(module, MultiheadAttention):
        logging.info("Intializing Multihead Attention")
        normal_(module.q_proj.weight.data)
        normal_(module.k_proj.weight.data)
        normal_(module.v_proj.weight.data)


class GradMultiply(torch.autograd.Function):
    """A gradient modification function that scales the gradient by a fixed scalar"""

    @staticmethod
    def forward(ctx, i):
        """Forward pass"""
        x, scale = i
        ctx.scale = scale
        res = x.new(x)
        return res

    @staticmethod
    def backward(ctx, grad):
        """Backward pass"""
        return grad * ctx.scale


class SamePad(nn.Module):
    """Change input tensor shape according to the kernel size and type of LM"""

    def __init__(self, kernel_size, causal=False):
        super().__init__()
        if causal:
            self.remove = kernel_size - 1
        else:
            self.remove = 1 if kernel_size % 2 == 0 else 0

    def forward(self, x):
        """Forward pass"""
        if self.remove > 0:
            x = x[:, :, : -self.remove]
        return x


class Swish(nn.Module):
    """Swish activation function"""

    def __init__(self):
        super(Swish, self).__init__()
        self.act = torch.nn.Sigmoid()

    def forward(self, x):
        """Forward pass"""
        return x * self.act(x)


class GLU_Linear(nn.Module):
    """GLU Linear layer"""

    def __init__(self, input_dim, output_dim, glu_type="sigmoid", bias_in_glu=True):
        super(GLU_Linear, self).__init__()

        self.glu_type = glu_type
        self.output_dim = output_dim

        if glu_type == "sigmoid":
            self.glu_act = torch.nn.Sigmoid()
        elif glu_type == "swish":
            self.glu_act = Swish()
        elif glu_type == "relu":
            self.glu_act = torch.nn.ReLU()
        elif glu_type == "gelu":
            self.glu_act = torch.nn.GELU()

        if bias_in_glu:
            self.linear = nn.Linear(input_dim, output_dim * 2, True)
        else:
            self.linear = nn.Linear(input_dim, output_dim * 2, False)

    def forward(self, x):
        """Forward pass"""
        # to be consistent with GLU_Linear, we assume the input always has the
        # #channel (#dim) in the last dimension of the tensor, so need to
        # switch the dimension first for 1D-Conv case
        x = self.linear(x)

        if self.glu_type == "bilinear":
            x = (
                x[:, :, 0 : self.output_dim]
                * x[:, :, self.output_dim : self.output_dim * 2]
            )
        else:
            x = x[:, :, 0 : self.output_dim] * self.glu_act(
                x[:, :, self.output_dim : self.output_dim * 2]
            )

        return x


def gelu_accurate(x):
    if not hasattr(gelu_accurate, "_a"):
        gelu_accurate._a = math.sqrt(2 / math.pi)
    return (
        0.5 * x * (1 + torch.tanh(gelu_accurate._a * (x + 0.044715 * torch.pow(x, 3))))
    )


def gelu(x: torch.Tensor) -> torch.Tensor:
    return F.gelu(x.float()).type_as(x)


def get_activation_fn(activation: str):
    """Returns the activation function corresponding to `activation`"""

    if activation == "relu":
        return F.relu
    elif activation == "gelu":
        return gelu
    elif activation == "gelu_fast":
        warnings.warn("--activation-fn=gelu_fast has been renamed to gelu_accurate")
        return gelu_accurate
    elif activation == "gelu_accurate":
        return gelu_accurate
    elif activation == "tanh":
        return torch.tanh
    elif activation == "linear":
        return lambda x: x
    elif activation == "glu":
        return lambda x: x
    else:
        raise RuntimeError(f"--activation-fn {activation} not supported")


def quant_noise(module, p, block_size):
    """Wraps modules and applies quantization noise to the weights for

    subsequent quantization with Iterative Product Quantization as
    described in "Training with Quantization Noise for Extreme Model Compression"

    Args:
        - module: nn.Module
        - p: amount of Quantization Noise
        - block_size: size of the blocks for subsequent quantization with iPQ

    Remarks:
        - Module weights must have the right sizes wrt the block size
        - Only Linear, Embedding and Conv2d modules are supported for the moment
        - For more detail on how to quantize by blocks with convolutional weights,
          see "And the Bit Goes Down: Revisiting the Quantization of Neural Networks"
        - We implement the simplest form of noise here as stated in the paper
          which consists in randomly dropping blocks
    """

    # if no quantization noise, don't register hook
    if p <= 0:
        return module

    # supported modules
    assert isinstance(module, (nn.Linear, nn.Embedding, nn.Conv2d))

    # test whether module.weight has the right sizes wrt block_size
    is_conv = module.weight.ndim == 4

    # 2D matrix
    if not is_conv:
        assert (
            module.weight.size(1) % block_size == 0
        ), "Input features must be a multiple of block sizes"

    # 4D matrix
    else:
        # 1x1 convolutions
        if module.kernel_size == (1, 1):
            assert (
                module.in_channels % block_size == 0
            ), "Input channels must be a multiple of block sizes"
        # regular convolutions
        else:
            k = module.kernel_size[0] * module.kernel_size[1]
            assert k % block_size == 0, "Kernel size must be a multiple of block size"

    def _forward_pre_hook(mod, input):
        # no noise for evaluation
        if mod.training:
            if not is_conv:
                # gather weight and sizes
                weight = mod.weight
                in_features = weight.size(1)
                out_features = weight.size(0)

                # split weight matrix into blocks and randomly drop selected blocks
                mask = torch.zeros(
                    in_features // block_size * out_features, device=weight.device
                )
                mask.bernoulli_(p)
                mask = mask.repeat_interleave(block_size, -1).view(-1, in_features)

            else:
                # gather weight and sizes
                weight = mod.weight
                in_channels = mod.in_channels
                out_channels = mod.out_channels

                # split weight matrix into blocks and randomly drop selected blocks
                if mod.kernel_size == (1, 1):
                    mask = torch.zeros(
                        int(in_channels // block_size * out_channels),
                        device=weight.device,
                    )
                    mask.bernoulli_(p)
                    mask = mask.repeat_interleave(block_size, -1).view(-1, in_channels)
                else:
                    mask = torch.zeros(
                        weight.size(0), weight.size(1), device=weight.device
                    )
                    mask.bernoulli_(p)
                    mask = (
                        mask.unsqueeze(2)
                        .unsqueeze(3)
                        .repeat(1, 1, mod.kernel_size[0], mod.kernel_size[1])
                    )

            # scale weights and apply mask
            mask = mask.to(
                torch.bool
            )  # x.bool() is not currently supported in TorchScript
            s = 1 / (1 - p)
            mod.weight.data = s * weight.masked_fill(mask, 0)

    module.register_forward_pre_hook(_forward_pre_hook)
    return module<|MERGE_RESOLUTION|>--- conflicted
+++ resolved
@@ -267,12 +267,9 @@
             self.cross_embed_positions = BartLearnedPositionalEmbedding(
                 max_positions, learned_pos_dim
             )
-<<<<<<< HEAD
-=======
         # FIXME(shikhar): This is a hack to make the model compatible with
         # small audio inputs, without this the window sizes become larger
         # than audio. We should add an option to use this via the config.
->>>>>>> 4f84d6cc
         self.min_input_length_at_16khz = 3200
 
     def reload_pretrained_parameters(self):
