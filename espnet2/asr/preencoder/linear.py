--- conflicted
+++ resolved
@@ -15,13 +15,7 @@
 class LinearProjection(AbsPreEncoder):
     """Linear Projection Preencoder."""
 
-<<<<<<< HEAD
-    def __init__(
-        self, input_size: int, output_size: int,
-    ):
-=======
     def __init__(self, input_size: int, output_size: int, dropout: float = 0.0):
->>>>>>> ffbf7e03
         """Initialize the module."""
         assert check_argument_types()
         super().__init__()
