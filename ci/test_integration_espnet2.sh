#!/usr/bin/env bash

set -euo pipefail

source tools/activate_python.sh
PYTHONPATH="${PYTHONPATH:-}:$(pwd)/tools/s3prl"
export PYTHONPATH
python="coverage run --append"
cwd=$(pwd)

gen_dummy_coverage(){
    # To avoid a problem when parallel running for `coverage run`.
    # Please put this command after cd ./egs2/foo/bar
    touch empty.py; ${python} empty.py
}

#### Make sure chainer-independent ####
python3 -m pip uninstall -y chainer

# [ESPnet2] test asr recipe
cd ./egs2/mini_an4/asr1
gen_dummy_coverage
echo "==== [ESPnet2] ASR ==="
./run.sh --stage 1 --stop-stage 1
feats_types="raw fbank_pitch"
token_types="bpe char"
for t in ${feats_types}; do
    ./run.sh --stage 2 --stop-stage 4 --feats-type "${t}" --python "${python}"
done
cp -r dump/raw data/
./run.sh --stage 2 --stop-stage 4 --feats-type "raw_copy" \
    --train_set raw/train_nodev --valid_set raw/train_dev --test_sets raw/test --python "${python}"
for t in ${token_types}; do
    ./run.sh --stage 5 --stop-stage 5 --token-type "${t}" --python "${python}"
done
use_lm=true
for t in ${feats_types}; do
    for t2 in ${token_types}; do
        echo "==== feats_type=${t}, token_types=${t2} ==="
        ./run.sh --use_lm ${use_lm} --ngpu 0 --stage 6 --stop-stage 13 --skip-upload false --feats-type "${t}" --token-type "${t2}" --python "${python}"
    done
    use_lm=false
    echo "==== feats_type=raw_copy, token_types=bpe ==="
    cp -r dump/raw data/
    ./run.sh --use_lm ${use_lm} --ngpu 0 --stage 4 --stop-stage 13 --skip-upload false --feats-type "raw_copy" --token-type "${t2}" \
        --train_set raw/train_nodev --valid_set raw/train_dev --test_sets raw/test --python "${python}"
done
echo "==== feats_type=raw, token_types=bpe, model_conf.extract_feats_in_collect_stats=False, normalize=utt_mvn ==="
./run.sh --ngpu 0 --stage 10 --stop-stage 13 --skip-upload false --feats-type "raw" --token-type "bpe" \
    --feats_normalize "utterance_mvn" --python "${python}" \
    --asr-args "--model_conf extract_feats_in_collect_stats=false"

echo "==== use_streaming, feats_type=raw, token_types=bpe, model_conf.extract_feats_in_collect_stats=False, normalize=utt_mvn ==="
./run.sh --use_streaming true --ngpu 0 --stage 10 --stop-stage 13 --skip-upload false --feats-type "raw" --token-type "bpe" \
    --feats_normalize "utterance_mvn"  --python "${python}" \
    --asr_config "" --asr-tag "train_raw_bpe_streaming" \
    --asr-args "--model_conf extract_feats_in_collect_stats=false --encoder=contextual_block_transformer
                --encoder_conf='{'block_size': 40, 'hop_size': 16, 'look_ahead': 16, 'output_size': 2, 'attention_heads': 2, 'linear_units': 2, 'num_blocks': 1}'
                --decoder=transformer --decoder_conf='{'attention_heads': 2, 'linear_units': 2, 'num_blocks': 1}'
                --max_epoch 1 --num_iters_per_epoch 1 --batch_size 2 --batch_type folded"

echo "==== Transducer, feats_type=raw, token_types=bpe ==="
./run.sh --asr-tag "espnet_model_transducer" --ngpu 0 --stage 10 --stop-stage 13 --skip-upload false \
    --feats-type "raw" --token-type "bpe" --python "${python}" \
    --asr-args "--decoder transducer --decoder_conf hidden_size=2 --model_conf ctc_weight=0.0 --joint_net_conf joint_space_size=2 \
    --best_model_criterion '(valid, loss, min)'" --inference_asr_model "valid.loss.best.pth"

if [ "$(python3 -c "import torch; print(torch.cuda.is_available())")" == "True" ]; then
    echo "==== Multi-Blank Transducer, feats_type=raw, token_types=bpe ==="
    ./run.sh --asr-tag "espnet_model_multi_blank_transducer" --ngpu 1 --stage 10 --stop-stage 13 --skip-upload false \
        --feats-type "raw" --token-type "bpe" --python "${python}" \
        --asr-tag "train_multi_black_transducer" \
        --asr_args "--decoder transducer --decoder_conf hidden_size=2 --model_conf ctc_weight=0.0 --joint_net_conf joint_space_size=2 \
                    --best_model_criterion '(valid, loss, min)' --model_conf transducer_multi_blank_durations=[2] \
                    --max_epoch 1 --num_iters_per_epoch 1 --batch_size 2 --batch_type folded" \
        --inference_asr_model "valid.loss.best.pth" --inference_config "conf/decode_multi_blank_transducer_debug.yaml"
fi

if python3 -c "import k2" &> /dev/null; then
    echo "==== use_k2, num_paths > nll_batch_size, feats_type=raw, token_types=bpe, model_conf.extract_feats_in_collect_stats=False, normalize=utt_mvn ==="
    ./run.sh --num_paths 4 --nll_batch_size 2 --use_k2 true --ngpu 0 --stage 12 --stop-stage 13 --skip-upload false --feats-type "raw" --token-type "bpe" \
        --feats_normalize "utterance_mvn" --python "${python}" --asr-args "--model_conf extract_feats_in_collect_stats=false"

    echo "==== use_k2, num_paths == nll_batch_size, feats_type=raw, token_types=bpe, model_conf.extract_feats_in_collect_stats=False, normalize=utt_mvn ==="
    ./run.sh --num_paths 2 --nll_batch_size 2 --use_k2 true --ngpu 0 --stage 12 --stop-stage 13 --skip-upload false --feats-type "raw" --token-type "bpe" \
       --feats_normalize "utterance_mvn" --python "${python}" --asr-args "--model_conf extract_feats_in_collect_stats=false"
fi

if python3 -c "from warprnnt_pytorch import RNNTLoss" &> /dev/null; then
    echo "==== [ESPnet2] ASR Transducer (standalone) ==="

    for t in ${token_types}; do
        asr_tag="transducer_${t}"

        echo "==== [Conformer-RNN-T] feats_type=raw, token_types=${t}, model_conf.extract_feats_in_collect_stats=False, normalize=utt_mvn ==="
        ./run.sh --asr_config "" --asr_task "asr_transducer" --ngpu 0 --stage 10 --stop-stage 13 --skip-upload false --feats-type "raw" --token-type ${t} \
            --feats_normalize "utterance_mvn" --python "${python}" --inference_asr_model "valid.loss.best.pth" \
            --asr-tag "${asr_tag}_conformer" \
            --asr-args "--model_conf extract_feats_in_collect_stats=false \
                        --encoder_conf body_conf='[{'block_type': 'conformer', 'hidden_size': 2, 'linear_size': 4, 'heads': 2, 'conv_mod_kernel_size': 3}]' \
                        --decoder_conf='{'embed_size': 4, 'hidden_size': 4}' --joint_network_conf joint_space_size=4 \
                        --max_epoch 1 --num_iters_per_epoch 1 --batch_size 2 --batch_type folded"

        echo "==== [Streaming Conformer-RNN-T] feats_type=raw, token_types=${t}, model_conf.extract_feats_in_collect_stats=False, normalize=utt_mvn ==="
        ./run.sh --asr_config "" --asr_task "asr_transducer" --ngpu 0 --stage 10 --stop-stage 13 --skip-upload false --feats-type "raw" --token-type ${t} \
            --feats_normalize "utterance_mvn" --python "${python}" --inference_asr_model "valid.loss.best.pth" \
            --asr-tag "${asr_tag}_conformer_streaming" \
            --asr-args "--model_conf extract_feats_in_collect_stats=false \
                        --encoder_conf main_conf='{'dynamic_chunk_training': True}' \
                        --encoder_conf body_conf='[{'block_type': 'conformer', 'hidden_size': 2, 'linear_size': 4, 'heads': 2, 'conv_mod_kernel_size': 3}]' \
                        --decoder_conf='{'embed_size': 4, 'hidden_size': 4}' --joint_network_conf joint_space_size=4 \
                        --max_epoch 1 --num_iters_per_epoch 1 --batch_size 2 --batch_type folded" \
            --inference-args "--streaming true --decoding_window 160 --left_context 2"
    done
fi

echo "==== [PIT_ASR] feats_type=raw, token_types=bpe, model_conf.extract_feats_in_collect_stats=False, normalize=utt_mvn ==="
for i in $(seq 2); do
    for rr in raw raw/org; do
        cp dump/${rr}/train_nodev/text dump/${rr}/train_nodev/text_spk${i}
        cp dump/${rr}/train_dev/text dump/${rr}/train_dev/text_spk${i}
    done
    cp dump/raw/test/text dump/raw/test/text_spk${i}
    cp dump/raw/test_seg/text dump/raw/test_seg/text_spk${i}
done
./run_multispkr.sh --ngpu 0 --stage 10 --stop-stage 13 --skip-upload false --feats-type "raw" --token-type "bpe" \
    --feats_normalize "utterance_mvn" --python "${python}" \
    --asr_config "" \
    --asr_tag "train_multispkr_raw_en_bpe30" \
    --asr-args "--model_conf extract_feats_in_collect_stats=false \
                --ctc_conf reduce=False --encoder transformer_multispkr \
                --encoder_conf '{'num_blocks': 2, 'num_blocks_sd': 2, 'num_inf': 2, 'output_size': 2, 'attention_heads': 2, 'linear_units': 2}' \
                --decoder rnn \
                --model pit_espnet --model_conf '{'num_inf': 2, 'num_ref': 2}' \
                --preprocessor multi --preprocessor_conf text_name='['text', 'text_spk2']' \
                --max_epoch 1 --num_iters_per_epoch 1 --batch_size 2 --batch_type folded" \
    --inference-args "--multi_asr true"

# Remove generated files in order to reduce the disk usage
rm -rf exp dump data
cd "${cwd}"

# [ESPnet2] test tts recipe
cd ./egs2/mini_an4/tts1
gen_dummy_coverage
echo "==== [ESPnet2] TTS ==="
<<<<<<< HEAD
# ./run.sh --ngpu 0 --stage 1 --stop-stage 7 --skip-upload false --python "${python}"
=======
./run.sh --ngpu 0 --stage 1 --stop-stage 7 --skip-upload false --python "${python}"
>>>>>>> 14819cdf
# Remove generated files in order to reduce the disk usage
rm -rf exp dump data

# [ESPnet2] test gan-tts recipe
# NOTE(kan-bayashi): pytorch 1.4 - 1.6 works but 1.6 has a problem with CPU,
#   so we test this recipe using only pytorch > 1.6 here.
#   See also: https://github.com/pytorch/pytorch/issues/42446
if python3 -c 'import torch as t; from packaging.version import parse as L; assert L(t.__version__) > L("1.6")' &> /dev/null; then
    ./run.sh --fs 22050 --tts_task gan_tts --feats_extract linear_spectrogram --feats_normalize none --inference_model latest.pth \
        --ngpu 0 --stop-stage 7 --skip-upload false --python "${python}" \
        --train-config "" --train-args "--max_epoch 1 --num_iters_per_epoch 1 --batch_size 1 --batch_type folded"
    rm -rf exp dump data
fi
cd "${cwd}"

# [ESPnet2] test enh recipe
if python -c 'import torch as t; from packaging.version import parse as L; assert L(t.__version__) >= L("1.2.0")' &> /dev/null; then
    cd ./egs2/mini_an4/enh1
    gen_dummy_coverage
    echo "==== [ESPnet2] ENH ==="
    ./run.sh --stage 1 --stop-stage 1 --python "${python}"
    feats_types="raw"
    for t in ${feats_types}; do
        echo "==== feats_type=${t} with preprocessor ==="
        ./run.sh --ngpu 0 --stage 2 --stop-stage 10 --skip-upload false --feats-type "${t}" --ref-num 1 --python "${python}" \
            --extra_wav_list "rirs.scp noises.scp" --enh_config ./conf/train_with_preprocessor_debug.yaml
        ./run.sh --ngpu 0 --stage 2 --stop-stage 10 --skip-upload false --feats-type "${t}" --ref-num 1 --python "${python}" \
            --enh_config conf/train_with_dynamic_mixing_debug.yaml --ref-num 2
    done
    rm data/**/utt2category 2>/dev/null || true
    rm -r dump
    for t in ${feats_types}; do
        echo "==== feats_type=${t} without preprocessor ==="
        ./run.sh --ngpu 0 --stage 2 --stop-stage 10 --skip-upload false --feats-type "${t}" --ref-num 1 --python "${python}"
    done
    # Remove generated files in order to reduce the disk usage
    rm -rf exp dump data
    cd "${cwd}"
fi

# [ESPnet2] test enh_tse recipe
if python -c 'import torch as t; from packaging.version import parse as L; assert L(t.__version__) >= L("1.2.0")' &> /dev/null; then
    cd ./egs2/mini_an4/tse1
    gen_dummy_coverage
    echo "==== [ESPnet2] ENH_TSE ==="
    feats_types="raw"
    for t in ${feats_types}; do
        echo "==== feats_type=${t} ==="
        ./run.sh --ngpu 0 --stage 1 --stop-stage 10 --skip-upload false --feats-type "${t}" --ref-num 1 --python "${python}"
        ./run.sh --ngpu 0 --stage 1 --stop-stage 10 --skip-upload false --feats-type "${t}" --ref-num 1 --python "${python}" \
            --local_data_opts "--random-enrollment true" --enh_config ./conf/train_random_enrollment_debug.yaml
    done
    # Remove generated files in order to reduce the disk usage
    rm -rf exp dump data
    cd "${cwd}"
fi

# [ESPnet2] test ssl1 recipe
if python3 -c 'import torch as t; from packaging.version import parse as L; assert L(t.__version__) >= L("1.12.0")' &> /dev/null; then
    cd ./egs2/mini_an4/ssl1
    gen_dummy_coverage
    echo "==== [ESPnet2] SSL1/HUBERT ==="
    ./run.sh --ngpu 0 --stage 1 --stop-stage 7 --feats-type "raw" --token_type "word" --skip_upload_hf false --python "${python}"
    # Remove generated files in order to reduce the disk usage
    rm -rf exp dump data
    cd "${cwd}"
fi

# [ESPnet2] test enh_asr1 recipe
if python -c 'import torch as t; from packaging.version import parse as L; assert L(t.__version__) >= L("1.2.0")' &> /dev/null; then
    cd ./egs2/mini_an4/enh_asr1
    gen_dummy_coverage
    echo "==== [ESPnet2] ENH_ASR ==="
    ./run.sh --ngpu 0 --stage 0 --stop-stage 15 --skip-upload_hf false --feats-type "raw" --spk-num 1 --enh_asr_args "--enh_separator_conf num_spk=1" --python "${python}"
    # Remove generated files in order to reduce the disk usage
    rm -rf exp dump data
    cd "${cwd}"
fi

# [ESPnet2] test st recipe
cd ./egs2/mini_an4/st1
echo "==== [ESPnet2] ST ==="
./run.sh --stage 1 --stop-stage 1
feats_types="raw fbank_pitch"
token_types="bpe char"
for t in ${feats_types}; do
    ./run.sh --stage 2 --stop-stage 4 --feats-type "${t}" --python "${python}"
done
for t in ${token_types}; do
    ./run.sh --stage 5 --stop-stage 5 --tgt_token_type "${t}" --src_token_type "${t}" --python "${python}"
done
use_lm=true
for t in ${feats_types}; do
    for t2 in ${token_types}; do
        echo "==== feats_type=${t}, token_types=${t2} ==="
        ./run.sh --use_lm ${use_lm} --ngpu 0 --stage 6 --stop-stage 13 --skip-upload false --feats-type "${t}" --tgt_token_type "${t2}" --src_token_type "${t2}" --python "${python}"
    done
    use_lm=false
done
echo "==== feats_type=raw, token_types=bpe, model_conf.extract_feats_in_collect_stats=False, normalize=utt_mvn ==="
./run.sh --ngpu 0 --stage 10 --stop-stage 13 --skip-upload false --feats-type "raw" --tgt_token_type "bpe" --src_token_type "bpe" \
    --feats_normalize "utterance_mvn" --python "${python}" --st-args "--model_conf extract_feats_in_collect_stats=false"

echo "==== use_streaming, feats_type=raw, token_types=bpe, model_conf.extract_feats_in_collect_stats=False, normalize=utt_mvn ==="
./run.sh --use_streaming true --ngpu 0 --stage 10 --stop-stage 13 --skip-upload false --feats-type "raw" --tgt_token_type "bpe" --src_token_type "bpe" \
    --feats_normalize "utterance_mvn" --python "${python}" \
    --st-config conf/train_st_streaming_debug.yaml --st-args "--model_conf extract_feats_in_collect_stats=false"

# Remove generated files in order to reduce the disk usage
rm -rf exp dump data
cd "${cwd}"

# [ESPnet2] test asr2 recipe
cd ./egs2/mini_an4/asr2
gen_dummy_coverage
echo "==== [ESPnet2] ASR2 ==="
./run.sh --ngpu 0 --stage 1 --stop-stage 15 --skip-upload false --use-lm false --python "${python}"
# Remove generated files in order to reduce the disk usage
rm -rf exp dump data
cd "${cwd}"

# [ESPnet2] test spk1 recipe
cd ./egs2/mini_an4/spk1
gen_dummy_coverage
echo "==== [ESPnet2] SPK ==="
<<<<<<< HEAD
./run.sh --ngpu 0 --stage 0 --stop-stage 4 --feats-type "raw" --python "${python}"
=======
./run.sh --ngpu 0 --stage 0 --stop-stage 4 --feats-type "raw" --spk_args "--max_epoch=1" --python "${python}"
./run.sh --ngpu 0 --stage 4 --stop-stage 4 --feats-type "raw" --spk_args "--max_epoch=1" --python "${python}" --spk_config conf/train_rawnet3_dataaug_debug.yaml
>>>>>>> 14819cdf
# Remove generated files in order to reduce the disk usage
rm -rf exp dump data
cd "${cwd}"

echo "=== report ==="
coverage combine egs2/*/*/.coverage
coverage report
coverage xml<|MERGE_RESOLUTION|>--- conflicted
+++ resolved
@@ -144,11 +144,7 @@
 cd ./egs2/mini_an4/tts1
 gen_dummy_coverage
 echo "==== [ESPnet2] TTS ==="
-<<<<<<< HEAD
-# ./run.sh --ngpu 0 --stage 1 --stop-stage 7 --skip-upload false --python "${python}"
-=======
 ./run.sh --ngpu 0 --stage 1 --stop-stage 7 --skip-upload false --python "${python}"
->>>>>>> 14819cdf
 # Remove generated files in order to reduce the disk usage
 rm -rf exp dump data
 
@@ -274,12 +270,8 @@
 cd ./egs2/mini_an4/spk1
 gen_dummy_coverage
 echo "==== [ESPnet2] SPK ==="
-<<<<<<< HEAD
 ./run.sh --ngpu 0 --stage 0 --stop-stage 4 --feats-type "raw" --python "${python}"
-=======
-./run.sh --ngpu 0 --stage 0 --stop-stage 4 --feats-type "raw" --spk_args "--max_epoch=1" --python "${python}"
-./run.sh --ngpu 0 --stage 4 --stop-stage 4 --feats-type "raw" --spk_args "--max_epoch=1" --python "${python}" --spk_config conf/train_rawnet3_dataaug_debug.yaml
->>>>>>> 14819cdf
+./run.sh --ngpu 0 --stage 4 --stop-stage 4 --feats-type "raw" --python "${python}" --spk_config conf/train_rawnet3_dataaug_debug.yaml
 # Remove generated files in order to reduce the disk usage
 rm -rf exp dump data
 cd "${cwd}"
