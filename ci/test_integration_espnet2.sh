#!/usr/bin/env bash

set -euo pipefail

source tools/activate_python.sh
PYTHONPATH="${PYTHONPATH:-}:$(pwd)/tools/s3prl"
export PYTHONPATH
python="coverage run --append"
cwd=$(pwd)

#### Make sure chainer-independent ####
python3 -m pip uninstall -y chainer

# [ESPnet2] test asr recipe
cd ./egs2/mini_an4/asr1 || exit 1
echo "==== [ESPnet2] ASR ==="
./run.sh --stage 1 --stop-stage 1
feats_types="raw fbank_pitch"
token_types="bpe char"
for t in ${feats_types}; do
    ./run.sh --stage 2 --stop-stage 4 --feats-type "${t}" --python "${python}"
done
for t in ${token_types}; do
    ./run.sh --stage 5 --stop-stage 5 --token-type "${t}" --python "${python}"
done
for t in ${feats_types}; do
    for t2 in ${token_types}; do
        echo "==== feats_type=${t}, token_types=${t2} ==="
        ./run.sh --ngpu 0 --stage 6 --stop-stage 13 --skip-upload false --feats-type "${t}" --token-type "${t2}" \
            --asr-args "--max_epoch=1" --lm-args "--max_epoch=1" --python "${python}"
    done
done
echo "==== feats_type=raw, token_types=bpe, model_conf.extract_feats_in_collect_stats=False, normalize=utt_mvn ==="
./run.sh --ngpu 0 --stage 10 --stop-stage 13 --skip-upload false --feats-type "raw" --token-type "bpe" \
    --feats_normalize "utterance_mvn" --lm-args "--max_epoch=1" --python "${python}" \
    --asr-args "--model_conf extract_feats_in_collect_stats=false --max_epoch=1"
# Remove generated files in order to reduce the disk usage
rm -rf exp dump data
cd "${cwd}" || exit 1

# [ESPnet2] test tts recipe
cd ./egs2/mini_an4/tts1 || exit 1
echo "==== [ESPnet2] TTS ==="
./run.sh --ngpu 0 --stage 1 --stop-stage 8 --skip-upload false  --train-args "--max_epoch 1" --python "${python}"
# Remove generated files in order to reduce the disk usage
rm -rf exp dump data

# [ESPnet2] test gan-tts recipe
# NOTE(kan-bayashi): pytorch 1.4 - 1.6 works but 1.6 has a problem with CPU,
#   so we test this recipe using only pytorch > 1.6 here.
#   See also: https://github.com/pytorch/pytorch/issues/42446
if python3 -c 'import torch as t; from distutils.version import LooseVersion as L; assert L(t.__version__) > L("1.6")' &> /dev/null; then
    ./run.sh --fs 22050 --tts_task gan_tts --feats_extract linear_spectrogram --feats_normalize none --inference_model latest.pth \
        --ngpu 0 --stop-stage 8 --skip-upload false --train-args "--num_iters_per_epoch 1 --max_epoch 1" --python "${python}"
    rm -rf exp dump data
fi
cd "${cwd}" || exit 1

# [ESPnet2] test enh recipe
if python -c 'import torch as t; from distutils.version import LooseVersion as L; assert L(t.__version__) >= L("1.2.0")' &> /dev/null;  then
    cd ./egs2/mini_an4/enh1 || exit 1
    echo "==== [ESPnet2] ENH ==="
    ./run.sh --stage 1 --stop-stage 1 --python "${python}"
    feats_types="raw"
    for t in ${feats_types}; do
        echo "==== feats_type=${t} ==="
        ./run.sh --ngpu 0 --stage 2 --stop-stage 10 --skip-upload false --feats-type "${t}" --spk-num 1 --enh-args "--max_epoch=1" --python "${python}"
    done
    # Remove generated files in order to reduce the disk usage
    rm -rf exp dump data
    cd "${cwd}" || exit 1
fi

# [ESPnet2] test ssl1 recipe
<<<<<<< HEAD
if ! python3 -c "import fairseq" > /dev/null; then
    echo "Info: installing fairseq and its dependencies:"
    cd "${cwd}/tools" && make fairseq.done || exit 1
    cd "${cwd}" || exit 1
fi
# fairseq only supprot pytorch.version >= 1.8.0
if python -c 'import torch as t; from distutils.version import LooseVersion as L; assert L(t.__version__) >= L("1.8.0")' &> /dev/null;  then
=======
# fairseq only supprot pytorch.version > 1.6.0
if python -c 'import torch as t; from distutils.version import LooseVersion as L; assert L(t.__version__) >= L("1.6.0")' &> /dev/null;  then
    if ! python3 -c "import fairseq" > /dev/null; then
        echo "Info: installing fairseq and its dependencies:"
        cd "${cwd}/tools" && make fairseq.done || exit 1
        cd "${cwd}" || exit 1
    fi
>>>>>>> 51f26731
    cd ./egs2/mini_an4/ssl1 || exit 1
    echo "==== [ESPnet2] SSL1/HUBERT ==="
    ./run.sh --ngpu 0 --stage 1 --stop-stage 7 --feats-type "raw" --token_type "word" --skip-upload false --pt-args "--max_epoch=1" --pretrain_start_iter 0 --pretrain_stop_iter 1 --python "${python}"
    # Remove generated files in order to reduce the disk usage
    rm -rf exp dump data
    cd "${cwd}" || exit 1
fi

# [ESPnet2] Validate configuration files
echo "<blank>" > dummy_token_list
echo "==== [ESPnet2] Validation configuration files ==="
if python3 -c 'import torch as t; from distutils.version import LooseVersion as L; assert L(t.__version__) >= L("1.8.0")' &> /dev/null;  then
    for f in egs2/*/asr1/conf/train_asr*.yaml; do
        if [ "$f" == "egs2/fsc/asr1/conf/train_asr.yaml" ]; then
            if python3 -c 'import torch as t; from distutils.version import LooseVersion as L; assert L(t.__version__) < L("1.7.0")' &> /dev/null;  then
                continue
            fi
	    if ! python3 -c "import s3prl" > /dev/null; then
                continue
            fi
        fi
	${python} -m espnet2.bin.asr_train --config "${f}" --iterator_type none --dry_run true --output_dir out --token_list dummy_token_list
    done
    for f in egs2/*/asr1/conf/train_lm*.yaml; do
        ${python} -m espnet2.bin.lm_train --config "${f}" --iterator_type none --dry_run true --output_dir out --token_list dummy_token_list
    done
    for f in egs2/*/tts1/conf/train*.yaml; do
        ${python} -m espnet2.bin.tts_train --config "${f}" --iterator_type none --normalize none --dry_run true --output_dir out --token_list dummy_token_list
    done
    for f in egs2/*/enh1/conf/train*.yaml; do
        ${python} -m espnet2.bin.enh_train --config "${f}" --iterator_type none --dry_run true --output_dir out
    done
    for f in egs2/*/ssl1/conf/train*.yaml; do
        ${python} -m espnet2.bin.hubert_train --config "${f}" --iterator_type none --normalize none --dry_run true --output_dir out --token_list dummy_token_list
    done
fi

# These files must be same each other.
for base in cmd.sh conf/slurm.conf conf/queue.conf conf/pbs.conf; do
    file1=
    for f in egs2/*/*/"${base}"; do
        if [ -z "${file1}" ]; then
            file1="${f}"
        fi
        diff "${file1}" "${f}" || { echo "Error: ${file1} and ${f} differ: To solve: for f in egs2/*/*/${base}; do cp egs2/TEMPLATE/asr1/${base} \${f}; done" ; exit 1; }
    done
done


echo "==== [ESPnet2] test setup.sh ==="
for d in egs2/TEMPLATE/*; do
    if [ -d "${d}" ]; then
        d="${d##*/}"
        egs2/TEMPLATE/"$d"/setup.sh egs2/test/"${d}"
    fi
done
echo "=== report ==="

coverage combine egs2/*/*/.coverage
coverage report
coverage xml<|MERGE_RESOLUTION|>--- conflicted
+++ resolved
@@ -12,7 +12,7 @@
 python3 -m pip uninstall -y chainer
 
 # [ESPnet2] test asr recipe
-cd ./egs2/mini_an4/asr1 || exit 1
+cd ./egs2/mini_an4/asr1
 echo "==== [ESPnet2] ASR ==="
 ./run.sh --stage 1 --stop-stage 1
 feats_types="raw fbank_pitch"
@@ -36,10 +36,10 @@
     --asr-args "--model_conf extract_feats_in_collect_stats=false --max_epoch=1"
 # Remove generated files in order to reduce the disk usage
 rm -rf exp dump data
-cd "${cwd}" || exit 1
+cd "${cwd}"
 
 # [ESPnet2] test tts recipe
-cd ./egs2/mini_an4/tts1 || exit 1
+cd ./egs2/mini_an4/tts1
 echo "==== [ESPnet2] TTS ==="
 ./run.sh --ngpu 0 --stage 1 --stop-stage 8 --skip-upload false  --train-args "--max_epoch 1" --python "${python}"
 # Remove generated files in order to reduce the disk usage
@@ -54,11 +54,11 @@
         --ngpu 0 --stop-stage 8 --skip-upload false --train-args "--num_iters_per_epoch 1 --max_epoch 1" --python "${python}"
     rm -rf exp dump data
 fi
-cd "${cwd}" || exit 1
+cd "${cwd}"
 
 # [ESPnet2] test enh recipe
 if python -c 'import torch as t; from distutils.version import LooseVersion as L; assert L(t.__version__) >= L("1.2.0")' &> /dev/null;  then
-    cd ./egs2/mini_an4/enh1 || exit 1
+    cd ./egs2/mini_an4/enh1
     echo "==== [ESPnet2] ENH ==="
     ./run.sh --stage 1 --stop-stage 1 --python "${python}"
     feats_types="raw"
@@ -68,33 +68,17 @@
     done
     # Remove generated files in order to reduce the disk usage
     rm -rf exp dump data
-    cd "${cwd}" || exit 1
+    cd "${cwd}"
 fi
 
 # [ESPnet2] test ssl1 recipe
-<<<<<<< HEAD
-if ! python3 -c "import fairseq" > /dev/null; then
-    echo "Info: installing fairseq and its dependencies:"
-    cd "${cwd}/tools" && make fairseq.done || exit 1
-    cd "${cwd}" || exit 1
-fi
-# fairseq only supprot pytorch.version >= 1.8.0
-if python -c 'import torch as t; from distutils.version import LooseVersion as L; assert L(t.__version__) >= L("1.8.0")' &> /dev/null;  then
-=======
-# fairseq only supprot pytorch.version > 1.6.0
-if python -c 'import torch as t; from distutils.version import LooseVersion as L; assert L(t.__version__) >= L("1.6.0")' &> /dev/null;  then
-    if ! python3 -c "import fairseq" > /dev/null; then
-        echo "Info: installing fairseq and its dependencies:"
-        cd "${cwd}/tools" && make fairseq.done || exit 1
-        cd "${cwd}" || exit 1
-    fi
->>>>>>> 51f26731
-    cd ./egs2/mini_an4/ssl1 || exit 1
+if python3 -c "import fairseq" &> /dev/null; then
+    cd ./egs2/mini_an4/ssl1
     echo "==== [ESPnet2] SSL1/HUBERT ==="
     ./run.sh --ngpu 0 --stage 1 --stop-stage 7 --feats-type "raw" --token_type "word" --skip-upload false --pt-args "--max_epoch=1" --pretrain_start_iter 0 --pretrain_stop_iter 1 --python "${python}"
     # Remove generated files in order to reduce the disk usage
     rm -rf exp dump data
-    cd "${cwd}" || exit 1
+    cd "${cwd}"
 fi
 
 # [ESPnet2] Validate configuration files
@@ -103,14 +87,11 @@
 if python3 -c 'import torch as t; from distutils.version import LooseVersion as L; assert L(t.__version__) >= L("1.8.0")' &> /dev/null;  then
     for f in egs2/*/asr1/conf/train_asr*.yaml; do
         if [ "$f" == "egs2/fsc/asr1/conf/train_asr.yaml" ]; then
-            if python3 -c 'import torch as t; from distutils.version import LooseVersion as L; assert L(t.__version__) < L("1.7.0")' &> /dev/null;  then
-                continue
-            fi
-	    if ! python3 -c "import s3prl" > /dev/null; then
+            if ! python3 -c "import s3prl" > /dev/null; then
                 continue
             fi
         fi
-	${python} -m espnet2.bin.asr_train --config "${f}" --iterator_type none --dry_run true --output_dir out --token_list dummy_token_list
+        ${python} -m espnet2.bin.asr_train --config "${f}" --iterator_type none --dry_run true --output_dir out --token_list dummy_token_list
     done
     for f in egs2/*/asr1/conf/train_lm*.yaml; do
         ${python} -m espnet2.bin.lm_train --config "${f}" --iterator_type none --dry_run true --output_dir out --token_list dummy_token_list
