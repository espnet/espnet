#!/usr/bin/env bash

# test asr recipe
cwd=$(pwd)
cd ./egs/mini_an4/asr1 || exit 1
. path.sh  # source here to avoid undefined variable errors

set -euo pipefail

echo "==== ASR (backend=pytorch lm=RNNLM) ==="
./run.sh
echo "==== ASR (backend=pytorch, lm=TransformerLM) ==="
./run.sh --stage 3 --stop-stage 3 --lm-config conf/lm_transformer.yaml --decode-config "$(change_yaml.py conf/decode.yaml -a api=v2)"
# skip duplicated ASR training stage 4
./run.sh --stage 5 --lm-config conf/lm_transformer.yaml --decode-config "$(change_yaml.py conf/decode.yaml -a api=v2)"
echo "==== ASR (backend=pytorch, dtype=float64) ==="
./run.sh --stage 3 --train-config "$(change_yaml.py conf/train.yaml -a train-dtype=float64)" --decode-config "$(change_yaml.py conf/decode.yaml -a api=v2 -a dtype=float64)"
echo "==== ASR (backend=chainer) ==="
./run.sh --stage 3 --backend chainer
echo "==== ASR (backend=pytorch num-encs 2) ==="
./run.sh --stage 2 --train-config ./conf/train_mulenc2.yaml --decode-config ./conf/decode_mulenc2.yaml --mulenc true
<<<<<<< HEAD

# test transducer recipe
echo "=== ASR (backend=pytorch, model=rnnt) ==="
./run.sh --stage 2 --train-config conf/train_transducer.yaml \
         --decode-config conf/decode_transducer.yaml
echo "=== ASR (backend=pytorch, model=transformer-transducer) ==="
./run.sh --stage 2 --train-config conf/train_transformer_transducer.yaml \
         --decode-config conf/decode_transducer.yaml

cd ${cwd} || exit 1
=======
cd "${cwd}" || exit 1
>>>>>>> 2fcade2a

# test asr_mix recipe
cd ./egs/mini_an4/asr_mix1 || exit 1
echo "==== ASR Mix (backend=pytorch) ==="
./run.sh
cd "${cwd}" || exit 1

# test tts recipe
cd ./egs/mini_an4/tts1 || exit 1
echo "==== TTS (backend=pytorch) ==="
./run.sh
cd "${cwd}" || exit 1

# [ESPnet2] test asr recipe
cd ./egs2/mini_an4/asr1 || exit 1
echo "==== [ESPnet2] ASR ==="
./run.sh --stage 1 --stop-stage 1
feats_types="raw fbank_pitch"
token_types="bpe char"
for t in ${feats_types}; do
    ./run.sh --stage 2 --stop-stage 4 --feats-type "${t}"
done
for t in ${token_types}; do
    ./run.sh --stage 5 --stop-stage 5 --token-type "${t}"
done
for t in ${feats_types}; do
    for t2 in ${token_types}; do
        echo "==== feats_type=${t}, token_types=${t2} ==="
        ./run.sh --ngpu 0 --stage 6 --stop-stage 100 --feats-type "${t}" --token-type "${t2}" \
            --asr-args "--max_epoch=1" --lm-args "--max_epoch=1"
    done
done
cd "${cwd}" || exit 1

# [ESPnet2] test tts recipe
cd ./egs2/mini_an4/tts1 || exit 1
echo "==== [ESPnet2] TTS ==="
./run.sh --stage 1 --stop-stage 1
feats_types="raw fbank stft"
for t in ${feats_types}; do
    echo "==== feats_type=${t} ==="
    ./run.sh --stage 2 --stop-stage 100 --feats-type "${t}" --train-args "--max_epoch 1"
done
cd "${cwd}" || exit 1


# TODO(karita): test mt, st?


# [ESPnet2] Validate configuration files
echo "<blank>" > dummy_token_list
echo "==== [ESPnet2] Validation configuration files ==="
if python -c 'import torch as t; from distutils.version import LooseVersion as L; assert L(t.__version__) >= L("1.1.0")' &> /dev/null;  then
    for f in egs2/*/asr1/conf/train_asr*.yaml; do
        python -m espnet2.bin.asr_train --config "${f}" --iterator_type none --dry_run true --output_dir out --token_list dummy_token_list
    done
    for f in egs2/*/asr1/conf/train_lm*.yaml; do
        python -m espnet2.bin.lm_train --config "${f}" --iterator_type none --dry_run true --output_dir out --token_list dummy_token_list
    done
    for f in egs2/*/tts1/conf/train_*.yaml; do
        python -m espnet2.bin.tts_train --config "${f}" --iterator_type none --normalize none --dry_run true --output_dir out --token_list dummy_token_list
    done
fi

# These files must be same each other.
for base in cmd.sh conf/slurm.conf conf/queue.conf conf/pbs.conf; do
    file1=
    for f in egs2/*/*/"${base}"; do
        if [ -z "${file1}" ]; then
            file1="${f}"
        fi
        diff "${file1}" "${f}" || { echo "Error: ${file1} and ${f} differ: To solve: for f in egs2/*/*/${base}; do cp egs2/TEMPLATE/asr1/${base} \${f}; done" ; exit 1; }
    done
done


echo "==== [ESPnet2] test setup.sh ==="
for d in egs2/TEMPLATE/*; do
    if [ -d "${d}" ]; then
        d="${d##*/}"
        egs2/TEMPLATE/"$d"/setup.sh egs2/test/"${d}"
    fi
done


echo "=== run integration tests at test_utils ==="

PATH=$(pwd)/bats-core/bin:$PATH
if ! [ -x "$(command -v bats)" ]; then
    echo "=== install bats ==="
    git clone https://github.com/bats-core/bats-core.git
fi
bats test_utils/integration_test_*.bats<|MERGE_RESOLUTION|>--- conflicted
+++ resolved
@@ -19,7 +19,6 @@
 ./run.sh --stage 3 --backend chainer
 echo "==== ASR (backend=pytorch num-encs 2) ==="
 ./run.sh --stage 2 --train-config ./conf/train_mulenc2.yaml --decode-config ./conf/decode_mulenc2.yaml --mulenc true
-<<<<<<< HEAD
 
 # test transducer recipe
 echo "=== ASR (backend=pytorch, model=rnnt) ==="
@@ -28,11 +27,9 @@
 echo "=== ASR (backend=pytorch, model=transformer-transducer) ==="
 ./run.sh --stage 2 --train-config conf/train_transformer_transducer.yaml \
          --decode-config conf/decode_transducer.yaml
+         
+cd "${cwd}" || exit 1
 
-cd ${cwd} || exit 1
-=======
-cd "${cwd}" || exit 1
->>>>>>> 2fcade2a
 
 # test asr_mix recipe
 cd ./egs/mini_an4/asr_mix1 || exit 1
