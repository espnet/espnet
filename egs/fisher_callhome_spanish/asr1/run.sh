#!/bin/bash

# Copyright 2017 Johns Hopkins University (Shinji Watanabe)
#  Apache 2.0  (http://www.apache.org/licenses/LICENSE-2.0)

. ./path.sh
. ./cmd.sh

# general configuration
backend=pytorch
stage=0        # start from 0 if you need to start from data preparation
ngpu=0         # number of gpus ("0" uses cpu, otherwise use gpu)
debugmode=1
dumpdir=dump   # directory to dump full features
N=0            # number of minibatches to be used (mainly for debugging). "0" uses all minibatches.
verbose=0      # verbose option
resume=        # Resume the training from snapshot
seed=1

# feature configuration
do_delta=false

# network architecture
# encoder related
etype=vggblstm     # encoder architecture type. dropout is not working w/ vggblstmp so vggblstm is used instead.
elayers=3
eunits=1024
eprojs=1024
subsample=1_1_1 # skip every n frame from input to nth layers
edropout=0.2
# decoder related
dlayers=1
dunits=1024
# attention related
atype=location
adim=320
awin=5
aheads=4
aconv_chans=10
aconv_filts=100

# hybrid CTC/attention
mtlalpha=0.2

# label smoothing
lsm_type=
lsm_weight=0.05

# minibatch related
batchsize=24
maxlen_in=600  # if input length  > maxlen_in, batchsize is automatically reduced
maxlen_out=150 # if output length > maxlen_out, batchsize is automatically reduced

# optimization related
opt=adadelta
epochs=15

# rnnlm related
use_wordlm=true     # false means to train/use a character LM
lm_vocabsize=65000  # effective only for word LMs
lm_layers=1         # 2 for character LMs
lm_units=1000       # 650 for character LMs
lm_opt=sgd          # adam for character LMs
lm_batchsize=300    # 1024 for character LMs
lm_epochs=20        # number of epochs
lm_maxlen=40        # 150 for character LMs
lm_resume=          # specify a snapshot file to resume LM training
lmtag=              # tag for managing LMs

# decoding parameter
lm_weight=1.0
beam_size=20
penalty=0.0
maxlenratio=0.0
minlenratio=0.0
ctc_weight=0.3
recog_model=model.acc.best # set a model to be used for decoding: 'model.acc.best' or 'model.loss.best'

# scheduled sampling option
samp_prob=0.0

# data
sfisher_speech=/export/corpora/LDC/LDC2010S01
sfisher_transcripts=/export/corpora/LDC/LDC2010T04
#spanish_lexicon=/export/corpora/LDC/LDC96L16
split=local/splits/split_fisher

callhome_speech=/export/corpora/LDC/LDC96S35
callhome_transcripts=/export/corpora/LDC/LDC96T17
split_callhome=local/splits/split_callhome


# exp tag
tag="" # tag for managing experiments.

. utils/parse_options.sh || exit 1;

. ./path.sh
. ./cmd.sh

# Set bash to 'debug' mode, it will exit on :
# -e 'error', -u 'undefined variable', -o ... 'error in pipeline', -x 'print commands',
set -e
set -u
set -o pipefail

train_set_ori=train
train_set=train_sp
train_dev=dev
train_test="test"
recog_set="dev test callhome_dev callhome_test callhome_train"

if [ "${stage}" -le 0 ]; then
    ### Task dependent. You have to make data the following preparation part by yourself.
    ### But you can utilize Kaldi recipes in most cases
    echo "stage 0: Data preparation"
    local/fsp_data_prep.sh "${sfisher_speech}" "${sfisher_transcripts}"
    local/callhome_data_prep.sh "${callhome_speech}" "${callhome_transcripts}"
    utils/fix_data_dir.sh data/local/data/train_all # JJ: seems like train_all includes all the data (not only for train but also for dev and test though the name seems misleading. MAYBE it would be better to get data directory partitions for dev and test already from fs_data_prep.sh and callhome_data_prep.sh)
    utils/fix_data_dir.sh data/local/data/callhome_train_all # JJ: seems like train_all includes all the data (not only for train but also for dev and testthough the name seems misleading. MAYBE it would be better to get data directory partitions for dev and test already from fs_data_prep.sh and callhome_data_prep.sh)
    cp -r data/local/data/train_all data/train_all
    cp -r data/local/data/callhome_train_all data/callhome_train_all
fi



feat_tr_dir="${dumpdir}/${train_set}/delta${do_delta}"; mkdir -p "${feat_tr_dir}"
feat_dt_dir="${dumpdir}/${train_dev}/delta${do_delta}"; mkdir -p "${feat_dt_dir}"
if [ "${stage}" -le 1 ]; then
    ### Task dependent. You have to design training and dev sets by yourself.
    ### But you can utilize Kaldi recipes in most cases
    echo "stage 1: Feature Generation"
    fbankdir=fbank
    # Generate the fbank features; by default 80-dimensional fbanks with pitch on each frame
    steps/make_fbank_pitch.sh --cmd "${train_cmd}" --nj 20 --write_utt2num_frames true \
        data/train_all exp/make_fbank/train_all "${fbankdir}"

    utils/fix_data_dir.sh data/train_all
    utils/validate_data_dir.sh data/train_all

    steps/make_fbank_pitch.sh --cmd "${train_cmd}" --nj 20 --write_utt2num_frames true \
        data/callhome_train_all exp/make_fbank/callhome_train_all "${fbankdir}"

    utils/fix_data_dir.sh data/callhome_train_all
    utils/validate_data_dir.sh data/callhome_train_all


    local/create_splits.sh "${split}"
    local/callhome_create_splits.sh "${split_callhome}"

    # speed-perturbed. data/${train_set_ori} is the orignal and data/${train_set} is the augmented
    utils/perturb_data_dir_speed.sh 0.9 data/${train_set_ori} data/temp1
    utils/perturb_data_dir_speed.sh 1.0 data/${train_set_ori} data/temp2
    utils/perturb_data_dir_speed.sh 1.1 data/${train_set_ori} data/temp3
    utils/combine_data.sh --extra-files utt2uniq data/${train_set} data/temp1 data/temp2 data/temp3
    rm -r data/temp1 data/temp2 data/temp3
    steps/make_fbank_pitch.sh --cmd "$train_cmd" --nj 20 --write_utt2num_frames true \
        data/${train_set} exp/make_fbank/${train_set} ${fbankdir}

    utils/fix_data_dir.sh data/train_sp
    utils/validate_data_dir.sh data/train_sp
    # compute global CMVN
    compute-cmvn-stats scp:"data/${train_set}/feats.scp" "data/${train_set}/cmvn.ark"

    # dump features for training
    if [[ $(hostname -f) == *.clsp.jhu.edu ]] && [ ! -d "${feat_tr_dir}/storage" ]; then
    utils/create_split_dir.pl \
<<<<<<< HEAD
        /export/a{11,12,13,14}/${USER}/espnet-data/egs/fisher_callhome_spanish/asr1/dump/${train_set}/delta${do_delta}/storage \
        ${feat_tr_dir}/storage
=======
        /export/b{10,11,12,13}/"${USER}/espnet-data/egs/fisher_callhome_spanish/asr1/dump/${train_set}/delta${do_delta}/storage" \
        "${feat_tr_dir}/storage"
>>>>>>> b23b0537
    fi
    if [[ $(hostname -f) == *.clsp.jhu.edu ]] && [ ! -d "${feat_dt_dir}/storage" ]; then
    utils/create_split_dir.pl \
<<<<<<< HEAD
        /export/a{11,12,13,14}/${USER}/espnet-data/egs/fisher_callhome_spanish/asr1/dump/${train_dev}/delta${do_delta}/storage \
        ${feat_dt_dir}/storage
=======
        /export/b{10,11,12,13}/"${USER}/espnet-data/egs/fisher_callhome_spanish/asr1/dump/${train_dev}/delta${do_delta}/storage" \
        "${feat_dt_dir}/storage"
>>>>>>> b23b0537
    fi

    dump.sh --cmd "${train_cmd}" --nj 32 --do_delta "${do_delta}" \
        "data/${train_set}/feats.scp" "data/${train_set}/cmvn.ark" exp/dump_feats/train "${feat_tr_dir}"
    dump.sh --cmd "${train_cmd}" --nj 4 --do_delta "${do_delta}" \
        "data/${train_dev}/feats.scp" "data/${train_set}/cmvn.ark" exp/dump_feats/dev "${feat_dt_dir}"
    for rtask in ${recog_set}; do
        feat_recog_dir="${dumpdir}/${rtask}/delta${do_delta}"; mkdir -p "${feat_recog_dir}"
        dump.sh --cmd "${train_cmd}" --nj 4 --do_delta "${do_delta}" \
            "data/${rtask}/feats.scp" "data/${train_set}/cmvn.ark" "exp/dump_feats/recog/${rtask}" \
            "${feat_recog_dir}"
    done
fi

<<<<<<< HEAD
dict=data/lang_1char/${train_set_ori}_units.txt
=======
dict="data/lang_1char/${train_set}_units.txt"
>>>>>>> b23b0537
nlsyms=data/lang_1char/non_lang_syms.txt

echo "dictionary: ${dict}"
if [ "${stage}" -le 2 ]; then
    ### Task dependent. You have to check non-linguistic symbols used in the corpus.
    echo "stage 2: Dictionary and Json Data Preparation"
    mkdir -p data/lang_1char/

    echo "make a non-linguistic symbol list"
<<<<<<< HEAD
    cut -f 2- -d' ' data/${train_set_ori}/text | tr " " "\n" | sort | uniq | grep "\[" | awk -F"]" '{print $1"]"}' | uniq > ${nlsyms}
    cat ${nlsyms}

    echo "make a dictionary"
    echo "<unk> 1" > ${dict} # <unk> must be 1, 0 will be used for "blank" in CTC
    text2token.py -s 1 -n 1 -l ${nlsyms} data/${train_set_ori}/text | cut -f 2- -d" " | tr " " "\n" \
    | sort | uniq | grep -v -e '^\s*$' | awk '{print $0 " " NR+1}' >> ${dict}
    wc -l ${dict}
=======
    cut -f 2- -d' ' "data/${train_set}/text" | tr " " "\n" | sort | uniq | grep "\[" | awk -F"]" '{print $1"]"}' | uniq > "${nlsyms}"
    cat "${nlsyms}"

    echo "make a dictionary"
    echo "<unk> 1" > "${dict}" # <unk> must be 1, 0 will be used for "blank" in CTC
    text2token.py -s 1 -n 1 -l "${nlsyms}" "data/${train_set}/text" | cut -f 2- -d" " | tr " " "\n" \
    | sort | uniq | grep -v -e '^\s*$' | awk '{print $0 " " NR+1}' >> "${dict}"
    wc -l "${dict}"
>>>>>>> b23b0537

    echo "make json files"
    data2json.sh --feat "${feat_tr_dir}/feats.scp" --nlsyms "${nlsyms}" \
         "data/${train_set}" "${dict}" > "${feat_tr_dir}/data.json"
    data2json.sh --feat "${feat_dt_dir}/feats.scp" --nlsyms "${nlsyms}" \
         "data/${train_dev}" "${dict}" > "${feat_dt_dir}/data.json"
    for rtask in ${recog_set}; do
        feat_recog_dir="${dumpdir}/${rtask}/delta${do_delta}"
        data2json.sh --feat "${feat_recog_dir}/feats.scp" --nlsyms "${nlsyms}" \
            "data/${rtask}" "${dict}" > "${feat_recog_dir}/data.json"
    done
fi



# It takes about one day. If you just want to do end-to-end ASR without LM,
# you can skip this and remove --rnnlm option in the recognition (stage 5)
if [ -z "${lmtag}" ]; then
    lmtag="${lm_layers}layer_unit${lm_units}_${lm_opt}_bs${lm_batchsize}"
    if [ "${use_wordlm}" = true ]; then
        lmtag="${lmtag}_word${lm_vocabsize}"
    fi
fi
lmexpdir="exp/train_rnnlm_${backend}_${lmtag}"
mkdir -p "${lmexpdir}"

if [ "${stage}" -le 3 ]; then
    echo "stage 3: LM Preparation"

    if [ "${use_wordlm}" = true ]; then
        lmdatadir=data/local/wordlm_train
<<<<<<< HEAD
        lmdict=${lmdatadir}/wordlist_${lm_vocabsize}.txt
        mkdir -p ${lmdatadir}
        cat data/${train_set_ori}/text | cut -f 2- -d" " > ${lmdatadir}/train.txt
        cat data/${train_dev}/text | cut -f 2- -d" " > ${lmdatadir}/valid.txt
        cat data/${train_test}/text | cut -f 2- -d" " > ${lmdatadir}/test.txt
        text2vocabulary.py -s ${lm_vocabsize} -o ${lmdict} ${lmdatadir}/train.txt
    else
        lmdatadir=data/local/lm_train
        lmdict=$dict
        mkdir -p ${lmdatadir}
        text2token.py -s 1 -n 1 -l ${nlsyms} data/${train_set_ori}/text \
            | cut -f 2- -d" " > ${lmdatadir}/train.txt
        text2token.py -s 1 -n 1 -l ${nlsyms} data/${train_dev}/text \
            | cut -f 2- -d" " > ${lmdatadir}/valid.txt
        text2token.py -s 1 -n 1 -l ${nlsyms} data/${train_test}/text \
                | cut -f 2- -d" " > ${lmdatadir}/test.txt
=======
        lmdict="${lmdatadir}/wordlist_${lm_vocabsize}.txt"
        mkdir -p "${lmdatadir}"
        cut -f 2- -d" " "data/${train_set}/text" > "${lmdatadir}/train.txt"
        cut -f 2- -d" " "data/${train_dev}/text" > "${lmdatadir}/valid.txt"
        cut -f 2- -d" " "data/${train_test}/text" > "${lmdatadir}/test.txt"
        text2vocabulary.py -s "${lm_vocabsize}" -o "${lmdict}" "${lmdatadir}/train.txt"
    else
        lmdatadir=data/local/lm_train
        lmdict="${dict}"
        mkdir -p "${lmdatadir}"
        text2token.py -s 1 -n 1 -l "${nlsyms}" "data/${train_set}/text" \
            | cut -f 2- -d" " > "${lmdatadir}/train.txt"
        text2token.py -s 1 -n 1 -l "${nlsyms}" "data/${train_dev}/text" \
            | cut -f 2- -d" " > "${lmdatadir}/valid.txt"
        text2token.py -s 1 -n 1 -l "${nlsyms}" "data/${train_test}/text" \
                | cut -f 2- -d" " > "${lmdatadir}/test.txt"
>>>>>>> b23b0537
    fi

    # use only 1 gpu
    if [ "${ngpu}" -gt 1 ]; then
        echo "LM training does not support multi-gpu. signle gpu will be used."
    fi
    "${cuda_cmd}"  --gpu "${ngpu}" "${lmexpdir}/train.log" \
        lm_train.py \
        --ngpu "${ngpu}" \
        --backend "${backend}" \
        --verbose 1 \
        --outdir "${lmexpdir}" \
        --train-label "${lmdatadir}/train.txt" \
        --valid-label "${lmdatadir}/valid.txt" \
        --test-label "${lmdatadir}/test.txt" \
        --resume "${lm_resume}" \
        --layer "${lm_layers}" \
        --unit "${lm_units}" \
        --opt "${lm_opt}" \
        --batchsize "${lm_batchsize}" \
        --epoch "${lm_epochs}" \
        --maxlen "${lm_maxlen}" \
        --dict "${lmdict}"
fi


<<<<<<< HEAD
if [ -z ${tag} ]; then
    expdir=exp/${train_set}_${backend}_${etype}_e${elayers}_subsample${subsample}_edropout${edropout}_unit${eunits}_proj${eprojs}_d${dlayers}_unit${dunits}_${atype}${adim}_aconvc${aconv_chans}_aconvf${aconv_filts}_mtlalpha${mtlalpha}_${opt}_sampprob${samp_prob}_bs${batchsize}_mli${maxlen_in}_mlo${maxlen_out}
=======
if [ -z "${tag}" ]; then
    expdir="exp/${train_set}_${backend}_${etype}_e${elayers}_subsample${subsample}_unit${eunits}_proj${eprojs}_d${dlayers}_unit${dunits}_${atype}${adim}_aconvc${aconv_chans}_aconvf${aconv_filts}_mtlalpha${mtlalpha}_${opt}_sampprob${samp_prob}_bs${batchsize}_mli${maxlen_in}_mlo${maxlen_out}"
>>>>>>> b23b0537
    if [ "${lsm_type}" != "" ]; then
        expdir="${expdir}_lsm${lsm_type}${lsm_weight}"
    fi
    if "${do_delta}"; then
        expdir="${expdir}_delta"
    fi
else
    expdir="exp/${train_set}_${backend}_${tag}"
fi
mkdir -p "${expdir}"

if [ "${stage}" -le 4 ]; then
    echo "stage 4: Network Training"

    "${cuda_cmd}"  --gpu "${ngpu}" "${expdir}/train.log" \
        asr_train.py \
<<<<<<< HEAD
        --ngpu ${ngpu} \
        --backend ${backend} \
        --outdir ${expdir}/results \
        --debugmode ${debugmode} \
        --dict ${dict} \
        --debugdir ${expdir} \
        --minibatches ${N} \
        --verbose ${verbose} \
        --resume ${resume} \
        --seed ${seed} \
        --train-json ${feat_tr_dir}/data.json \
        --valid-json ${feat_dt_dir}/data.json \
        --etype ${etype} \
        --elayers ${elayers} \
        --eunits ${eunits} \
        --eprojs ${eprojs} \
        --subsample ${subsample} \
        --dropout-rate ${edropout} \
        --dlayers ${dlayers} \
        --dunits ${dunits} \
        --atype ${atype} \
        --adim ${adim} \
        --awin ${awin} \
        --aheads ${aheads} \
        --aconv-chans ${aconv_chans} \
        --aconv-filts ${aconv_filts} \
        --mtlalpha ${mtlalpha} \
        --lsm-type ${lsm_type} \
        --lsm-weight ${lsm_weight} \
        --batch-size ${batchsize} \
        --maxlen-in ${maxlen_in} \
        --maxlen-out ${maxlen_out} \
        --sampling-probability ${samp_prob} \
        --opt ${opt} \
        --epochs ${epochs}
=======
        --ngpu "${ngpu}" \
        --backend "${backend}" \
        --outdir "${expdir}/results" \
        --debugmode "${debugmode}" \
        --dict "${dict}" \
        --debugdir "${expdir}" \
        --minibatches "${N}" \
        --verbose "${verbose}" \
        --resume "${resume}" \
        --seed "${seed}" \
        --train-json "${feat_tr_dir}/data.json" \
        --valid-json "${feat_dt_dir}/data.json" \
        --etype "${etype}" \
        --elayers "${elayers}" \
        --eunits "${eunits}" \
        --eprojs "${eprojs}" \
        --subsample "${subsample}" \
        --dlayers "${dlayers}" \
        --dunits "${dunits}" \
        --atype "${atype}" \
        --adim "${adim}" \
        --awin "${awin}" \
        --aheads "${aheads}" \
        --aconv-chans "${aconv_chans}" \
        --aconv-filts "${aconv_filts}" \
        --mtlalpha "${mtlalpha}" \
        --lsm-type "${lsm_type}" \
        --lsm-weight "${lsm_weight}" \
        --batch-size "${batchsize}" \
        --maxlen-in "${maxlen_in}" \
        --maxlen-out "${maxlen_out}" \
        --sampling-probability "${samp_prob}" \
        --opt "${opt}" \
        --epochs "${epochs}"
>>>>>>> b23b0537
fi

if [ "${stage}" -le 5 ]; then
    echo "stage 5: Decoding"
    nj=32

    for rtask in ${recog_set}; do
    (
        decode_dir="decode_${rtask}_beam${beam_size}_e${recog_model}_p${penalty}_len${minlenratio}-${maxlenratio}_ctcw${ctc_weight}_rnnlm${lm_weight}_${lmtag}"
        if [ "${use_wordlm}" = true ]; then
            recog_opts="--word-rnnlm ${lmexpdir}/rnnlm.model.best"
        else
            recog_opts="--rnnlm ${lmexpdir}/rnnlm.model.best"
        fi
        if [ "${lm_weight}" == 0 ]; then
            recog_opts=""
        fi
        feat_recog_dir="${dumpdir}/${rtask}/delta${do_delta}"

        # split data
        splitjson.py --parts "${nj}" "${feat_recog_dir}/data.json"

        #### use CPU for decoding
        ngpu=0

        "${decode_cmd}" JOB=1:"${nj}" "${expdir}/${decode_dir}/log/"decode.JOB.log \
            asr_recog.py \
            --ngpu "${ngpu}" \
            --backend "${backend}" \
            --recog-json "${feat_recog_dir}/split${nj}utt/"data.JOB.json \
            --result-label "${expdir}/${decode_dir}/"data.JOB.json \
            --model "${expdir}/results/${recog_model}" \
            --beam-size "${beam_size}" \
            --penalty "${penalty}" \
            --maxlenratio "${maxlenratio}" \
            --minlenratio "${minlenratio}" \
            --ctc-weight "${ctc_weight}" \
            --lm-weight "${lm_weight}" \
            "${recog_opts}" &
        wait

        score_sclite.sh --wer true --nlsyms "${nlsyms}" "${expdir}/${decode_dir}" "${dict}"

    ) &
    done
    wait
    echo "Finished"
fi
<|MERGE_RESOLUTION|>--- conflicted
+++ resolved
@@ -53,7 +53,7 @@
 
 # optimization related
 opt=adadelta
-epochs=15
+epochs=8
 
 # rnnlm related
 use_wordlm=true     # false means to train/use a character LM
@@ -165,23 +165,13 @@
     # dump features for training
     if [[ $(hostname -f) == *.clsp.jhu.edu ]] && [ ! -d "${feat_tr_dir}/storage" ]; then
     utils/create_split_dir.pl \
-<<<<<<< HEAD
         /export/a{11,12,13,14}/${USER}/espnet-data/egs/fisher_callhome_spanish/asr1/dump/${train_set}/delta${do_delta}/storage \
         ${feat_tr_dir}/storage
-=======
-        /export/b{10,11,12,13}/"${USER}/espnet-data/egs/fisher_callhome_spanish/asr1/dump/${train_set}/delta${do_delta}/storage" \
-        "${feat_tr_dir}/storage"
->>>>>>> b23b0537
     fi
     if [[ $(hostname -f) == *.clsp.jhu.edu ]] && [ ! -d "${feat_dt_dir}/storage" ]; then
     utils/create_split_dir.pl \
-<<<<<<< HEAD
         /export/a{11,12,13,14}/${USER}/espnet-data/egs/fisher_callhome_spanish/asr1/dump/${train_dev}/delta${do_delta}/storage \
         ${feat_dt_dir}/storage
-=======
-        /export/b{10,11,12,13}/"${USER}/espnet-data/egs/fisher_callhome_spanish/asr1/dump/${train_dev}/delta${do_delta}/storage" \
-        "${feat_dt_dir}/storage"
->>>>>>> b23b0537
     fi
 
     dump.sh --cmd "${train_cmd}" --nj 32 --do_delta "${do_delta}" \
@@ -196,11 +186,7 @@
     done
 fi
 
-<<<<<<< HEAD
 dict=data/lang_1char/${train_set_ori}_units.txt
-=======
-dict="data/lang_1char/${train_set}_units.txt"
->>>>>>> b23b0537
 nlsyms=data/lang_1char/non_lang_syms.txt
 
 echo "dictionary: ${dict}"
@@ -210,25 +196,14 @@
     mkdir -p data/lang_1char/
 
     echo "make a non-linguistic symbol list"
-<<<<<<< HEAD
-    cut -f 2- -d' ' data/${train_set_ori}/text | tr " " "\n" | sort | uniq | grep "\[" | awk -F"]" '{print $1"]"}' | uniq > ${nlsyms}
-    cat ${nlsyms}
-
-    echo "make a dictionary"
-    echo "<unk> 1" > ${dict} # <unk> must be 1, 0 will be used for "blank" in CTC
-    text2token.py -s 1 -n 1 -l ${nlsyms} data/${train_set_ori}/text | cut -f 2- -d" " | tr " " "\n" \
-    | sort | uniq | grep -v -e '^\s*$' | awk '{print $0 " " NR+1}' >> ${dict}
-    wc -l ${dict}
-=======
-    cut -f 2- -d' ' "data/${train_set}/text" | tr " " "\n" | sort | uniq | grep "\[" | awk -F"]" '{print $1"]"}' | uniq > "${nlsyms}"
+    cut -f 2- -d' ' "data/${train_set_ori}/text" | tr " " "\n" | sort | uniq | grep "\[" | awk -F"]" '{print $1"]"}' | uniq > "${nlsyms}"
     cat "${nlsyms}"
 
     echo "make a dictionary"
     echo "<unk> 1" > "${dict}" # <unk> must be 1, 0 will be used for "blank" in CTC
-    text2token.py -s 1 -n 1 -l "${nlsyms}" "data/${train_set}/text" | cut -f 2- -d" " | tr " " "\n" \
+    text2token.py -s 1 -n 1 -l "${nlsyms}" "data/${train_set_ori}/text" | cut -f 2- -d" " | tr " " "\n" \
     | sort | uniq | grep -v -e '^\s*$' | awk '{print $0 " " NR+1}' >> "${dict}"
     wc -l "${dict}"
->>>>>>> b23b0537
 
     echo "make json files"
     data2json.sh --feat "${feat_tr_dir}/feats.scp" --nlsyms "${nlsyms}" \
@@ -260,27 +235,9 @@
 
     if [ "${use_wordlm}" = true ]; then
         lmdatadir=data/local/wordlm_train
-<<<<<<< HEAD
-        lmdict=${lmdatadir}/wordlist_${lm_vocabsize}.txt
-        mkdir -p ${lmdatadir}
-        cat data/${train_set_ori}/text | cut -f 2- -d" " > ${lmdatadir}/train.txt
-        cat data/${train_dev}/text | cut -f 2- -d" " > ${lmdatadir}/valid.txt
-        cat data/${train_test}/text | cut -f 2- -d" " > ${lmdatadir}/test.txt
-        text2vocabulary.py -s ${lm_vocabsize} -o ${lmdict} ${lmdatadir}/train.txt
-    else
-        lmdatadir=data/local/lm_train
-        lmdict=$dict
-        mkdir -p ${lmdatadir}
-        text2token.py -s 1 -n 1 -l ${nlsyms} data/${train_set_ori}/text \
-            | cut -f 2- -d" " > ${lmdatadir}/train.txt
-        text2token.py -s 1 -n 1 -l ${nlsyms} data/${train_dev}/text \
-            | cut -f 2- -d" " > ${lmdatadir}/valid.txt
-        text2token.py -s 1 -n 1 -l ${nlsyms} data/${train_test}/text \
-                | cut -f 2- -d" " > ${lmdatadir}/test.txt
-=======
         lmdict="${lmdatadir}/wordlist_${lm_vocabsize}.txt"
         mkdir -p "${lmdatadir}"
-        cut -f 2- -d" " "data/${train_set}/text" > "${lmdatadir}/train.txt"
+        cut -f 2- -d" " "data/${train_set_ori}/text" > "${lmdatadir}/train.txt"
         cut -f 2- -d" " "data/${train_dev}/text" > "${lmdatadir}/valid.txt"
         cut -f 2- -d" " "data/${train_test}/text" > "${lmdatadir}/test.txt"
         text2vocabulary.py -s "${lm_vocabsize}" -o "${lmdict}" "${lmdatadir}/train.txt"
@@ -288,13 +245,12 @@
         lmdatadir=data/local/lm_train
         lmdict="${dict}"
         mkdir -p "${lmdatadir}"
-        text2token.py -s 1 -n 1 -l "${nlsyms}" "data/${train_set}/text" \
+        text2token.py -s 1 -n 1 -l "${nlsyms}" "data/${train_set_ori}/text" \
             | cut -f 2- -d" " > "${lmdatadir}/train.txt"
         text2token.py -s 1 -n 1 -l "${nlsyms}" "data/${train_dev}/text" \
             | cut -f 2- -d" " > "${lmdatadir}/valid.txt"
         text2token.py -s 1 -n 1 -l "${nlsyms}" "data/${train_test}/text" \
                 | cut -f 2- -d" " > "${lmdatadir}/test.txt"
->>>>>>> b23b0537
     fi
 
     # use only 1 gpu
@@ -321,13 +277,8 @@
 fi
 
 
-<<<<<<< HEAD
 if [ -z ${tag} ]; then
-    expdir=exp/${train_set}_${backend}_${etype}_e${elayers}_subsample${subsample}_edropout${edropout}_unit${eunits}_proj${eprojs}_d${dlayers}_unit${dunits}_${atype}${adim}_aconvc${aconv_chans}_aconvf${aconv_filts}_mtlalpha${mtlalpha}_${opt}_sampprob${samp_prob}_bs${batchsize}_mli${maxlen_in}_mlo${maxlen_out}
-=======
-if [ -z "${tag}" ]; then
-    expdir="exp/${train_set}_${backend}_${etype}_e${elayers}_subsample${subsample}_unit${eunits}_proj${eprojs}_d${dlayers}_unit${dunits}_${atype}${adim}_aconvc${aconv_chans}_aconvf${aconv_filts}_mtlalpha${mtlalpha}_${opt}_sampprob${samp_prob}_bs${batchsize}_mli${maxlen_in}_mlo${maxlen_out}"
->>>>>>> b23b0537
+    expdir="exp/${train_set}_${backend}_${etype}_e${elayers}_subsample${subsample}_edropout${edropout}_unit${eunits}_proj${eprojs}_d${dlayers}_unit${dunits}_${atype}${adim}_aconvc${aconv_chans}_aconvf${aconv_filts}_mtlalpha${mtlalpha}_${opt}_sampprob${samp_prob}_bs${batchsize}_mli${maxlen_in}_mlo${maxlen_out}"
     if [ "${lsm_type}" != "" ]; then
         expdir="${expdir}_lsm${lsm_type}${lsm_weight}"
     fi
@@ -344,43 +295,6 @@
 
     "${cuda_cmd}"  --gpu "${ngpu}" "${expdir}/train.log" \
         asr_train.py \
-<<<<<<< HEAD
-        --ngpu ${ngpu} \
-        --backend ${backend} \
-        --outdir ${expdir}/results \
-        --debugmode ${debugmode} \
-        --dict ${dict} \
-        --debugdir ${expdir} \
-        --minibatches ${N} \
-        --verbose ${verbose} \
-        --resume ${resume} \
-        --seed ${seed} \
-        --train-json ${feat_tr_dir}/data.json \
-        --valid-json ${feat_dt_dir}/data.json \
-        --etype ${etype} \
-        --elayers ${elayers} \
-        --eunits ${eunits} \
-        --eprojs ${eprojs} \
-        --subsample ${subsample} \
-        --dropout-rate ${edropout} \
-        --dlayers ${dlayers} \
-        --dunits ${dunits} \
-        --atype ${atype} \
-        --adim ${adim} \
-        --awin ${awin} \
-        --aheads ${aheads} \
-        --aconv-chans ${aconv_chans} \
-        --aconv-filts ${aconv_filts} \
-        --mtlalpha ${mtlalpha} \
-        --lsm-type ${lsm_type} \
-        --lsm-weight ${lsm_weight} \
-        --batch-size ${batchsize} \
-        --maxlen-in ${maxlen_in} \
-        --maxlen-out ${maxlen_out} \
-        --sampling-probability ${samp_prob} \
-        --opt ${opt} \
-        --epochs ${epochs}
-=======
         --ngpu "${ngpu}" \
         --backend "${backend}" \
         --outdir "${expdir}/results" \
@@ -398,6 +312,7 @@
         --eunits "${eunits}" \
         --eprojs "${eprojs}" \
         --subsample "${subsample}" \
+        --dropout-rate "${edropout}" \
         --dlayers "${dlayers}" \
         --dunits "${dunits}" \
         --atype "${atype}" \
@@ -415,7 +330,6 @@
         --sampling-probability "${samp_prob}" \
         --opt "${opt}" \
         --epochs "${epochs}"
->>>>>>> b23b0537
 fi
 
 if [ "${stage}" -le 5 ]; then
