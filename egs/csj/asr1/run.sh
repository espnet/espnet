#!/bin/bash

# Copyright 2017 Johns Hopkins University (Shinji Watanabe)
#  Apache 2.0  (http://www.apache.org/licenses/LICENSE-2.0)

. ./path.sh
. ./cmd.sh

# general configuration
backend=chainer # chainer or pytorch
stage=0         # start from 0 if you need to start from data preparation
stop_stage=100
ngpu=0          # number of gpus ("0" uses cpu, otherwise use gpu)
debugmode=1
dumpdir=dump    # directory to dump full features
N=0             # number of minibatches to be used (mainly for debugging). "0" uses all minibatches.
verbose=0       # verbose option
resume=         # Resume the training from snapshot
seed=1          # seed to generate random number

# feature configuration
do_delta=false

# network architecture
# encoder related
etype=vggblstm # encoder architecture type
elayers=4x1024-0.2_1024

subsample=1_2_2_1_1 # skip every n frame from input to nth layers

ctc_dropout=0.2
# decoder related
dlayers=1
dunits=1024
# attention related
atype=location
adim=1024
awin=5
aheads=4
aconv_chans=10
aconv_filts=100

# hybrid CTC/attention
mtlalpha=0.5

# minibatch related
batchsize=32
maxlen_in=800  # if input length  > maxlen_in, batchsize is automatically reduced
maxlen_out=150 # if output length > maxlen_out, batchsize is automatically reduced

# optimization related
<<<<<<< HEAD
=======
dropout=0.2
sortagrad=0 # Feed samples from shortest to longest ; -1: enabled for all epochs, 0: disabled, other: enabled for 'other' epochs
>>>>>>> 1abf186f
opt=adadelta
epochs=8
patience=3

# rnnlm related
lm_layers=2
lm_units=650
lm_opt=sgd        # or adam
lm_sortagrad=0 # Feed samples from shortest to longest ; -1: enabled for all epochs, 0: disabled, other: enabled for 'other' epochs
lm_batchsize=256  # batch size in LM training
lm_epochs=40      # if the data size is large, we can reduce this
lm_patience=3
lm_maxlen=100     # if sentence length > lm_maxlen, lm_batchsize is automatically reduced
lm_resume=        # specify a snapshot file to resume LM training
lmtag=            # tag for managing LMs

# decoding parameter
lm_weight=0.3
beam_size=20
penalty=0.0
maxlenratio=0.0
minlenratio=0.0
ctc_weight=0.3
recog_model=model.acc.best # set a model to be used for decoding: 'model.acc.best' or 'model.loss.best'

# scheduled sampling option
samp_prob=0.0

# data
CSJDATATOP=/export/corpora5/CSJ/USB
CSJVER=usb                          # see kaldi/egs/csj/s5/run.sh about the version

# exp tag
tag="" # tag for managing experiments.

. utils/parse_options.sh || exit 1;

. ./path.sh
. ./cmd.sh

# Set bash to 'debug' mode, it will exit on :
# -e 'error', -u 'undefined variable', -o ... 'error in pipeline', -x 'print commands',
set -e
set -u
set -o pipefail

train_set_ori=train_nodup
train_set=train_nodup_sp
train_dev=train_dev
recog_set="eval1 eval2 eval3"

if [ ${stage} -le 0 ] && [ ${stop_stage} -ge 0 ]; then
    ### Task dependent. You have to make data the following preparation part by yourself.
    ### But you can utilize Kaldi recipes in most cases
    echo "stage 0: Data Preparation"
    local/csj_make_trans/csj_autorun.sh ${CSJDATATOP} data/csj-data ${CSJVER}
    local/csj_data_prep.sh data/csj-data
    for eval_num in eval1 eval2 eval3 ; do
        local/csj_eval_data_prep.sh data/csj-data/eval ${eval_num}
    done
    for x in train eval1 eval2 eval3; do
        local/csj_rm_tag_sp_space.sh data/${x}
    done
fi

feat_tr_dir=${dumpdir}/${train_set}/delta${do_delta}; mkdir -p ${feat_tr_dir}
feat_dt_dir=${dumpdir}/${train_dev}/delta${do_delta}; mkdir -p ${feat_dt_dir}
if [ ${stage} -le 1 ] && [ ${stop_stage} -ge 1 ]; then
    ### Task dependent. You have to design training and dev sets by yourself.
    ### But you can utilize Kaldi recipes in most cases
    echo "stage 1: Feature Generation"

    # make a dev set
    utils/subset_data_dir.sh --first data/train 4000 data/${train_dev} # 6hr 31min
    n=$(($(wc -l < data/train/segments) - 4000))
    utils/subset_data_dir.sh --last data/train ${n} data/train_nodev

    # remove duplicated utterances
    utils/data/remove_dup_utts.sh 300 data/train_nodev data/${train_set_ori} # 233hr 36min

    # speed purturbation
    utils/perturb_data_dir_speed.sh 0.9 data/${train_set_ori} data/temp1
    utils/perturb_data_dir_speed.sh 1.0 data/${train_set_ori} data/temp2
    utils/perturb_data_dir_speed.sh 1.1 data/${train_set_ori} data/temp3
    utils/combine_data.sh --extra-files utt2uniq data/${train_set} data/temp1 data/temp2 data/temp3
    rm -r data/temp1 data/temp2 data/temp3

    # feature extraction
    fbankdir=fbank
    for x in ${train_set} ${train_dev}; do
        steps/make_fbank_pitch.sh --cmd "$train_cmd" --nj 32 --write_utt2num_frames true \
            data/${x} exp/make_fbank/${x} ${fbankdir}
        utils/fix_data_dir.sh data/${x}
        utils/validate_data_dir.sh data/${x}
    done
    for x in eval1 eval2 eval3; do
        steps/make_fbank_pitch.sh --cmd "$train_cmd" --nj 10 --write_utt2num_frames true \
            data/${x} exp/make_fbank/${x} ${fbankdir}
    done

    # compute global CMVN
    compute-cmvn-stats scp:data/${train_set}/feats.scp data/${train_set}/cmvn.ark

    # dump features for training
    if [[ $(hostname -f) == *.clsp.jhu.edu ]] && [ ! -d ${feat_tr_dir}/storage ]; then
    utils/create_split_dir.pl \
        /export/b{14,15,16,17}/${USER}/espnet-data/egs/csj/asr1/dump/${train_set}/delta${do_delta}/storage \
        ${feat_tr_dir}/storage
    fi
    if [[ $(hostname -f) == *.clsp.jhu.edu ]] && [ ! -d ${feat_dt_dir}/storage ]; then
    utils/create_split_dir.pl \
        /export/b{14,15,16,17}/${USER}/espnet-data/egs/csj/asr1/dump/${train_dev}/delta${do_delta}/storage \
        ${feat_dt_dir}/storage
    fi
    dump.sh --cmd "$train_cmd" --nj 32 --do_delta ${do_delta} \
        data/${train_set}/feats.scp data/${train_set}/cmvn.ark exp/dump_feats/train ${feat_tr_dir}
    dump.sh --cmd "$train_cmd" --nj 4 --do_delta ${do_delta} \
        data/${train_dev}/feats.scp data/${train_set}/cmvn.ark exp/dump_feats/dev ${feat_dt_dir}
    for rtask in ${recog_set}; do
        feat_recog_dir=${dumpdir}/${rtask}/delta${do_delta}; mkdir -p ${feat_recog_dir}
        dump.sh --cmd "$train_cmd" --nj 4 --do_delta ${do_delta} \
            data/${rtask}/feats.scp data/${train_set}/cmvn.ark exp/dump_feats/recog/${rtask} \
            ${feat_recog_dir}
    done
fi

dict=data/lang_1char/${train_set}_units.txt
echo "dictionary: ${dict}"
if [ ${stage} -le 2 ] && [ ${stop_stage} -ge 2 ]; then
    ### Task dependent. You have to check non-linguistic symbols used in the corpus.
    echo "stage 2: Dictionary and Json Data Preparation"
    mkdir -p data/lang_1char/
    echo "<unk> 1" > ${dict} # <unk> must be 1, 0 will be used for "blank" in CTC
    text2token.py -s 1 -n 1 data/${train_set_ori}/text | cut -f 2- -d" " | tr " " "\n" \
    | sort | uniq | grep -v -e '^\s*$' | awk '{print $0 " " NR+1}' >> ${dict}
    wc -l ${dict}

    # make json labels
    data2json.sh --feat ${feat_tr_dir}/feats.scp \
         data/${train_set} ${dict} > ${feat_tr_dir}/data.json
    data2json.sh --feat ${feat_dt_dir}/feats.scp \
         data/${train_dev} ${dict} > ${feat_dt_dir}/data.json
    for rtask in ${recog_set}; do
        feat_recog_dir=${dumpdir}/${rtask}/delta${do_delta}
        data2json.sh --feat ${feat_recog_dir}/feats.scp \
            data/${rtask} ${dict} > ${feat_recog_dir}/data.json
    done
fi

# You can skip this and remove --rnnlm option in the recognition (stage 5)
if [ -z ${lmtag} ]; then
    lmtag=${lm_layers}layer_unit${lm_units}_${lm_opt}_bs${lm_batchsize}
fi
lmexpname=train_rnnlm_${backend}_${lmtag}
lmexpdir=exp/${lmexpname}
mkdir -p ${lmexpdir}

if [ ${stage} -le 3 ] && [ ${stop_stage} -ge 3 ]; then
    echo "stage 3: LM Preparation"
    lmdatadir=data/local/lm_train
    mkdir -p ${lmdatadir}
    text2token.py -s 1 -n 1 data/${train_set_ori}/text | cut -f 2- -d" " \
        > ${lmdatadir}/train.txt
    text2token.py -s 1 -n 1 data/${train_dev}/text | cut -f 2- -d" " \
        > ${lmdatadir}/valid.txt
    # use only 1 gpu
    if [ ${ngpu} -gt 1 ]; then
        echo "LM training does not support multi-gpu. signle gpu will be used."
        lmngpu=1
    else
        lmngpu=${ngpu}
    fi
    ${cuda_cmd} --gpu ${lmngpu} ${lmexpdir}/train.log \
        lm_train.py \
        --ngpu ${lmngpu} \
        --backend ${backend} \
        --verbose 1 \
        --outdir ${lmexpdir} \
        --tensorboard-dir tensorboard/${lmexpname} \
        --train-label ${lmdatadir}/train.txt \
        --valid-label ${lmdatadir}/valid.txt \
        --resume ${lm_resume} \
        --layer ${lm_layers} \
        --unit ${lm_units} \
        --opt ${lm_opt} \
        --sortagrad ${lm_sortagrad} \
        --batchsize ${lm_batchsize} \
        --epoch ${lm_epochs} \
        --patience ${lm_patience} \
        --maxlen ${lm_maxlen} \
        --dict ${dict}
fi

if [ -z ${tag} ]; then
    expname=${train_set}_${backend}_${etype}_e${elayers}_subsample${subsample}_d${dlayers}_unit${dunits}_${atype}_adim${adim}_aconvc${aconv_chans}_aconvf${aconv_filts}_mtlalpha${mtlalpha}_${opt}_sampprob${samp_prob}_bs${batchsize}_mli${maxlen_in}_mlo${maxlen_out}
    if ${do_delta}; then
        expname=${expname}_delta
    fi
else
    expname=${train_set}_${backend}_${tag}
fi
expdir=exp/${expname}
mkdir -p ${expdir}

if [ ${stage} -le 4 ] && [ ${stop_stage} -ge 4 ]; then
    echo "stage 4: Network Training"
    ${cuda_cmd} --gpu ${ngpu} ${expdir}/train.log \
       asr_train.py \
        --ngpu ${ngpu} \
        --backend ${backend} \
        --outdir ${expdir}/results \
        --tensorboard-dir tensorboard/${expname} \
        --debugmode ${debugmode} \
        --dict ${dict} \
        --debugdir ${expdir} \
        --minibatches ${N} \
        --seed ${seed} \
        --verbose ${verbose} \
        --resume ${resume} \
        --train-json ${feat_tr_dir}/data.json \
        --valid-json ${feat_dt_dir}/data.json \
        --etype ${etype} \
        --elayers ${elayers} \
        --subsample ${subsample} \
        --ctc-dropout ${ctc_dropout} \
        --dlayers ${dlayers} \
        --dunits ${dunits} \
        --atype ${atype} \
        --adim ${adim} \
        --awin ${awin} \
        --aheads ${aheads} \
        --aconv-chans ${aconv_chans} \
        --aconv-filts ${aconv_filts} \
        --mtlalpha ${mtlalpha} \
        --batch-size ${batchsize} \
        --maxlen-in ${maxlen_in} \
        --maxlen-out ${maxlen_out} \
        --sampling-probability ${samp_prob} \
        --opt ${opt} \
        --sortagrad ${sortagrad} \
        --epochs ${epochs} \
        --patience ${patience}
fi

if [ ${stage} -le 5 ] && [ ${stop_stage} -ge 5 ]; then
    echo "stage 5: Decoding"
    nj=32

    for rtask in ${recog_set}; do
    (
        decode_dir=decode_${rtask}_beam${beam_size}_e${recog_model}_p${penalty}_len${minlenratio}-${maxlenratio}_ctcw${ctc_weight}_rnnlm${lm_weight}_${lmtag}
        feat_recog_dir=${dumpdir}/${rtask}/delta${do_delta}

        # split data
        splitjson.py --parts ${nj} ${feat_recog_dir}/data.json

        #### use CPU for decoding
        ngpu=0

        ${decode_cmd} JOB=1:${nj} ${expdir}/${decode_dir}/log/decode.JOB.log \
            asr_recog.py \
            --ngpu ${ngpu} \
            --backend ${backend} \
            --debugmode ${debugmode} \
            --verbose ${verbose} \
            --batchsize 0 \
            --recog-json ${feat_recog_dir}/split${nj}utt/data.JOB.json \
            --result-label ${expdir}/${decode_dir}/data.JOB.json \
            --model ${expdir}/results/${recog_model}  \
            --beam-size ${beam_size} \
            --penalty ${penalty} \
            --maxlenratio ${maxlenratio} \
            --minlenratio ${minlenratio} \
            --ctc-weight ${ctc_weight} \
            --rnnlm ${lmexpdir}/rnnlm.model.best \
            --lm-weight ${lm_weight} &
        wait

        score_sclite.sh ${expdir}/${decode_dir} ${dict}

    ) &
    done
    wait
    echo "Finished"
fi<|MERGE_RESOLUTION|>--- conflicted
+++ resolved
@@ -49,11 +49,7 @@
 maxlen_out=150 # if output length > maxlen_out, batchsize is automatically reduced
 
 # optimization related
-<<<<<<< HEAD
-=======
-dropout=0.2
 sortagrad=0 # Feed samples from shortest to longest ; -1: enabled for all epochs, 0: disabled, other: enabled for 'other' epochs
->>>>>>> 1abf186f
 opt=adadelta
 epochs=8
 patience=3
