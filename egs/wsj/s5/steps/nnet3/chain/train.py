--- conflicted
+++ resolved
@@ -99,14 +99,8 @@
                         "alignments to chain model's output")
     parser.add_argument("--chain.left-deriv-truncate", type=int,
                         dest='left_deriv_truncate',
-<<<<<<< HEAD
-                        default=None, help="")
-    parser.add_argument("--chain.right-deriv-truncate", type=int,
-                        dest='right_deriv_truncate',
-                        default=None, help="")
-=======
-                        default = None, help="Deprecated. Kept for back compatibility")
->>>>>>> 5874bc45
+                        default=None,
+                        help="Deprecated. Kept for back compatibility")
 
     # trainer options
     parser.add_argument("--trainer.num-epochs", type=int, dest='num_epochs',
@@ -150,24 +144,22 @@
                         shrink-nonlinearity type""")
 
     # RNN specific trainer options
-<<<<<<< HEAD
     parser.add_argument("--trainer.num-chunk-per-minibatch",
                         "--trainer.rnn.num-chunk-per-minibatch",
                         type=int,
                         dest='num_chunk_per_minibatch', default=512,
                         help="Number of sequences to be processed in "
                         "parallel every minibatch")
-=======
-    parser.add_argument("--trainer.num-chunk-per-minibatch", type=int, dest='num_chunk_per_minibatch',
-                        default=512,
-                        help="Number of sequences to be processed in parallel every minibatch" )
-    parser.add_argument("--trainer.deriv-truncate-margin", type=int, dest='deriv_truncate_margin',
-                        default = None,
-                        help="If specified, it is the number of frames that the derivative will be backpropagated through the chunk boundaries, "
-                        "e.g., During BLSTM model training if the chunk-width=150 and deriv-truncate-margin=5, then the derivative will be "
-                        "backpropagated up to t=-5 and t=154 in the forward and backward LSTM sequence respectively; "
-                        "otherwise, the derivative will be backpropagated to the end of the sequence.")
->>>>>>> 5874bc45
+    parser.add_argument("--trainer.deriv-truncate-margin", type=int,
+                        dest='deriv_truncate_margin', default=None,
+                        help="""If specified, it is the number of frames that
+                        the derivative will be backpropagated through the chunk
+                        boundaries, e.g., During BLSTM model training if the
+                        chunk-width=150 and deriv-truncate-margin=5, then the
+                        derivative will be backpropagated up to t=-5 and t=154
+                        in the forward and backward LSTM sequence respectively;
+                        otherwise, the derivative will be backpropagated to the
+                        end of the sequence.""")
 
     # General options
     parser.add_argument("--feat-dir", type=str, required=True,
@@ -205,23 +197,20 @@
     if args.chunk_right_context < 0:
         raise Exception("--egs.chunk-right-context should be non-negative")
 
-<<<<<<< HEAD
+    if not args.left_deriv_truncate is None:
+        args.deriv_truncate_margin = -args.left_deriv_truncate
+        logger.warning(
+            "--chain.left-deriv-truncate (deprecated) is set by user, and "
+            "--trainer.deriv-truncate-margin is set to negative of that "
+            "value={0}. We recommend using the option "
+            "--trainer.deriv-truncate-margin.".format(
+                args.deriv_truncate_margin))
+
     if (not os.path.exists(args.dir)
             or not os.path.exists(args.dir+"/configs")):
         raise Exception("This scripts expects {0} to exist and have a configs "
                         "directory which is the output of "
                         "make_configs.py script")
-=======
-    if not args.left_deriv_truncate is None:
-        args.deriv_truncate_margin = -args.left_deriv_truncate
-        logger.warning("--chain.left-deriv-truncate (deprecated) is set by user, "
-                "and --trainer.deriv-truncate-margin is set to negative of that value={0}. "
-                "We recommend using the option --trainer.deriv-truncate-margin.".format(args.deriv_truncate_margin))
-
-    if (not os.path.exists(args.dir)) or (not os.path.exists(args.dir+"/configs")):
-        raise Exception("""This scripts expects {0} to exist and have a configs
-        directory which is the output of make_configs.py script""")
->>>>>>> 5874bc45
 
     if args.transform_dir is None:
         args.transform_dir = args.lat_dir
@@ -254,205 +243,6 @@
 
     return [args, run_opts]
 
-<<<<<<< HEAD
-=======
-# a class to store run options
-class RunOpts:
-    def __init__(self):
-        self.command = None
-        self.train_queue_opt = None
-        self.combine_queue_opt = None
-        self.parallel_train_opts = None
-
-
-def TrainNewModels(dir, iter, srand, num_jobs, num_archives_processed, num_archives,
-                   raw_model_string, egs_dir, left_context, right_context,
-                   apply_deriv_weights,
-                   min_deriv_time, max_deriv_time,
-                   l2_regularize, xent_regularize, leaky_hmm_coefficient,
-                   momentum, max_param_change,
-                   shuffle_buffer_size, num_chunk_per_minibatch,
-                   frame_subsampling_factor, truncate_deriv_weights,
-                   cache_io_opts, run_opts):
-      # We cannot easily use a single parallel SGE job to do the main training,
-      # because the computation of which archive and which --frame option
-      # to use for each job is a little complex, so we spawn each one separately.
-      # this is no longer true for RNNs as we use do not use the --frame option
-      # but we use the same script for consistency with FF-DNN code
-
-    deriv_time_opts=""
-    if not min_deriv_time is None:
-        deriv_time_opts += " --optimization.min-deriv-time={0}".format(min_deriv_time)
-    if not max_deriv_time is None:
-        deriv_time_opts += " --optimization.max-deriv-time={0}".format(max_deriv_time)
-
-    processes = []
-    for job in range(1,num_jobs+1):
-        k = num_archives_processed + job - 1 # k is a zero-based index that we will derive
-                                               # the other indexes from.
-        archive_index = (k % num_archives) + 1 # work out the 1-based archive index.
-        frame_shift = (archive_index + k/num_archives) % frame_subsampling_factor
-        # previous : frame_shift = (k/num_archives) % frame_subsampling_factor
-        if job == 1:
-            cur_cache_io_opts = cache_io_opts + " --write-cache={dir}/cache.{next_iter}".format(dir = dir, next_iter = iter + 1)
-        else:
-            cur_cache_io_opts = cache_io_opts
-
-        process_handle = train_lib.RunKaldiCommand("""
-{command} {train_queue_opt} {dir}/log/train.{iter}.{job}.log \
-  nnet3-chain-train {parallel_train_opts} \
-  --apply-deriv-weights={app_deriv_wts} \
-  --l2-regularize={l2} --leaky-hmm-coefficient={leaky} \
-  {cache_io_opts}  --xent-regularize={xent_reg} {deriv_time_opts} \
-  --print-interval=10 --momentum={momentum} \
-  --max-param-change={max_param_change} \
-   "{raw_model}" {dir}/den.fst \
-  "ark,bg:nnet3-chain-copy-egs --left-context={lc} --right-context={rc} --truncate-deriv-weights={trunc_deriv} --frame-shift={fr_shft} ark:{egs_dir}/cegs.{archive_index}.ark ark:- | nnet3-chain-shuffle-egs --buffer-size={shuffle_buffer_size} --srand={srand} ark:- ark:-| nnet3-chain-merge-egs --minibatch-size={num_chunk_per_minibatch} ark:- ark:- |" \
-  {dir}/{next_iter}.{job}.raw
-          """.format(command = run_opts.command,
-                     train_queue_opt = run_opts.train_queue_opt,
-                     dir = dir, iter = iter, srand = iter + srand, next_iter = iter + 1, job = job,
-                     deriv_time_opts = deriv_time_opts,
-                     trunc_deriv = truncate_deriv_weights,
-                     app_deriv_wts = apply_deriv_weights,
-                     fr_shft = frame_shift, l2 = l2_regularize,
-                     xent_reg = xent_regularize, leaky = leaky_hmm_coefficient,
-                     parallel_train_opts = run_opts.parallel_train_opts,
-                     momentum = momentum, max_param_change = max_param_change,
-                     raw_model = raw_model_string,
-                     egs_dir = egs_dir, lc=left_context, rc=right_context,
-                     archive_index = archive_index,
-                     shuffle_buffer_size = shuffle_buffer_size,
-                     cache_io_opts = cur_cache_io_opts,
-                     num_chunk_per_minibatch = num_chunk_per_minibatch),
-                     wait = False)
-
-        processes.append(process_handle)
-
-    all_success = True
-    for process in processes:
-        process.wait()
-        [stdout_value, stderr_value] = process.communicate()
-        if stderr_value.strip() != '':
-            print(stderr_value)
-        if process.returncode != 0:
-            all_success = False
-
-    if not all_success:
-        open('{0}/.error'.format(dir), 'w').close()
-        raise Exception("There was error during training iteration {0}".format(iter))
-
-def TrainOneIteration(dir, iter, srand, egs_dir,
-                      num_jobs, num_archives_processed, num_archives,
-                      learning_rate, shrinkage_value, num_chunk_per_minibatch,
-                      num_hidden_layers, add_layers_period,
-                      left_context, right_context,
-                      apply_deriv_weights, min_deriv_time, max_deriv_time,
-                      l2_regularize, xent_regularize, leaky_hmm_coefficient,
-                      momentum, max_param_change, shuffle_buffer_size,
-                      frame_subsampling_factor, truncate_deriv_weights,
-                      run_opts):
-
-    # Set off jobs doing some diagnostics, in the background.
-    # Use the egs dir from the previous iteration for the diagnostics
-    logger.info("Training neural net (pass {0})".format(iter))
-
-    # check if different iterations use the same random seed
-    if os.path.exists('{0}/srand'.format(dir)):
-        try:
-            saved_srand = int(open('{0}/srand'.format(dir), 'r').readline().strip())
-        except IOError, ValueError:
-            raise Exception('Exception while reading the random seed for training')
-        if srand != saved_srand:
-            logger.warning("The random seed provided to this iteration (srand={0}) is different from the one saved last time (srand={1}). Using srand={0}.".format(srand, saved_srand))
-    else:
-        f = open('{0}/srand'.format(dir), 'w')
-        f.write(str(srand))
-        f.close()
-
-    chain_lib.ComputeTrainCvProbabilities(dir = dir,
-                                          iter = iter,
-                                          egs_dir = egs_dir,
-                                          left_context = left_context,
-                                          right_context = right_context,
-                                          l2_regularize = l2_regularize,
-                                          xent_regularize = xent_regularize,
-                                          leaky_hmm_coefficient = leaky_hmm_coefficient,
-                                          run_opts = run_opts)
-
-    if iter > 0:
-        chain_lib.ComputeProgress(dir, iter, run_opts)
-
-    if iter > 0 and (iter <= (num_hidden_layers-1) * add_layers_period) and (iter % add_layers_period == 0):
-
-        do_average = False # if we've just mixed up, don't do averaging but take the
-                           # best.
-        cur_num_hidden_layers = 1 + iter / add_layers_period
-        config_file = "{0}/configs/layer{1}.config".format(dir, cur_num_hidden_layers)
-        raw_model_string = "nnet3-am-copy --raw=true --learning-rate={lr} {dir}/{iter}.mdl - | nnet3-init --srand={srand} - {config} - |".format(lr=learning_rate, dir=dir, iter=iter, srand=iter + srand, config=config_file)
-        cache_io_opts = ""
-    else:
-        do_average = True
-        if iter == 0:
-            do_average = False   # on iteration 0, pick the best, don't average.
-        raw_model_string = "nnet3-am-copy --raw=true --learning-rate={0} {1}/{2}.mdl - |".format(learning_rate, dir, iter)
-        cache_io_opts = "--read-cache={dir}/cache.{iter}".format(dir = dir, iter = iter)
-
-    if do_average:
-      cur_num_chunk_per_minibatch = num_chunk_per_minibatch
-      cur_max_param_change = max_param_change
-    else:
-      # on iteration zero or when we just added a layer, use a smaller minibatch
-      # size (and we will later choose the output of just one of the jobs): the
-      # model-averaging isn't always helpful when the model is changing too fast
-      # (i.e. it can worsen the objective function), and the smaller minibatch
-      # size will help to keep the update stable.
-      cur_num_chunk_per_minibatch = num_chunk_per_minibatch / 2
-      cur_max_param_change = float(max_param_change) / math.sqrt(2)
-
-    TrainNewModels(dir = dir,
-                   iter = iter,
-                   srand = srand,
-                   num_jobs = num_jobs,
-                   num_archives_processed = num_archives_processed,
-                   num_archives = num_archives,
-                   raw_model_string = raw_model_string,
-                   egs_dir = egs_dir,
-                   left_context = left_context,
-                   right_context = right_context,
-                   apply_deriv_weights = apply_deriv_weights,
-                   min_deriv_time = min_deriv_time,
-                   max_deriv_time = max_deriv_time,
-                   l2_regularize = l2_regularize,
-                   xent_regularize = xent_regularize,
-                   leaky_hmm_coefficient = leaky_hmm_coefficient,
-                   momentum = momentum,
-                   max_param_change = cur_max_param_change,
-                   shuffle_buffer_size = shuffle_buffer_size,
-                   num_chunk_per_minibatch = cur_num_chunk_per_minibatch,
-                   frame_subsampling_factor = frame_subsampling_factor,
-                   truncate_deriv_weights = truncate_deriv_weights,
-                   cache_io_opts = cache_io_opts,
-                   run_opts = run_opts)
-
-    [models_to_average, best_model] = train_lib.GetSuccessfulModels(num_jobs, '{0}/log/train.{1}.%.log'.format(dir,iter))
-    nnets_list = []
-    for n in models_to_average:
-      nnets_list.append("{0}/{1}.{2}.raw".format(dir, iter + 1, n))
-
-    if do_average:
-        # average the output of the different jobs.
-        train_lib.RunKaldiCommand("""
-{command} {dir}/log/average.{iter}.log \
-nnet3-average {nnet_list} - \| \
-nnet3-am-copy --scale={shrink} --set-raw-nnet=- {dir}/{iter}.mdl {dir}/{new_iter}.mdl
-        """.format(command = run_opts.command,
-                   dir = dir,
-                   iter = iter,
-                   nnet_list = " ".join(nnets_list),
-                   shrink = shrinkage_value,
-                   new_iter = iter + 1))
->>>>>>> 5874bc45
 
 def train(args, run_opts, background_process_handler):
     """ The main function for training.
@@ -609,30 +399,15 @@
                                                   args.initial_effective_lrate,
                                                   args.final_effective_lrate)
 
-    logger.info("Training will run for {0} epochs = "
-                "{1} iterations".format(args.num_epochs, num_iters))
-
-<<<<<<< HEAD
-=======
-    num_iters_combine = train_lib.VerifyIterations(num_iters, args.num_epochs,
-                                                   num_hidden_layers, num_archives_expanded,
-                                                   args.max_models_combine, args.add_layers_period,
-                                                   args.num_jobs_final)
-
-    learning_rate = lambda iter, current_num_jobs, num_archives_processed: train_lib.GetLearningRate(iter, current_num_jobs, num_iters,
-                                                                                           num_archives_processed,
-                                                                                           num_archives_to_process,
-                                                                                           args.initial_effective_lrate,
-                                                                                           args.final_effective_lrate)
-
     min_deriv_time = None
     max_deriv_time = None
     if not args.deriv_truncate_margin is None:
         min_deriv_time = -args.deriv_truncate_margin
         max_deriv_time = args.chunk_width - 1 + args.deriv_truncate_margin
 
-    logger.info("Training will run for {0} epochs = {1} iterations".format(args.num_epochs, num_iters))
->>>>>>> 5874bc45
+    logger.info("Training will run for {0} epochs = "
+                "{1} iterations".format(args.num_epochs, num_iters))
+
     for iter in range(num_iters):
         if (args.exit_stage is not None) and (iter == args.exit_stage):
             logger.info("Exiting early due to --exit-stage {0}".format(iter))
@@ -645,7 +420,6 @@
             model_file = "{dir}/{iter}.mdl".format(dir=args.dir, iter=iter)
             shrinkage_value = 1.0
             if args.shrink_value != 1.0:
-<<<<<<< HEAD
                 shrinkage_value = (args.shrink_value
                                    if common_train_lib.do_shrinkage(
                                         iter, model_file,
@@ -677,8 +451,8 @@
                 left_context=left_context,
                 right_context=right_context,
                 apply_deriv_weights=args.apply_deriv_weights,
-                left_deriv_truncate=args.left_deriv_truncate,
-                right_deriv_truncate=args.right_deriv_truncate,
+                min_deriv_time=min_deriv_time,
+                max_deriv_time=max_deriv_time,
                 l2_regularize=args.l2_regularize,
                 xent_regularize=args.xent_regularize,
                 leaky_hmm_coefficient=args.leaky_hmm_coefficient,
@@ -690,40 +464,6 @@
                 run_opts=run_opts,
                 background_process_handler=background_process_handler)
 
-=======
-                model_file = "{dir}/{iter}.mdl".format(dir = args.dir, iter = iter)
-                shrinkage_value = args.shrink_value if train_lib.DoShrinkage(iter, model_file, args.shrink_nonlinearity, args.shrink_threshold) else 1
-            else:
-                shrinkage_value = args.shrink_value
-            logger.info("On iteration {0}, learning rate is {1} and shrink value is {2}.".format(iter, learning_rate(iter, current_num_jobs, num_archives_processed), shrinkage_value))
-
-            TrainOneIteration(dir = args.dir,
-                              iter = iter,
-                              srand = args.srand,
-                              egs_dir = egs_dir,
-                              num_jobs = current_num_jobs,
-                              num_archives_processed = num_archives_processed,
-                              num_archives = num_archives,
-                              learning_rate = learning_rate(iter, current_num_jobs, num_archives_processed),
-                              shrinkage_value = shrinkage_value,
-                              num_chunk_per_minibatch = args.num_chunk_per_minibatch,
-                              num_hidden_layers = num_hidden_layers,
-                              add_layers_period = args.add_layers_period,
-                              left_context = left_context,
-                              right_context = right_context,
-                              apply_deriv_weights = args.apply_deriv_weights,
-                              min_deriv_time = min_deriv_time,
-                              max_deriv_time = max_deriv_time,
-                              l2_regularize = args.l2_regularize,
-                              xent_regularize = args.xent_regularize,
-                              leaky_hmm_coefficient = args.leaky_hmm_coefficient,
-                              momentum = args.momentum,
-                              max_param_change = args.max_param_change,
-                              shuffle_buffer_size = args.shuffle_buffer_size,
-                              frame_subsampling_factor = args.frame_subsampling_factor,
-                              truncate_deriv_weights = args.truncate_deriv_weights,
-                              run_opts = run_opts)
->>>>>>> 5874bc45
             if args.cleanup:
                 # do a clean up everythin but the last 2 models, under certain
                 # conditions
