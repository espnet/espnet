--- conflicted
+++ resolved
@@ -37,24 +37,6 @@
 # exp tag
 tag="" # tag for managing experiments.
 
-<<<<<<< HEAD
-# BABEL TRAIN:
-# Amharic - 307
-# Bengali - 103
-# Cantonese - 101
-# Javanese - 402
-# Vietnamese - 107
-# Zulu - 206
-# Dutch (CGN) Fake Babel Code - 505
-# BABEL TEST:
-# Georgian - 404
-# Lao - 203
-babel_langs="307 103 101 402 107 206 505"
-babel_recog="${babel_langs} 404 203"
-gp_langs="Arabic Czech French Korean Mandarin Spanish Thai"
-gp_recog="${gp_langs}"
-gp_romanized=false
-=======
 # Generate configs with local/prepare_experiment_configs.py
 langs_config=
 
@@ -69,10 +51,11 @@
   # Javanese - 402
   # Vietnamese - 107
   # Zulu - 206
+  # Dutch (CGN) Fake Babel Code - 505
   # BABEL TEST:
   # Georgian - 404
   # Lao - 203
-  babel_langs="307 103 101 402 107 206"
+  babel_langs="307 103 101 402 107 206 505"
   babel_recog="${babel_langs} 404 203"
   gp_langs="Arabic Czech French Korean Mandarin Spanish Thai"
   gp_recog="${gp_langs}"
@@ -81,7 +64,6 @@
   gp_romanized=false
   ipa_transcript=false
 fi
->>>>>>> 8dd0788d
 
 . utils/parse_options.sh || exit 1;
 
