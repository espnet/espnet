# SHELL += -x

<<<<<<< HEAD
all: check_required_programs sph2pipe atlas irstlm_tgt openfst_tgt
=======
CXX = g++

all: check_required_programs sph2pipe atlas irstlm_tgt sclite_tgt openfst_tgt
>>>>>>> c271ba38


check_required_programs:
	which aclocal
	which automake
	which autoconf
	which libtoolize || which glibtoolize
	which svn
	which gcc
	which g++
	which patch

clean: openfst_cleaned sclite_cleaned  irstlm_cleaned

openfst_cleaned:
		$(MAKE) -C openfst-1.3.2 clean

irstlm_cleaned:
		$(MAKE) -C irstlm clean 

sclite_cleaned:
		$(MAKE) -C sctk-2.4.0 clean

distclean:
		rm -rf openfst-1.3.2/
		rm -rf sctk-2.4.0/
		rm -rf ATLAS/
		rm -rf irstlm/
		rm -rf sph2pipe_v2.5/
		rm -rf sph2pipe_v2.5.tar.gz
		rm -rf atlas3.8.3.tar.gz
		rm -rf sctk-2.4.0-20091110-0958.tar.bz2
		rm -rf openfst-1.3.2.tar.gz
		rm -f openfst

openfst_tgt: openfst_compiled openfst/lib

.PHONY: openfst_compiled
openfst_compiled: openfst-1.3.2/Makefile
	cd openfst-1.3.2/ && \
	$(MAKE) install

openfst/lib:
	-cd openfst && [ -d lib64 ] && [ ! -d lib ] && ln -s lib64 lib

openfst-1.3.2/Makefile: openfst-1.3.2/.patched
		cd openfst-1.3.2/; \
		./configure --prefix=`pwd` --enable-static --enable-shared --enable-far --enable-ngram-fsts


# patches for openfst. openfst_gcc41up.patch is a patch for openfst to \
# support multi-threads when compile with g++ (gcc) version above 4.1
.PHONY: openfst-1.3.2/.patched
openfst-1.3.2/.patched: | openfst-1.3.2_tgt
		-cd openfst-1.3.2/src/include/fst; \
		patch -p0 -N < ../../../../openfst.patch;
		$(CXX) -dumpversion | awk '{if(NR==1 && $$1>"4.1") print "cd openfst-1.3.2/src/include/fst; patch -p0 -N < ../../../../extras/openfst_gcc41up.patch"}' | sh -
		touch $@ 	

openfst-1.3.2_tgt: openfst-1.3.2.tar.gz
		tar xozf openfst-1.3.2.tar.gz
		-rm openfst
		-ln -s openfst-1.3.2 openfst 

openfst-1.3.2.tar.gz: 
		wget http://openfst.cs.nyu.edu/twiki/pub/FST/FstDownload/openfst-1.3.2.tar.gz || \
		wget -T 10 -t 3 --no-check-certificate http://www.openfst.org/twiki/pub/FST/FstDownload/openfst-1.3.2.tar.gz

sclite_tgt: sclite_compiled

.PHONY: sclite_compiled
sclite_compiled: sctk_patched
		cd sctk-2.4.0; \
		{ . ../extras/install_sctk_patched.sh; } && $(MAKE) config && $(MAKE) all && $(MAKE) install && $(MAKE) doc

.PHONY: sctk_patched
sctk_patched: | sctk-2.4.0
		cd sctk-2.4.0/; \
		for x in src/asclite/core/recording.h src/asclite/core/recording.cpp; do \
			sed 's/Filter::Filter/::Filter/' $$x > tmpf; mv tmpf $$x; \
		done;

sctk-2.4.0: sctk-2.4.0-20091110-0958.tar.bz2
		tar xojf sctk-2.4.0-20091110-0958.tar.bz2

sctk-2.4.0-20091110-0958.tar.bz2:
		wget -T 10 -t 3 ftp://jaguar.ncsl.nist.gov/pub/sctk-2.4.0-20091110-0958.tar.bz2 || \
    wget --no-check-certificate -T 10  https://sourceforge.net/projects/kaldi/files/sctk-2.4.0-20091110-0958.tar.bz2

irstlm_tgt: irstlm_compiled

.PHONY: irstlm_compiled
irstlm_compiled: irstlm/Makefile
		cd irstlm/; \
		$(MAKE); $(MAKE) install	

irstlm/Makefile: irstlm/.patched
		cd irstlm; \
		(./regenerate-makefiles.sh || ./regenerate-makefiles.sh) && \
		./configure --prefix `pwd` 


irstlm/.patched: | irstlm
		-cd irstlm;\
		patch --verbose -N -p0 < ../interpolatedwrite-5.60.02.patch
		touch $@ 		

irstlm:
		svn -r 398 co https://svn.code.sf.net/p/irstlm/code/trunk irstlm

atlas: ATLAS/include/cblas.h

ATLAS/include/cblas.h: | atlas3.8.3.tar.gz
		tar xozf atlas3.8.3.tar.gz ATLAS/include

atlas3.8.3.tar.gz:
		wget -T 10  http://sourceforge.net/projects/math-atlas/files/Stable/3.8.3/atlas3.8.3.tar.gz

sph2pipe: sph2pipe_compiled

sph2pipe_compiled: sph2pipe_v2.5/sph2pipe

sph2pipe_v2.5/sph2pipe: | sph2pipe_v2.5
		cd sph2pipe_v2.5/; \
		$(CC) -o sph2pipe  *.c -lm

sph2pipe_v2.5: sph2pipe_v2.5.tar.gz
		tar xzf sph2pipe_v2.5.tar.gz

sph2pipe_v2.5.tar.gz:
		wget --no-check-certificate -T 10  https://sourceforge.net/projects/kaldi/files/sph2pipe_v2.5.tar.gz || \
        wget -T 10 -t 3 http://www.danielpovey.com/files/kaldi/sph2pipe_v2.5.tar.gz

openblas: openblas_compiled

.PHONY: openblas_compiled

fortran_opt = $(shell gcc -v 2>&1 | perl -e '$$x = join(" ", <STDIN>); if($$x =~ m/target=\S+64\S+/) { print "BINARY=64"; }')

openblas_compiled:
	-git clone git://github.com/xianyi/OpenBLAS
	$(MAKE) PREFIX=`pwd`/OpenBLAS/install FC=gfortran $(fortran_opt) DEBUG=1 USE_THREAD=0 -C OpenBLAS all install<|MERGE_RESOLUTION|>--- conflicted
+++ resolved
@@ -1,12 +1,8 @@
 # SHELL += -x
 
-<<<<<<< HEAD
-all: check_required_programs sph2pipe atlas irstlm_tgt openfst_tgt
-=======
 CXX = g++
 
 all: check_required_programs sph2pipe atlas irstlm_tgt sclite_tgt openfst_tgt
->>>>>>> c271ba38
 
 
 check_required_programs:
