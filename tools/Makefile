--- conflicted
+++ resolved
@@ -1,10 +1,5 @@
-<<<<<<< HEAD
-# PyTorch version: 1.11.0, 1.12.1, 1.13.1, 2.0.1 are tested.
-TH_VERSION := 2.0.1
-=======
 # PyTorch version: 1.13.1, 2.0.1, 2.1.2, 2.2.2, 2.3.1, 2.4.0 are tested.
 TH_VERSION := 2.3.0
->>>>>>> 80e51411
 
 # Use pip for pytorch installation even if you have anaconda
 ifneq ($(shell test -f ./activate_python.sh && grep 'conda activate' ./activate_python.sh),)
