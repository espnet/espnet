--- conflicted
+++ resolved
@@ -37,15 +37,10 @@
 	. venv/bin/activate; pip install pip --upgrade; pip install torch
 
 warp-ctc: venv/lib/python2.7/site-packages/torch
-<<<<<<< HEAD
 	# git clone https://github.com/SeanNaren/warp-ctc.git
-	# . venv/bin/activate; cd warp-ctc && git checkout 9e5b238f8d9337b0c39b3fd01bbaff98ba523aa5 && mkdir build && cd build && cmake .. && make -j4
+	# . venv/bin/activate; cd warp-ctc && git checkout 9e5b238f8d9337b0c39b3fd01bbaff98ba523aa5 && mkdir build && cd build && cmake .. && make -j4 ; true
 	git clone https://github.com/belosthomas/warp-ctc.git
 	. venv/bin/activate; cd warp-ctc && git checkout 62c663c30fc05ffc420d8d6e4058bfce81ab4ca3 && mkdir build && cd build && cmake .. && make -j4 && cd ..
-=======
-	git clone https://github.com/SeanNaren/warp-ctc.git
-	. venv/bin/activate; cd warp-ctc && git checkout 9e5b238f8d9337b0c39b3fd01bbaff98ba523aa5 && mkdir build && cd build && cmake .. && make -j4 ; true
->>>>>>> 19d137ca
 	. venv/bin/activate; pip install cffi
 	. venv/bin/activate; cd warp-ctc/pytorch_binding && python setup.py install # maybe need to: apt-get install python-dev
 
