# PyTorch version: The latest six versions have been tested.
# Please check https://github.com/espnet/espnet?tab=readme-ov-file#espnet-end-to-end-speech-processing-toolkit
TH_VERSION := 2.7.1

# Use pip for pytorch installation even if you have anaconda
ifneq ($(shell test -f ./activate_python.sh && grep 'conda activate' ./activate_python.sh),)
USE_CONDA := 1
else
USE_CONDA :=
endif


# Set if install binaries on CPU mode e.g. make CPU_ONLY=0
# If you don't have nvcc, this value will be set automatically
ifneq ($(shell which nvcc 2>/dev/null),)
CPU_ONLY :=
# Derive CUDA version from nvcc
CUDA_VERSION := $(shell nvcc --version | grep "Cuda compilation tools" | cut -d" " -f5 | sed s/,//)
CUDA_VERSION_WITHOUT_DOT := $(strip $(subst .,,$(CUDA_VERSION)))

else
CPU_ONLY := 0
CUDA_VERSION :=
CUDA_VERSION_WITHOUT_DOT :=
endif
WITH_OMP=ON

.PHONY: all clean

all: showenv conda_packages.done python ffmpeg.done sctk check_install

python: activate_python.sh setuptools.done packaging.done espnet.done pytorch.done fairscale.done torch_optimizer.done flash_attn.done lightning.done
extra: warp-transducer.done nkf.done moses.done mwerSegmenter.done pesq kenlm.done pyopenjtalk.done py3mmseg.done beamformit.done fairseq.done s3prl.done k2.done transformers.done phonemizer.done longformer.done muskits.done whisper.done rvad_fast.done sounfile_test parallel-wavegan.done lora.done sph2pipe torcheval.done

activate_python.sh:
	test -f activate_python.sh || { echo "Error: Run ./setup_python.sh or ./setup_miniforge.sh"; exit 1; }

################ Logging ################
showenv: activate_python.sh
ifeq ($(strip $(CPU_ONLY)),)
	@echo CUDA_VERSION=$(CUDA_VERSION)
else
	@echo Perform on CPU mode: CPU_ONLY=$(CPU_ONLY)
endif
	@echo PYTHON=$(shell . ./activate_python.sh && command -v python3)
	@echo PYTHON_VERSION=$(shell . ./activate_python.sh && python3 --version)
	@echo USE_CONDA=$(USE_CONDA)
	@echo TH_VERSION=$(TH_VERSION)
	@echo WITH_OMP=$(WITH_OMP)

#########################################

bc.done: activate_python.sh
	. ./activate_python.sh && { command -v bc || conda install -y bc -c conda-forge; }
	touch bc.done
cmake.done: activate_python.sh
	. ./activate_python.sh && { command -v cmake || conda install -y "cmake<4.0"; }
	touch cmake.done
flac.done: activate_python.sh
	. ./activate_python.sh && { command -v flac || conda install -y libflac -c conda-forge; }
	touch flac.done
sox.done: activate_python.sh
	. ./activate_python.sh && { command -v sox || conda install -y sox -c conda-forge; }
	touch sox.done
sndfile.done: activate_python.sh
	# NOTE(kamo): The wheel version of Soundfile includes shared library and it is refered in preference.
	# However, some old linuxs are not compatible with the wheel, so libsndfile is installed for this case.
	. ./activate_python.sh && { conda install -y libsndfile -c conda-forge; }
	touch sndfile.done
ifneq ($(strip $(USE_CONDA)),)
conda_packages.done: bc.done cmake.done flac.done sox.done sndfile.done
else
conda_packages.done:
endif
	touch conda_packages.done

ffmpeg.done: activate_python.sh
ifneq ($(strip $(USE_CONDA)),)
	. ./activate_python.sh && { command -v ffmpeg || conda install -y ffmpeg -c conda-forge; }
else
	. ./activate_python.sh && { command -v ffmpeg || ./installers/install_ffmpeg.sh; }
endif
	touch ffmpeg.done

sctk: sctk/bin/sclite
sctk/bin/sclite:
	./installers/install_sctk.sh

sph2pipe: sph2pipe/sph2pipe
sph2pipe/sph2pipe:
	./installers/install_sph2pipe.sh

setuptools.done: activate_python.sh
	# NOTE(jiatong): For python 3.12 case, as distutils are not default from 3.12
	. ./activate_python.sh && { python -m ensurepip --upgrade; pip install setuptools; }
	touch setuptools.done

packaging.done: setuptools.done
	. ./activate_python.sh && python3 -m pip install packaging
	touch packaging.done

numpy.done: activate_python.sh
ifeq ($(strip $(USE_CONDA)),)
	. ./activate_python.sh && python3 -m pip install numpy
else
	. ./activate_python.sh && conda install -y numpy
endif
	touch numpy.done

numba.done: numpy.done
	. ./activate_python.sh && python3 -m pip install -U numba
	touch numba.done

# NOTE(kamo): Install numba before installing torch because numba requires specific numpy version now
# (Pytorch is not related to numba directly)
pytorch.done: packaging.done numba.done
ifeq ($(strip $(USE_CONDA)),)
	. ./activate_python.sh && ./installers/install_torch.sh "false" "${TH_VERSION}" "${CUDA_VERSION}"
else
	. ./activate_python.sh && ./installers/install_torch.sh "true" "${TH_VERSION}" "${CUDA_VERSION}"
endif
	touch pytorch.done

lightning.done: pytorch.done
	. ./activate_python.sh && ./installers/install_lightning.sh
	touch lightning.done

# NOTE(kamo): conda_packages is not necessary for installation of espnet, but add it the dependencies just in case.
espnet.done: pytorch.done conda_packages.done lightning.done
	@echo NUMPY_VERSION=$(shell . ./activate_python.sh && python3 -c "import numpy; print(numpy.__version__)")
<<<<<<< HEAD
	# Install additional packages that cannot be included in setup.py due to package build issues.
	. ./activate_python.sh && python3 -m pip install git+https://github.com/espnet/g2p.git@053dfa9  # https://github.com/espnet/g2p/pull/1
	. ./activate_python.sh && python3 -m pip install git+https://github.com/espnet/ctc-segmentation.git@9b9ea1d
	. ./activate_python.sh && python3 -m pip install -e "..[train, recipe]"  # Install editable mode by default
=======
	. ./activate_python.sh && python3 -m pip install -e ".."  # Install editable mode by default
>>>>>>> 43f451f6
	@echo NUMPY_VERSION=$(shell . ./activate_python.sh && python3 -c "import numpy; print(numpy.__version__)")
	. ./activate_python.sh && python -m nltk.downloader averaged_perceptron_tagger_eng
	touch espnet.done

sounfile_test: espnet.done
	. ./activate_python.sh && python3 ./test_soundfile.py

warp-transducer.done: pytorch.done conda_packages.done
ifeq ($(strip $(CPU_ONLY)),)
	[ -n "${CUDA_HOME}" ] || { echo -e "Error: CUDA_HOME is not set.\n    $$ . ./setup_cuda_env.sh <cuda-root>"; exit 1; }
endif
	. ./activate_python.sh && ./installers/install_warp-transducer.sh ${WITH_OMP}
	touch warp-transducer.done

nkf.done:
	./installers/install_nkf.sh
	touch nkf.done

pyopenjtalk.done: espnet.done conda_packages.done
	. ./activate_python.sh && ./installers/install_pyopenjtalk.sh
	touch pyopenjtalk.done

phonemizer.done: espnet.done conda_packages.done
ifeq ($(WITH_OMP),ON)
	. ./activate_python.sh && ./installers/install_phonemizer.sh
	touch phonemizer.done
else
	# FIXME(kamo): I don't know how to avoid "-fopenmp" option
	echo "Warning: ./installers/install_phonemizer.sh requires WITH_OMP=ON"
endif

speechbrain.done: espnet.done conda_packages.done
	. ./activate_python.sh && ./installers/install_speechbrain.sh
	touch speechbrain.done

mfa.done: espnet.done pyopenjtalk.done phonemizer.done conda_packages.done
ifneq ($(strip $(USE_CONDA)),)
	. ./activate_python.sh && ./installers/install_mfa.sh "true"
else
	. ./activate_python.sh && ./installers/install_mfa.sh "false"
endif
	touch mfa.done

moses.done:
	git clone --depth 1 https://github.com/moses-smt/mosesdecoder.git moses
	touch moses.done

mwerSegmenter.done:
	./installers/install_mwerSegmenter.sh
	touch mwerSegmenter.done

kenlm.done: espnet.done conda_packages.done
	. ./activate_python.sh && ./installers/install_kenlm.sh
	touch kenlm.done

pesq: PESQ/P862_annex_A_2005_CD/source/PESQ
PESQ/P862_annex_A_2005_CD/source/PESQ:
	./installers/install_pesq.sh

py3mmseg.done: espnet.done
	. ./activate_python.sh && ./installers/install_py3mmseg.sh
	touch py3mmseg.done

beamformit.done:
	./installers/install_beamformit.sh
	touch beamformit.done

torch_optimizer.done: espnet.done
	. ./activate_python.sh && ./installers/install_torch_optimizer.sh
	touch torch_optimizer.done

fairscale.done: espnet.done
	. ./activate_python.sh && ./installers/install_fairscale.sh
	touch fairscale.done

fairseq.done: espnet.done
	. ./activate_python.sh && ./installers/install_fairseq.sh
	touch fairseq.done

s3prl.done: espnet.done
	. ./activate_python.sh && ./installers/install_s3prl.sh
	touch s3prl.done

whisper.done: espnet.done
	. ./activate_python.sh && ./installers/install_whisper.sh
	touch whisper.done

lora.done: espnet.done
	. ./activate_python.sh && ./installers/install_lora.sh
	touch lora.done

k2.done: espnet.done
	. ./activate_python.sh && ./installers/install_k2.sh
	touch k2.done

gtn.done: espnet.done
	. ./activate_python.sh && ./installers/install_gtn.sh
	touch gtn.done

transformers.done: espnet.done
	. ./activate_python.sh && ./installers/install_transformers.sh
	touch transformers.done

torcheval.done: pytorch.done
	. ./activate_python.sh && ./installers/install_torcheval.sh
	touch torcheval.done

parallel-wavegan.done: espnet.done
	. ./activate_python.sh && ./installers/install_parallel-wavegan.sh
	touch parallel-wavegan.done

longformer.done: espnet.done
	. ./activate_python.sh && ./installers/install_longformer.sh
	touch longformer.done

flash_attn.done: espnet.done
	. ./activate_python.sh && ./installers/install_flash_attn.sh
	touch flash_attn.done

muskits.done: espnet.done
	. ./activate_python.sh && ./installers/install_muskits.sh
	touch muskits.done

cauchy_mult.done: espnet.done
	. ./activate_python.sh && ./installers/install_cauchy_mult.sh
	touch cauchy_mult.done

rvad_fast.done: espnet.done
	git clone https://github.com/zhenghuatan/rVADfast.git
	touch rvad_fast.done

discrete_speech_metrics.done: espnet.done
	. ./activate_python.sh && ./installers/install_discrete_speech_metrics.sh
	touch discrete_speech_metrics.done

versa.done: espnet.done
	. ./activate_python.sh && ./installers/install_versa.sh
	touch versa.done

check_install: python
	. ./activate_python.sh; . ./extra_path.sh; python3 check_install.py

clean: clean_extra
	rm -rf warp-transducer
	rm -rf *.done
	find . -iname "*.pyc" -delete

clean_python:
	rm -rf warp-transducer
	rm -f espnet.done pytorch.done warp-transducer.done
	find . -iname "*.pyc" -delete

clean_extra:
	rm -rf nkf.done swig.done moses.done mwerSegmenter.done
	rm -rf hts_engine_API.done open_jtalk.done pyopenjtalk.done
	rm -rf muskits.done
	rm -rf rvad_fast.done
	rm -rf lightning_constraints.txt
	rm -rf espeak-ng festival MBROLA ParallelWaveGAN versa
	rm -rf py3mmseg sctk* speech_tools sph2pipe* ._mwerSegmenter
	rm -rf nkf mecab swig moses mwerSegmenter
	rm -rf PESQ PESQ.zip<|MERGE_RESOLUTION|>--- conflicted
+++ resolved
@@ -128,14 +128,7 @@
 # NOTE(kamo): conda_packages is not necessary for installation of espnet, but add it the dependencies just in case.
 espnet.done: pytorch.done conda_packages.done lightning.done
 	@echo NUMPY_VERSION=$(shell . ./activate_python.sh && python3 -c "import numpy; print(numpy.__version__)")
-<<<<<<< HEAD
-	# Install additional packages that cannot be included in setup.py due to package build issues.
-	. ./activate_python.sh && python3 -m pip install git+https://github.com/espnet/g2p.git@053dfa9  # https://github.com/espnet/g2p/pull/1
-	. ./activate_python.sh && python3 -m pip install git+https://github.com/espnet/ctc-segmentation.git@9b9ea1d
-	. ./activate_python.sh && python3 -m pip install -e "..[train, recipe]"  # Install editable mode by default
-=======
 	. ./activate_python.sh && python3 -m pip install -e ".."  # Install editable mode by default
->>>>>>> 43f451f6
 	@echo NUMPY_VERSION=$(shell . ./activate_python.sh && python3 -c "import numpy; print(numpy.__version__)")
 	. ./activate_python.sh && python -m nltk.downloader averaged_perceptron_tagger_eng
 	touch espnet.done
