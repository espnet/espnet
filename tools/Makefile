--- conflicted
+++ resolved
@@ -42,9 +42,6 @@
 espnet.done: venv
 	. venv/bin/activate; pip install pip --upgrade
 	. venv/bin/activate; pip install -e ..
-<<<<<<< HEAD
-	. venv/bin/activate; pip install torch==$(TH_VERSION) matplotlib
-=======
 	# NOTE(kan-bayashi): matplotlib>=3.0.0 does not support python2
 	if . venv/bin/activate && python -c 'import sys; sys.version_info[0] != 3' &> /dev/null; then \
 		. venv/bin/activate; pip install matplotlib==2.2.4; \
@@ -52,7 +49,6 @@
 		. venv/bin/activate; pip install matplotlib; \
 	fi
 	. venv/bin/activate; pip install cupy==$(CUPY_VERSION) torch==$(TH_VERSION)
->>>>>>> 2f55eeef
 	touch espnet.done
 else
 miniconda.sh:
