--- conflicted
+++ resolved
@@ -141,13 +141,7 @@
 def test_sampler_only():
     dataset = DummyDataset()
     config = make_standard_dataloader_config(
-<<<<<<< HEAD
         sampler={"_target_": DUMMY_SAMPLER_TARGET}
-=======
-        sampler={
-            "_target_": "test.espnet3.components.test_dataloader_builder.DummySampler"
-        }
->>>>>>> 848c67a9
     )
     builder = DataLoaderBuilder(dataset, config, collate_fn=None, num_device=1, epoch=0)
     loader = builder.build("train")
@@ -211,13 +205,7 @@
 def test_sampler_and_batch_sampler_conflict():
     dataset = DummyDataset()
     config = make_standard_dataloader_config(
-<<<<<<< HEAD
         sampler={"_target_": DUMMY_SAMPLER_TARGET},
-=======
-        sampler={
-            "_target_": "test.espnet3.components.test_dataloader_builder.DummySampler"
-        },
->>>>>>> 848c67a9
         batch_sampler={
             "_target_": DUMMY_BATCH_SAMPLER_TARGET
         },
