--- conflicted
+++ resolved
@@ -45,12 +45,8 @@
         verbose=2,
         char_list=[u"あ", u"い", u"う", u"え", u"お"],
         outdir=None,
-<<<<<<< HEAD
-        ctc_type="chainer",
-        ctc_dropout=0.0
-=======
+        ctc_dropout=0.0,
         ctc_type="warpctc"
->>>>>>> 2d4ae087
     )
     defaults.update(kwargs)
     return argparse.Namespace(**defaults)
@@ -190,7 +186,7 @@
     args = make_arg(etype="blstmp", elayers="3x300-0.2_200-0.2,200_100,200-0.4")
     m = importlib.import_module(module)
     model = m.E2E(40, 5, args)
-    enc = model.enc.enc._modules.values()[0] if backend == "pytorch" else model.enc.enc._layers[0]
+    enc = list(model.enc.enc._modules.values())[0] if backend == "pytorch" else model.enc.enc._layers[0]
     rnn0 = getattr(enc, "bilstm0")
     rnn1 = getattr(enc, "bilstm1")
     rnn2 = getattr(enc, "bilstm2")
@@ -241,7 +237,7 @@
     m = importlib.import_module(module)
     args = make_arg(etype="blstm", elayers="3x300-0.2_200-0.3")
     model = m.E2E(40, 5, args)
-    enc = model.enc.enc._modules.values()[0] if backend == "pytorch" else model.enc.enc._layers[0]
+    enc = list(model.enc.enc._modules.values())[0] if backend == "pytorch" else model.enc.enc._layers[0]
     rnn = getattr(enc, "nblstm")
     fc = getattr(enc, "l_last")
     check_attr(rnn, n_layers_k, 3)
@@ -252,7 +248,7 @@
 
     args = make_arg(etype="blstm", elayers="2x300")
     model = m.E2E(40, 5, args)
-    enc = model.enc.enc._modules.values()[0] if backend == "pytorch" else model.enc.enc._layers[0]
+    enc = list(model.enc.enc._modules.values())[0] if backend == "pytorch" else model.enc.enc._layers[0]
     rnn = getattr(enc, "nblstm")
     fc = getattr(enc, "l_last")
     check_attr(rnn, n_layers_k, 2)
