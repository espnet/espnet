# coding: utf-8

# Copyright 2017 Shigeki Karita
#  Apache 2.0  (http://www.apache.org/licenses/LICENSE-2.0)

from __future__ import division

import argparse
import importlib
import os
import tempfile

import chainer
import numpy as np
import pytest
import torch

from espnet.nets.pytorch_backend.nets_utils import pad_list
from espnet.utils.training.batchfy import make_batchset
from test.utils_test import make_dummy_json


def make_arg(**kwargs):
    defaults = dict(
        elayers=1,
        subsample="1_2_2_1_1",
        etype="vggblstm",
        eunits=64,
        eprojs=32,
        dtype="lstm",
        dlayers=1,
        dunits=32,
        atype="location",
        aheads=4,
        awin=5,
        aconv_chans=4,
        aconv_filts=10,
        mtlalpha=0.5,
        lsm_type="",
        lsm_weight=0.0,
        sampling_probability=0.0,
        adim=32,
        dropout_rate=0.0,
        dropout_rate_decoder=0.0,
        nbest=5,
        beam_size=3,
        penalty=0.5,
        maxlenratio=1.0,
        minlenratio=0.0,
        ctc_weight=0.2,
<<<<<<< HEAD
        ctc_window_margin=0,
=======
>>>>>>> 3e24336b
        lm_weight=0.0,
        rnnlm=None,
        streaming_min_blank_dur=10,
        streaming_onset_margin=2,
        streaming_offset_margin=2,
        verbose=2,
        char_list=[u"あ", u"い", u"う", u"え", u"お"],
        outdir=None,
        ctc_type="warpctc",
        report_cer=False,
        report_wer=False,
        sym_space="<space>",
        sym_blank="<blank>",
        sortagrad=0,
        grad_noise=False,
        context_residual=False,
        use_frontend=False,
        replace_sos=False,
        tgt_lang=False
    )
    defaults.update(kwargs)
    return argparse.Namespace(**defaults)


def prepare_inputs(mode, ilens=[150, 100], olens=[4, 3], is_cuda=False):
    np.random.seed(1)
    assert len(ilens) == len(olens)
    xs = [np.random.randn(ilen, 40).astype(np.float32) for ilen in ilens]
    ys = [np.random.randint(1, 5, olen).astype(np.int32) for olen in olens]
    ilens = np.array([x.shape[0] for x in xs], dtype=np.int32)

    if mode == "chainer":
        if is_cuda:
            xp = importlib.import_module('cupy')
            xs = [chainer.Variable(xp.array(x)) for x in xs]
            ys = [chainer.Variable(xp.array(y)) for y in ys]
            ilens = xp.array(ilens)
        else:
            xs = [chainer.Variable(x) for x in xs]
            ys = [chainer.Variable(y) for y in ys]
        return xs, ilens, ys

    elif mode == "pytorch":
        ilens = torch.from_numpy(ilens).long()
        xs_pad = pad_list([torch.from_numpy(x).float() for x in xs], 0)
        ys_pad = pad_list([torch.from_numpy(y).long() for y in ys], -1)
        if is_cuda:
            xs_pad = xs_pad.cuda()
            ilens = ilens.cuda()
            ys_pad = ys_pad.cuda()

        return xs_pad, ilens, ys_pad
    else:
        raise ValueError("Invalid mode")


def convert_batch(batch, backend="pytorch", is_cuda=False, idim=40, odim=5):
    ilens = np.array([x[1]['input'][0]['shape'][0] for x in batch])
    olens = np.array([x[1]['output'][0]['shape'][0] for x in batch])
    xs = [np.random.randn(ilen, idim).astype(np.float32) for ilen in ilens]
    ys = [np.random.randint(1, odim, olen).astype(np.int32) for olen in olens]
    is_pytorch = backend == "pytorch"
    if is_pytorch:
        xs = pad_list([torch.from_numpy(x).float() for x in xs], 0)
        ilens = torch.from_numpy(ilens).long()
        ys = pad_list([torch.from_numpy(y).long() for y in ys], -1)

        if is_cuda:
            xs = xs.cuda()
            ilens = ilens.cuda()
            ys = ys.cuda()
    else:
        if is_cuda:
            xp = importlib.import_module('cupy')
            xs = [chainer.Variable(xp.array(x)) for x in xs]
            ys = [chainer.Variable(xp.array(y)) for y in ys]
            ilens = xp.array(ilens)
        else:
            xs = [chainer.Variable(x) for x in xs]
            ys = [chainer.Variable(y) for y in ys]

    return xs, ilens, ys


@pytest.mark.parametrize(
    "module, model_dict", [
        ('espnet.nets.chainer_backend.e2e_asr', {}),
        ('espnet.nets.chainer_backend.e2e_asr', {'elayers': 2, 'dlayers': 2}),
        ('espnet.nets.chainer_backend.e2e_asr', {'etype': 'vggblstmp'}),
        ('espnet.nets.chainer_backend.e2e_asr', {'etype': 'vggblstmp', 'atype': 'noatt'}),
        ('espnet.nets.chainer_backend.e2e_asr', {'etype': 'vggblstmp', 'atype': 'dot'}),
        ('espnet.nets.chainer_backend.e2e_asr', {'etype': 'grup'}),
        ('espnet.nets.chainer_backend.e2e_asr', {'etype': 'lstmp'}),
        ('espnet.nets.chainer_backend.e2e_asr', {'etype': 'bgrup'}),
        ('espnet.nets.chainer_backend.e2e_asr', {'etype': 'blstmp'}),
        ('espnet.nets.chainer_backend.e2e_asr', {'etype': 'bgru'}),
        ('espnet.nets.chainer_backend.e2e_asr', {'etype': 'blstm'}),
        ('espnet.nets.chainer_backend.e2e_asr', {'etype': 'vgggru'}),
        ('espnet.nets.chainer_backend.e2e_asr', {'etype': 'vggbgrup'}),
        ('espnet.nets.chainer_backend.e2e_asr', {'etype': 'vgglstm'}),
        ('espnet.nets.chainer_backend.e2e_asr', {'etype': 'vgglstmp'}),
        ('espnet.nets.chainer_backend.e2e_asr', {'etype': 'vggbgru'}),
        ('espnet.nets.chainer_backend.e2e_asr', {'etype': 'vggbgrup'}),
        ('espnet.nets.chainer_backend.e2e_asr', {'etype': 'vggblstmp', 'dtype': 'gru'}),
        ('espnet.nets.chainer_backend.e2e_asr', {'mtlalpha': 0.0}),
        ('espnet.nets.chainer_backend.e2e_asr', {'mtlalpha': 1.0}),
        ('espnet.nets.chainer_backend.e2e_asr', {'sampling_probability': 0.5}),
        ('espnet.nets.chainer_backend.e2e_asr', {'ctc_type': "builtin"}),
        ('espnet.nets.chainer_backend.e2e_asr', {'ctc_weight': 0.0}),
        ('espnet.nets.chainer_backend.e2e_asr', {'ctc_weight': 1.0}),
        ('espnet.nets.chainer_backend.e2e_asr', {'report_cer': True}),
        ('espnet.nets.chainer_backend.e2e_asr', {'report_wer': True}),
        ('espnet.nets.chainer_backend.e2e_asr', {'report_cer': True, 'report_wer': True}),
        ('espnet.nets.chainer_backend.e2e_asr', {'report_cer': True, 'report_wer': True, 'mtlalpha': 0.0}),
        ('espnet.nets.chainer_backend.e2e_asr', {'report_cer': True, 'report_wer': True, 'mtlalpha': 1.0}),
        ('espnet.nets.pytorch_backend.e2e_asr', {}),
        ('espnet.nets.pytorch_backend.e2e_asr', {'elayers': 2, 'dlayers': 2}),
        ('espnet.nets.pytorch_backend.e2e_asr', {'etype': 'grup'}),
        ('espnet.nets.pytorch_backend.e2e_asr', {'etype': 'lstmp'}),
        ('espnet.nets.pytorch_backend.e2e_asr', {'etype': 'bgrup'}),
        ('espnet.nets.pytorch_backend.e2e_asr', {'etype': 'blstmp'}),
        ('espnet.nets.pytorch_backend.e2e_asr', {'etype': 'bgru'}),
        ('espnet.nets.pytorch_backend.e2e_asr', {'etype': 'blstm'}),
        ('espnet.nets.pytorch_backend.e2e_asr', {'etype': 'vgggru'}),
        ('espnet.nets.pytorch_backend.e2e_asr', {'etype': 'vgggrup'}),
        ('espnet.nets.pytorch_backend.e2e_asr', {'etype': 'vgglstm'}),
        ('espnet.nets.pytorch_backend.e2e_asr', {'etype': 'vgglstmp'}),
        ('espnet.nets.pytorch_backend.e2e_asr', {'etype': 'vggbgru'}),
        ('espnet.nets.pytorch_backend.e2e_asr', {'etype': 'vggbgrup'}),
        ('espnet.nets.pytorch_backend.e2e_asr', {'etype': 'vggblstmp', 'dtype': 'gru'}),
        ('espnet.nets.pytorch_backend.e2e_asr', {'etype': 'vggblstmp', 'atype': 'noatt'}),
        ('espnet.nets.pytorch_backend.e2e_asr', {'etype': 'vggblstmp', 'atype': 'add'}),
        ('espnet.nets.pytorch_backend.e2e_asr', {'etype': 'vggblstmp', 'atype': 'dot'}),
        ('espnet.nets.pytorch_backend.e2e_asr', {'etype': 'vggblstmp', 'atype': 'coverage'}),
        ('espnet.nets.pytorch_backend.e2e_asr', {'etype': 'vggblstmp', 'atype': 'coverage_location'}),
        ('espnet.nets.pytorch_backend.e2e_asr', {'etype': 'vggblstmp', 'atype': 'location2d'}),
        ('espnet.nets.pytorch_backend.e2e_asr', {'etype': 'vggblstmp', 'atype': 'location_recurrent'}),
        ('espnet.nets.pytorch_backend.e2e_asr', {'etype': 'vggblstmp', 'atype': 'multi_head_dot'}),
        ('espnet.nets.pytorch_backend.e2e_asr', {'etype': 'vggblstmp', 'atype': 'multi_head_add'}),
        ('espnet.nets.pytorch_backend.e2e_asr', {'etype': 'vggblstmp', 'atype': 'multi_head_loc'}),
        ('espnet.nets.pytorch_backend.e2e_asr', {'etype': 'vggblstmp', 'atype': 'multi_head_multi_res_loc'}),
        ('espnet.nets.pytorch_backend.e2e_asr', {'mtlalpha': 0.0}),
        ('espnet.nets.pytorch_backend.e2e_asr', {'mtlalpha': 1.0}),
        ('espnet.nets.pytorch_backend.e2e_asr', {'sampling_probability': 0.5}),
        ('espnet.nets.pytorch_backend.e2e_asr', {'ctc_type': "builtin"}),
        ('espnet.nets.pytorch_backend.e2e_asr', {'ctc_weight': 0.0}),
        ('espnet.nets.pytorch_backend.e2e_asr', {'ctc_weight': 1.0}),
        ('espnet.nets.pytorch_backend.e2e_asr', {'context_residual': True}),
        ('espnet.nets.pytorch_backend.e2e_asr', {'grad_noise': True}),
        ('espnet.nets.pytorch_backend.e2e_asr', {'report_cer': True}),
        ('espnet.nets.pytorch_backend.e2e_asr', {'report_wer': True}),
        ('espnet.nets.pytorch_backend.e2e_asr', {'report_cer': True, 'report_wer': True}),
        ('espnet.nets.pytorch_backend.e2e_asr', {'report_cer': True, 'report_wer': True, 'mtlalpha': 0.0}),
        ('espnet.nets.pytorch_backend.e2e_asr', {'report_cer': True, 'report_wer': True, 'mtlalpha': 1.0}),
    ]
)
def test_model_trainable_and_decodable(module, model_dict):
    args = make_arg(**model_dict)
    if "pytorch" in module:
        batch = prepare_inputs("pytorch")
    else:
        batch = prepare_inputs("chainer")

    m = importlib.import_module(module)
    model = m.E2E(40, 5, args)
    loss = model(*batch)
    if isinstance(loss, tuple):
        # chainer return several values as tuple
        loss[0].backward()  # trainable
    else:
        loss.backward()  # trainable

    with torch.no_grad(), chainer.no_backprop_mode():
        in_data = np.random.randn(100, 40)
        model.recognize(in_data, args, args.char_list)  # decodable
        if "pytorch" in module:
            batch_in_data = [np.random.randn(100, 40), np.random.randn(50, 40)]
            model.recognize_batch(batch_in_data, args, args.char_list)  # batch decodable


def test_window_streaming_e2e_encoder_and_ctc_with_offline_attention():
    m = importlib.import_module('espnet.nets.pytorch_backend.e2e_asr')
    args = make_arg()
    model = m.E2E(40, 5, args)
    n = importlib.import_module('espnet.nets.pytorch_backend.streaming.window')
    asr = n.WindowStreamingE2E(model, args)

    in_data = np.random.randn(100, 40)
    for i in range(10):
        asr.accept_input(in_data)

    asr.decode_with_attention_offline()


def test_segment_streaming_e2e():
    m = importlib.import_module('espnet.nets.pytorch_backend.e2e_asr')
    args = make_arg()
    args.etype = 'vgglstm'
    model = m.E2E(40, 5, args)
    n = importlib.import_module('espnet.nets.pytorch_backend.streaming.segment')
    asr = n.SegmentStreamingE2E(model, args)

    in_data = np.random.randn(100, 40)
    r = np.prod(model.subsample)
    for i in range(0, 100, r):
        asr.accept_input(in_data[i:i + r])


@pytest.mark.parametrize(
    "module", ["pytorch"]
)
def test_gradient_noise_injection(module):
    args = make_arg(grad_noise=True)
    args_org = make_arg()
    dummy_json = make_dummy_json(2, [1, 100], [1, 100], idim=20, odim=5)
    if module == "pytorch":
        import espnet.nets.pytorch_backend.e2e_asr as m
    else:
        import espnet.nets.chainer_backend.e2e_asr as m
    batchset = make_batchset(dummy_json, 2, 2 ** 10, 2 ** 10, shortest_first=True)
    model = m.E2E(20, 5, args)
    model_org = m.E2E(20, 5, args_org)
    for batch in batchset:
        loss = model(*convert_batch(batch, module, idim=20, odim=5))
        loss_org = model_org(*convert_batch(batch, module, idim=20, odim=5))
        loss.backward()
        grad = [param.grad for param in model.parameters()][10]
        loss_org.backward()
        grad_org = [param.grad for param in model_org.parameters()][10]
        assert grad[0] != grad_org[0]


@pytest.mark.parametrize(
    "module", ["pytorch", "chainer"]
)
def test_sortagrad_trainable(module):
    args = make_arg(sortagrad=1)
    dummy_json = make_dummy_json(8, [1, 100], [1, 100], idim=20, odim=5)
    if module == "pytorch":
        import espnet.nets.pytorch_backend.e2e_asr as m
    else:
        import espnet.nets.chainer_backend.e2e_asr as m
    batchset = make_batchset(dummy_json, 2, 2 ** 10, 2 ** 10, shortest_first=True)
    model = m.E2E(20, 5, args)
    for batch in batchset:
        loss = model(*convert_batch(batch, module, idim=20, odim=5))
        if isinstance(loss, tuple):
            # chainer return several values as tuple
            loss[0].backward()  # trainable
        else:
            loss.backward()  # trainable
    with torch.no_grad(), chainer.no_backprop_mode():
        in_data = np.random.randn(50, 20)
        model.recognize(in_data, args, args.char_list)


@pytest.mark.parametrize(
    "module", ["pytorch", "chainer"]
)
def test_sortagrad_trainable_with_batch_bins(module):
    args = make_arg(sortagrad=1)
    idim = 20
    odim = 5
    dummy_json = make_dummy_json(8, [100, 200], [100, 200], idim=idim, odim=odim)
    if module == "pytorch":
        import espnet.nets.pytorch_backend.e2e_asr as m
    else:
        import espnet.nets.chainer_backend.e2e_asr as m
    batch_elems = 20000
    batchset = make_batchset(dummy_json, batch_bins=batch_elems, shortest_first=True)
    for batch in batchset:
        n = 0
        for uttid, info in batch:
            ilen = int(info['input'][0]['shape'][0])
            olen = int(info['output'][0]['shape'][0])
            n += ilen * idim + olen * odim
        assert olen < batch_elems

    model = m.E2E(20, 5, args)
    for batch in batchset:
        loss = model(*convert_batch(batch, module, idim=20, odim=5))
        if isinstance(loss, tuple):
            # chainer return several values as tuple
            loss[0].backward()  # trainable
        else:
            loss.backward()  # trainable
    with torch.no_grad(), chainer.no_backprop_mode():
        in_data = np.random.randn(100, 20)
        model.recognize(in_data, args, args.char_list)


@pytest.mark.parametrize(
    "module", ["pytorch", "chainer"]
)
def test_sortagrad_trainable_with_batch_frames(module):
    args = make_arg(sortagrad=1)
    idim = 20
    odim = 5
    dummy_json = make_dummy_json(8, [100, 200], [100, 200], idim=idim, odim=odim)
    if module == "pytorch":
        import espnet.nets.pytorch_backend.e2e_asr as m
    else:
        import espnet.nets.chainer_backend.e2e_asr as m
    batch_frames_in = 500
    batch_frames_out = 500
    batchset = make_batchset(dummy_json,
                             batch_frames_in=batch_frames_in,
                             batch_frames_out=batch_frames_out,
                             shortest_first=True)
    for batch in batchset:
        i = 0
        o = 0
        for uttid, info in batch:
            i += int(info['input'][0]['shape'][0])
            o += int(info['output'][0]['shape'][0])
        assert i <= batch_frames_in
        assert o <= batch_frames_out

    model = m.E2E(20, 5, args)
    for batch in batchset:
        loss = model(*convert_batch(batch, module, idim=20, odim=5))
        if isinstance(loss, tuple):
            # chainer return several values as tuple
            loss[0].backward()  # trainable
        else:
            loss.backward()  # trainable
    with torch.no_grad(), chainer.no_backprop_mode():
        in_data = np.random.randn(100, 20)
        model.recognize(in_data, args, args.char_list)


def init_torch_weight_const(m, val):
    for p in m.parameters():
        if p.dim() > 1:
            p.data.fill_(val)


def init_chainer_weight_const(m, val):
    for p in m.params():
        if p.data.ndim > 1:
            p.data[:] = val


def test_chainer_ctc_type():
    ch = importlib.import_module('espnet.nets.chainer_backend.e2e_asr')
    np.random.seed(0)
    batch = prepare_inputs("chainer")

    def _propagate(ctc_type):
        args = make_arg(ctc_type=ctc_type)
        np.random.seed(0)
        model = ch.E2E(40, 5, args)
        _, ch_ctc, _, _ = model(*batch)
        ch_ctc.backward()
        W_grad = model.ctc.ctc_lo.W.grad
        b_grad = model.ctc.ctc_lo.b.grad
        return ch_ctc.data, W_grad, b_grad

    ref_loss, ref_W_grad, ref_b_grad = _propagate("builtin")
    loss, W_grad, b_grad = _propagate("warpctc")
    np.testing.assert_allclose(ref_loss, loss, rtol=1e-5)
    np.testing.assert_allclose(ref_W_grad, W_grad)
    np.testing.assert_allclose(ref_b_grad, b_grad)


@pytest.mark.parametrize("etype", ["blstmp", "vggblstmp"])
def test_loss_and_ctc_grad(etype):
    ch = importlib.import_module('espnet.nets.chainer_backend.e2e_asr')
    th = importlib.import_module('espnet.nets.pytorch_backend.e2e_asr')
    args = make_arg(etype=etype)
    ch_model = ch.E2E(40, 5, args)
    ch_model.cleargrads()
    th_model = th.E2E(40, 5, args)

    const = 1e-4
    init_torch_weight_const(th_model, const)
    init_chainer_weight_const(ch_model, const)

    ch_batch = prepare_inputs("chainer")
    th_batch = prepare_inputs("pytorch")

    _, ch_ctc, ch_att, ch_acc = ch_model(*ch_batch)
    th_model(*th_batch)
    th_ctc, th_att = th_model.loss_ctc, th_model.loss_att

    # test masking
    ch_ench = ch_model.att.pre_compute_enc_h.data
    th_ench = th_model.att[0].pre_compute_enc_h.detach().numpy()
    np.testing.assert_equal(ch_ench == 0.0, th_ench == 0.0)

    # test loss with constant weights (1.0) and bias (0.0) except for foget-bias (1.0)
    np.testing.assert_allclose(ch_ctc.data, th_ctc.detach().numpy())
    np.testing.assert_allclose(ch_att.data, th_att.detach().numpy())

    # test ctc grads
    ch_ctc.backward()
    th_ctc.backward()
    np.testing.assert_allclose(ch_model.ctc.ctc_lo.W.grad,
                               th_model.ctc.ctc_lo.weight.grad.data.numpy(), 1e-7, 1e-8)
    np.testing.assert_allclose(ch_model.ctc.ctc_lo.b.grad,
                               th_model.ctc.ctc_lo.bias.grad.data.numpy(), 1e-5, 1e-6)

    # test cross-entropy grads
    ch_model.cleargrads()
    th_model.zero_grad()

    _, ch_ctc, ch_att, ch_acc = ch_model(*ch_batch)
    th_model(*th_batch)
    th_ctc, th_att = th_model.loss_ctc, th_model.loss_att
    ch_att.backward()
    th_att.backward()
    np.testing.assert_allclose(ch_model.dec.output.W.grad,
                               th_model.dec.output.weight.grad.data.numpy(), 1e-7, 1e-8)
    np.testing.assert_allclose(ch_model.dec.output.b.grad,
                               th_model.dec.output.bias.grad.data.numpy(), 1e-5, 1e-6)


@pytest.mark.parametrize("etype", ["blstmp", "vggblstmp"])
def test_mtl_loss(etype):
    ch = importlib.import_module('espnet.nets.chainer_backend.e2e_asr')
    th = importlib.import_module('espnet.nets.pytorch_backend.e2e_asr')
    args = make_arg(etype=etype)
    ch_model = ch.E2E(40, 5, args)
    th_model = th.E2E(40, 5, args)

    const = 1e-4
    init_torch_weight_const(th_model, const)
    init_chainer_weight_const(ch_model, const)

    ch_batch = prepare_inputs("chainer")
    th_batch = prepare_inputs("pytorch")

    _, ch_ctc, ch_att, ch_acc = ch_model(*ch_batch)
    th_model(*th_batch)
    th_ctc, th_att = th_model.loss_ctc, th_model.loss_att

    # test masking
    ch_ench = ch_model.att.pre_compute_enc_h.data
    th_ench = th_model.att[0].pre_compute_enc_h.detach().numpy()
    np.testing.assert_equal(ch_ench == 0.0, th_ench == 0.0)

    # test loss with constant weights (1.0) and bias (0.0) except for foget-bias (1.0)
    np.testing.assert_allclose(ch_ctc.data, th_ctc.detach().numpy())
    np.testing.assert_allclose(ch_att.data, th_att.detach().numpy())

    # test grads in mtl mode
    ch_loss = ch_ctc * 0.5 + ch_att * 0.5
    th_loss = th_ctc * 0.5 + th_att * 0.5
    ch_model.cleargrads()
    th_model.zero_grad()
    ch_loss.backward()
    th_loss.backward()
    np.testing.assert_allclose(ch_model.ctc.ctc_lo.W.grad,
                               th_model.ctc.ctc_lo.weight.grad.data.numpy(), 1e-7, 1e-8)
    np.testing.assert_allclose(ch_model.ctc.ctc_lo.b.grad,
                               th_model.ctc.ctc_lo.bias.grad.data.numpy(), 1e-5, 1e-6)
    np.testing.assert_allclose(ch_model.dec.output.W.grad,
                               th_model.dec.output.weight.grad.data.numpy(), 1e-7, 1e-8)
    np.testing.assert_allclose(ch_model.dec.output.b.grad,
                               th_model.dec.output.bias.grad.data.numpy(), 1e-5, 1e-6)


@pytest.mark.parametrize("etype", ["blstmp", "vggblstmp"])
def test_zero_length_target(etype):
    ch = importlib.import_module('espnet.nets.chainer_backend.e2e_asr')
    th = importlib.import_module('espnet.nets.pytorch_backend.e2e_asr')
    args = make_arg(etype=etype)
    ch_model = ch.E2E(40, 5, args)
    ch_model.cleargrads()
    th_model = th.E2E(40, 5, args)

    ch_batch = prepare_inputs("chainer", olens=[4, 0])
    th_batch = prepare_inputs("pytorch", olens=[4, 0])

    ch_model(*ch_batch)
    th_model(*th_batch)

    # NOTE: We ignore all zero length case because chainer also fails. Have a nice data-prep!
    # out_data = ""
    # data = [
    #     ("aaa", dict(feat=np.random.randn(200, 40).astype(np.float32), tokenid="")),
    #     ("bbb", dict(feat=np.random.randn(100, 40).astype(np.float32), tokenid="")),
    #     ("cc", dict(feat=np.random.randn(100, 40).astype(np.float32), tokenid=""))
    # ]
    # ch_ctc, ch_att, ch_acc = ch_model(data)
    # th_ctc, th_att, th_acc = th_model(data)


@pytest.mark.parametrize(
    "module, atype", [
        ('espnet.nets.chainer_backend.e2e_asr', 'noatt'),
        ('espnet.nets.chainer_backend.e2e_asr', 'dot'),
        ('espnet.nets.chainer_backend.e2e_asr', 'location'),
        ('espnet.nets.pytorch_backend.e2e_asr', 'noatt'),
        ('espnet.nets.pytorch_backend.e2e_asr', 'dot'),
        ('espnet.nets.pytorch_backend.e2e_asr', 'add'),
        ('espnet.nets.pytorch_backend.e2e_asr', 'location'),
        ('espnet.nets.pytorch_backend.e2e_asr', 'coverage'),
        ('espnet.nets.pytorch_backend.e2e_asr', 'coverage_location'),
        ('espnet.nets.pytorch_backend.e2e_asr', 'location2d'),
        ('espnet.nets.pytorch_backend.e2e_asr', 'location_recurrent'),
        ('espnet.nets.pytorch_backend.e2e_asr', 'multi_head_dot'),
        ('espnet.nets.pytorch_backend.e2e_asr', 'multi_head_add'),
        ('espnet.nets.pytorch_backend.e2e_asr', 'multi_head_loc'),
        ('espnet.nets.pytorch_backend.e2e_asr', 'multi_head_multi_res_loc')
    ]
)
def test_calculate_all_attentions(module, atype):
    m = importlib.import_module(module)
    args = make_arg(atype=atype)
    if "pytorch" in module:
        batch = prepare_inputs("pytorch")
    else:
        batch = prepare_inputs("chainer")
    model = m.E2E(40, 5, args)
    with chainer.no_backprop_mode():
        if "pytorch" in module:
            att_ws = model.calculate_all_attentions(*batch)[0]
        else:
            att_ws = model.calculate_all_attentions(*batch)
        print(att_ws.shape)


def test_chainer_save_and_load():
    m = importlib.import_module('espnet.nets.chainer_backend.e2e_asr')
    utils = importlib.import_module('espnet.asr.asr_utils')
    args = make_arg()
    model = m.E2E(40, 5, args)
    # initialize randomly
    for p in model.params():
        p.data = np.random.randn(*p.data.shape)
    tmppath = tempfile.mktemp()
    chainer.serializers.save_npz(tmppath, model)
    p_saved = [p.data for p in model.params()]
    # set constant value
    for p in model.params():
        p.data = np.zeros_like(p.data)
    utils.chainer_load(tmppath, model)
    for p1, p2 in zip(p_saved, model.params()):
        np.testing.assert_array_equal(p1, p2.data)
    if os.path.exists(tmppath):
        os.remove(tmppath)


def test_torch_save_and_load():
    m = importlib.import_module('espnet.nets.pytorch_backend.e2e_asr')
    utils = importlib.import_module('espnet.asr.asr_utils')
    args = make_arg()
    model = m.E2E(40, 5, args)
    # initialize randomly
    for p in model.parameters():
        p.data.uniform_()
    if not os.path.exists(".pytest_cache"):
        os.makedirs(".pytest_cache")
    tmppath = tempfile.mktemp()
    utils.torch_save(tmppath, model)
    p_saved = [p.data.numpy() for p in model.parameters()]
    # set constant value
    for p in model.parameters():
        p.data.zero_()
    utils.torch_load(tmppath, model)
    for p1, p2 in zip(p_saved, model.parameters()):
        np.testing.assert_array_equal(p1, p2.data.numpy())
    if os.path.exists(tmppath):
        os.remove(tmppath)


@pytest.mark.skipif(not torch.cuda.is_available() and not chainer.cuda.available, reason="gpu required")
@pytest.mark.parametrize("module", ["espnet.nets.chainer_backend.e2e_asr", "espnet.nets.pytorch_backend.e2e_asr"])
def test_gpu_trainable(module):
    m = importlib.import_module(module)
    args = make_arg()
    model = m.E2E(40, 5, args)
    if "pytorch" in module:
        batch = prepare_inputs("pytorch", is_cuda=True)
        model.cuda()
    else:
        batch = prepare_inputs("chainer", is_cuda=True)
        model.to_gpu()
    loss = model(*batch)
    if isinstance(loss, tuple):
        # chainer return several values as tuple
        loss[0].backward()  # trainable
    else:
        loss.backward()  # trainable


@pytest.mark.skipif(torch.cuda.device_count() < 2, reason="multi gpu required")
@pytest.mark.parametrize("module", ["espnet.nets.chainer_backend.e2e_asr", "espnet.nets.pytorch_backend.e2e_asr"])
def test_multi_gpu_trainable(module):
    m = importlib.import_module(module)
    ngpu = 2
    device_ids = list(range(ngpu))
    args = make_arg()
    model = m.E2E(40, 5, args)
    if "pytorch" in module:
        model = torch.nn.DataParallel(model, device_ids)
        batch = prepare_inputs("pytorch", is_cuda=True)
        model.cuda()
        loss = 1. / ngpu * model(*batch)
        loss.backward(loss.new_ones(ngpu))  # trainable
    else:
        import copy
        import cupy
        losses = []
        for device in device_ids:
            with cupy.cuda.Device(device):
                batch = prepare_inputs("chainer", is_cuda=True)
                _model = copy.deepcopy(model)  # Transcribed from training.updaters.ParallelUpdater
                _model.to_gpu()
                loss = 1. / ngpu * _model(*batch)[0]
                losses.append(loss)

        for loss in losses:
            loss.backward()  # trainable<|MERGE_RESOLUTION|>--- conflicted
+++ resolved
@@ -48,10 +48,7 @@
         maxlenratio=1.0,
         minlenratio=0.0,
         ctc_weight=0.2,
-<<<<<<< HEAD
         ctc_window_margin=0,
-=======
->>>>>>> 3e24336b
         lm_weight=0.0,
         rnnlm=None,
         streaming_min_blank_dur=10,
