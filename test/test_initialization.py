--- conflicted
+++ resolved
@@ -36,13 +36,9 @@
     verbose=True,
     char_list=[u"あ", u"い", u"う", u"え", u"お"],
     outdir=None,
-<<<<<<< HEAD
     ctc_dropout=0.0,
-    seed=1
-=======
     seed=1,
     ctc_type='warpctc'
->>>>>>> 2d4ae087
 )
 
 
