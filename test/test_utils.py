#!/usr/bin/env python
import h5py
import kaldiio
import numpy as np
import pytest

import espnet.asr.asr_utils
import espnet.tts.tts_utils
from espnet.utils.io_utils import LoadInputsAndTargets
from espnet.utils.io_utils import SoundHDF5File
from test.utils_test import make_dummy_json


@pytest.mark.parametrize('utils', [espnet.asr.asr_utils, espnet.tts.tts_utils])
def test_make_batchset(utils):
    dummy_json = make_dummy_json(128, [128, 512], [16, 128])
    # check w/o adaptive batch size
    batchset = utils.make_batchset(dummy_json, 24, 2 ** 10, 2 ** 10,
                                   min_batch_size=1)
    assert sum([len(batch) >= 1 for batch in batchset]) == len(batchset)
    print([len(batch) for batch in batchset])
    batchset = utils.make_batchset(dummy_json, 24, 2 ** 10, 2 ** 10,
                                   min_batch_size=10)
    assert sum([len(batch) >= 10 for batch in batchset]) == len(batchset)
    print([len(batch) for batch in batchset])

    # check w/ adaptive batch size
    batchset = utils.make_batchset(dummy_json, 24, 256, 64,
                                   min_batch_size=10)
    assert sum([len(batch) >= 10 for batch in batchset]) == len(batchset)
    print([len(batch) for batch in batchset])
    batchset = utils.make_batchset(dummy_json, 24, 256, 64,
                                   min_batch_size=10)
    assert sum([len(batch) >= 10 for batch in batchset]) == len(batchset)


<<<<<<< HEAD
@pytest.mark.parametrize('utils', [espnet.asr.asr_utils])
def test_make_dynamic_batchset(utils):
    dummy_json = make_dummy_json(128, [128, 512], [16, 128])
    for min_batch_size in range(1, 20, 3):
        batchset = utils.make_variable_batchset(dummy_json, 500000, min_batch_size=min_batch_size)
        assert sum([len(batch) >= 1 for batch in batchset]) == len(batchset)
        print([len(batch) for batch in batchset])
=======
@pytest.mark.parametrize('utils', [espnet.asr.asr_utils, espnet.tts.tts_utils])
def test_sortagrad(utils):
    dummy_json = make_dummy_json(128, [1, 700], [1, 700])
    if 'tts' in str(utils):
        batchset = utils.make_batchset(dummy_json, 16, 2 ** 10, 2 ** 10, batch_sort_key="input", shortest_first=True)
        key = 'output'
    else:
        batchset = utils.make_batchset(dummy_json, 16, 2 ** 10, 2 ** 10, shortest_first=True)
        key = 'input'
    prev_start_ilen = batchset[0][0][1][key][0]['shape'][0]
    for batch in batchset:
        cur_start_ilen = batch[0][1][key][0]['shape'][0]
        assert cur_start_ilen >= prev_start_ilen
        prev_ilen = cur_start_ilen
        for sample in batch:
            cur_ilen = sample[1][key][0]['shape'][0]
            assert cur_ilen <= prev_ilen
            prev_ilen = cur_ilen
        prev_start_ilen = cur_start_ilen
>>>>>>> 1abf186f


def test_load_inputs_and_targets_legacy_format(tmpdir):
    # batch = [("F01_050C0101_PED_REAL",
    #          {"input": [{"feat": "some/path.ark:123"}],
    #           "output": [{"tokenid": "1 2 3 4"}],
    ark = str(tmpdir.join('test.ark'))
    scp = str(tmpdir.join('test.scp'))

    desire_xs = []
    desire_ys = []
    with kaldiio.WriteHelper('ark,scp:{},{}'.format(ark, scp)) as f:
        for i in range(10):
            x = np.random.random((100, 100)).astype(np.float32)
            uttid = 'uttid{}'.format(i)
            f[uttid] = x
            desire_xs.append(x)
            desire_ys.append(np.array([1, 2, 3, 4]))

    batch = []
    with open(scp, 'r') as f:
        for line in f:
            uttid, path = line.strip().split()
            batch.append((uttid,
                          {'input': [{'feat': path,
                                      'name': 'input1'}],
                           'output': [{'tokenid': '1 2 3 4',
                                       'name': 'target1'}]}))

    load_inputs_and_targets = LoadInputsAndTargets()
    xs, ys = load_inputs_and_targets(batch)
    for x, xd in zip(xs, desire_xs):
        np.testing.assert_array_equal(x, xd)
    for y, yd in zip(ys, desire_ys):
        np.testing.assert_array_equal(y, yd)


def test_load_inputs_and_targets_new_format(tmpdir):
    # batch = [("F01_050C0101_PED_REAL",
    #           {"input": [{"feat": "some/path.h5",
    #                       "filetype": "hdf5"}],
    #           "output": [{"tokenid": "1 2 3 4"}],

    p = tmpdir.join('test.h5')

    desire_xs = []
    desire_ys = []
    batch = []
    with h5py.File(str(p), 'w') as f:
        # batch: List[Tuple[str, Dict[str, List[Dict[str, Any]]]]]
        for i in range(10):
            x = np.random.random((100, 100)).astype(np.float32)
            uttid = 'uttid{}'.format(i)
            f[uttid] = x
            batch.append((uttid,
                          {'input': [{'feat': str(p) + ':' + uttid,
                                      'filetype': 'hdf5',
                                      'name': 'input1'}],
                           'output': [{'tokenid': '1 2 3 4',
                                       'name': 'target1'}]}))
            desire_xs.append(x)
            desire_ys.append(np.array([1, 2, 3, 4]))

    load_inputs_and_targets = LoadInputsAndTargets()
    xs, ys = load_inputs_and_targets(batch)
    for x, xd in zip(xs, desire_xs):
        np.testing.assert_array_equal(x, xd)
    for y, yd in zip(ys, desire_ys):
        np.testing.assert_array_equal(y, yd)


@pytest.mark.parametrize('fmt', ['flac', 'wav'])
def test_sound_hdf5_file(tmpdir, fmt):
    valid = {'a': np.random.randint(-100, 100, 25, dtype=np.int16),
             'b': np.random.randint(-1000, 1000, 100, dtype=np.int16)}

    # Note: Specify the file format by extension
    p = tmpdir.join('test.{}.h5'.format(fmt)).strpath
    f = SoundHDF5File(p, 'a')

    for k, v in valid.items():
        f[k] = (v, 8000)

    for k, v in valid.items():
        t, r = f[k]
        assert r == 8000
        np.testing.assert_array_equal(t, v)<|MERGE_RESOLUTION|>--- conflicted
+++ resolved
@@ -34,7 +34,6 @@
     assert sum([len(batch) >= 10 for batch in batchset]) == len(batchset)
 
 
-<<<<<<< HEAD
 @pytest.mark.parametrize('utils', [espnet.asr.asr_utils])
 def test_make_dynamic_batchset(utils):
     dummy_json = make_dummy_json(128, [128, 512], [16, 128])
@@ -42,7 +41,8 @@
         batchset = utils.make_variable_batchset(dummy_json, 500000, min_batch_size=min_batch_size)
         assert sum([len(batch) >= 1 for batch in batchset]) == len(batchset)
         print([len(batch) for batch in batchset])
-=======
+
+
 @pytest.mark.parametrize('utils', [espnet.asr.asr_utils, espnet.tts.tts_utils])
 def test_sortagrad(utils):
     dummy_json = make_dummy_json(128, [1, 700], [1, 700])
@@ -62,7 +62,6 @@
             assert cur_ilen <= prev_ilen
             prev_ilen = cur_ilen
         prev_start_ilen = cur_start_ilen
->>>>>>> 1abf186f
 
 
 def test_load_inputs_and_targets_legacy_format(tmpdir):
