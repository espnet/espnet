# Copyright 2021 Tomoki Hayashi
#  Apache 2.0  (http://www.apache.org/licenses/LICENSE-2.0)

"""Test code for ParallelWaveGAN modules."""

import numpy as np
import pytest
import torch

from espnet2.gan_tts.hifigan.loss import (
    DiscriminatorAdversarialLoss,
    GeneratorAdversarialLoss,
)
from espnet2.gan_tts.parallel_wavegan import (
    ParallelWaveGANDiscriminator,
    ParallelWaveGANGenerator,
)


def make_generator_args(**kwargs):
    defaults = dict(
        in_channels=1,
        out_channels=1,
        kernel_size=3,
        layers=6,
        stacks=3,
        residual_channels=8,
        gate_channels=16,
        skip_channels=8,
        aux_channels=10,
        aux_context_window=0,
        use_weight_norm=True,
        upsample_conditional_features=True,
        upsample_net="ConvInUpsampleNetwork",
        upsample_params={"upsample_scales": [4, 4]},
    )
    defaults.update(kwargs)
    return defaults


def make_discriminator_args(**kwargs):
    defaults = dict(
        in_channels=1,
        out_channels=1,
        kernel_size=3,
        layers=5,
        conv_channels=16,
        nonlinear_activation="LeakyReLU",
        nonlinear_activation_params={"negative_slope": 0.2},
        bias=True,
        use_weight_norm=True,
    )
    defaults.update(kwargs)
    return defaults


@pytest.mark.parametrize(
    "dict_g, dict_d",
    [
        ({}, {}),
        ({"layers": 1, "stacks": 1}, {}),
        ({}, {"layers": 1}),
        ({"kernel_size": 5}, {}),
        ({}, {"kernel_size": 5}),
        ({"gate_channels": 8}, {}),
        ({"stacks": 1}, {}),
        ({"use_weight_norm": False}, {"use_weight_norm": False}),
        ({"aux_context_window": 2}, {}),
        ({"upsample_net": "UpsampleNetwork"}, {}),
        (
            {"upsample_params": {"upsample_scales": [4], "freq_axis_kernel_size": 3}},
            {},
        ),
        (
            {
                "upsample_params": {
                    "upsample_scales": [4],
                    "nonlinear_activation": "ReLU",
                }
            },
            {},
        ),
        (
            {
                "upsample_conditional_features": False,
                "upsample_params": {"upsample_scales": [1]},
            },
            {},
        ),
    ],
)
def test_parallel_wavegan_generator_and_discriminator(dict_g, dict_d):
    # setup
    batch_size = 4
    batch_length = 4096
    args_g = make_generator_args(**dict_g)
    args_d = make_discriminator_args(**dict_d)
    y = torch.randn(batch_size, 1, batch_length)
    c = torch.randn(
        batch_size,
        args_g["aux_channels"],
        batch_length // np.prod(args_g["upsample_params"]["upsample_scales"]),
    )
    model_g = ParallelWaveGANGenerator(**args_g)
    model_d = ParallelWaveGANDiscriminator(**args_d)
    gen_adv_criterion = GeneratorAdversarialLoss()
    dis_adv_criterion = DiscriminatorAdversarialLoss()
    optimizer_g = torch.optim.Adam(model_g.parameters())
    optimizer_d = torch.optim.Adam(model_d.parameters())

    # check generator trainable
    y_hat = model_g(c)
    p_hat = model_d(y_hat)
    loss_g = gen_adv_criterion(p_hat)
    optimizer_g.zero_grad()
    loss_g.backward()
    optimizer_g.step()

    # check discriminator trainable
    p = model_d(y)
    p_hat = model_d(y_hat.detach())
    real_loss, fake_loss = dis_adv_criterion(p_hat, p)
    loss_d = real_loss + fake_loss
    optimizer_d.zero_grad()
    loss_d.backward()
    optimizer_d.step()


try:
    import parallel_wavegan  # NOQA

    is_parallel_wavegan_available = True
except ImportError:
    is_parallel_wavegan_available = False


@pytest.mark.execution_timeout(10)
@pytest.mark.skipif(
    not is_parallel_wavegan_available, reason="parallel_wavegan is not installed."
)
def test_parallel_wavegan_compatibility():
    from parallel_wavegan.models import (
        ParallelWaveGANGenerator as PWGParallelWaveGANGenerator,
    )

    model_pwg = PWGParallelWaveGANGenerator(**make_generator_args())
    model_espnet2 = ParallelWaveGANGenerator(**make_generator_args())
    model_espnet2.load_state_dict(model_pwg.state_dict())
    model_pwg.eval()
    model_espnet2.eval()

    with torch.no_grad():
        z = torch.randn(3 * 16, 1)
        c = torch.randn(3, 10)
        out_pwg = model_pwg.inference(c, z)
        out_espnet2 = model_espnet2.inference(c, z)
<<<<<<< HEAD
        np.testing.assert_array_equal(
            out_pwg.cpu().numpy(), out_espnet2.cpu().numpy(),
=======
        np.testing.assert_allclose(
            out_pwg.cpu().numpy(),
            out_espnet2.cpu().numpy(),
            rtol=1e-5,
>>>>>>> 096e2bb7
        )<|MERGE_RESOLUTION|>--- conflicted
+++ resolved
@@ -154,13 +154,8 @@
         c = torch.randn(3, 10)
         out_pwg = model_pwg.inference(c, z)
         out_espnet2 = model_espnet2.inference(c, z)
-<<<<<<< HEAD
-        np.testing.assert_array_equal(
-            out_pwg.cpu().numpy(), out_espnet2.cpu().numpy(),
-=======
         np.testing.assert_allclose(
             out_pwg.cpu().numpy(),
             out_espnet2.cpu().numpy(),
             rtol=1e-5,
->>>>>>> 096e2bb7
         )