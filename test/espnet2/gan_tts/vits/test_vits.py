# Copyright 2021 Tomoki Hayashi
#  Apache 2.0  (http://www.apache.org/licenses/LICENSE-2.0)

"""Test VITS related modules."""

import pytest
import torch

from espnet2.gan_tts.vits import VITS


def get_test_data():
    test_data = [
        ({}, {}, {}),
        ({}, {}, {"cache_generator_outputs": True}),
        (
            {},
            {
                "discriminator_type": "hifigan_multi_scale_discriminator",
                "discriminator_params": {
                    "scales": 2,
                    "downsample_pooling": "AvgPool1d",
                    "downsample_pooling_params": {
                        "kernel_size": 4,
                        "stride": 2,
                        "padding": 2,
                    },
                    "discriminator_params": {
                        "in_channels": 1,
                        "out_channels": 1,
                        "kernel_sizes": [15, 41, 5, 3],
                        "channels": 16,
                        "max_downsample_channels": 32,
                        "max_groups": 16,
                        "bias": True,
                        "downsample_scales": [2, 2, 1],
                        "nonlinear_activation": "LeakyReLU",
                        "nonlinear_activation_params": {"negative_slope": 0.1},
                    },
                },
            },
            {},
        ),
        (
            {},
            {
                "discriminator_type": "hifigan_multi_period_discriminator",
                "discriminator_params": {
                    "periods": [2, 3],
                    "discriminator_params": {
                        "in_channels": 1,
                        "out_channels": 1,
                        "kernel_sizes": [5, 3],
                        "channels": 16,
                        "downsample_scales": [3, 3, 1],
                        "max_downsample_channels": 32,
                        "bias": True,
                        "nonlinear_activation": "LeakyReLU",
                        "nonlinear_activation_params": {"negative_slope": 0.1},
                        "use_weight_norm": True,
                        "use_spectral_norm": False,
                    },
                },
            },
            {},
        ),
        (
            {},
            {
                "discriminator_type": "hifigan_period_discriminator",
                "discriminator_params": {
                    "period": 2,
                    "in_channels": 1,
                    "out_channels": 1,
                    "kernel_sizes": [5, 3],
                    "channels": 16,
                    "downsample_scales": [3, 3, 1],
                    "max_downsample_channels": 32,
                    "bias": True,
                    "nonlinear_activation": "LeakyReLU",
                    "nonlinear_activation_params": {"negative_slope": 0.1},
                    "use_weight_norm": True,
                    "use_spectral_norm": False,
                },
            },
            {},
        ),
        (
            {},
            {
                "discriminator_type": "hifigan_scale_discriminator",
                "discriminator_params": {
                    "in_channels": 1,
                    "out_channels": 1,
                    "kernel_sizes": [15, 41, 5, 3],
                    "channels": 16,
                    "max_downsample_channels": 32,
                    "max_groups": 16,
                    "bias": True,
                    "downsample_scales": [2, 2, 1],
                    "nonlinear_activation": "LeakyReLU",
                    "nonlinear_activation_params": {"negative_slope": 0.1},
                },
            },
            {},
        ),
        (
            {},
            {},
            {
                "generator_adv_loss_params": {
                    "average_by_discriminators": True,
                    "loss_type": "mse",
                },
                "discriminator_adv_loss_params": {
                    "average_by_discriminators": True,
                    "loss_type": "mse",
                },
            },
        ),
        (
            {},
            {},
            {
                "generator_adv_loss_params": {
                    "average_by_discriminators": False,
                    "loss_type": "hinge",
                },
                "discriminator_adv_loss_params": {
                    "average_by_discriminators": False,
                    "loss_type": "hinge",
                },
            },
        ),
    ]
    return test_data


def make_vits_generator_args(**kwargs):
    defaults = dict(
        generator_type="vits_generator",
        generator_params={
            "vocabs": 10,
            "aux_channels": 5,
            "hidden_channels": 4,
            "spks": -1,
            "langs": -1,
            "spk_embed_dim": -1,
            "global_channels": -1,
            "segment_size": 4,
            "text_encoder_attention_heads": 2,
            "text_encoder_ffn_expand": 2,
            "text_encoder_blocks": 2,
            "text_encoder_positionwise_layer_type": "conv1d",
            "text_encoder_positionwise_conv_kernel_size": 1,
            "text_encoder_positional_encoding_layer_type": "rel_pos",
            "text_encoder_self_attention_layer_type": "rel_selfattn",
            "text_encoder_activation_type": "swish",
            "text_encoder_normalize_before": True,
            "text_encoder_dropout_rate": 0.1,
            "text_encoder_positional_dropout_rate": 0.0,
            "text_encoder_attention_dropout_rate": 0.0,
            "text_encoder_conformer_kernel_size": 7,
            "use_macaron_style_in_text_encoder": True,
            "use_conformer_conv_in_text_encoder": True,
            "decoder_kernel_size": 7,
            "decoder_channels": 16,
            "decoder_upsample_scales": (16, 16),
            "decoder_upsample_kernel_sizes": (32, 32),
            "decoder_resblock_kernel_sizes": (3, 5),
            "decoder_resblock_dilations": [(1, 3), (1, 3)],
            "use_weight_norm_in_decoder": True,
            "posterior_encoder_kernel_size": 5,
            "posterior_encoder_layers": 2,
            "posterior_encoder_stacks": 1,
            "posterior_encoder_base_dilation": 1,
            "posterior_encoder_dropout_rate": 0.0,
            "use_weight_norm_in_posterior_encoder": True,
            "flow_flows": 2,
            "flow_kernel_size": 5,
            "flow_base_dilation": 1,
            "flow_layers": 2,
            "flow_dropout_rate": 0.0,
            "use_weight_norm_in_flow": True,
            "use_only_mean_in_flow": True,
            "stochastic_duration_predictor_kernel_size": 3,
            "stochastic_duration_predictor_dropout_rate": 0.5,
            "stochastic_duration_predictor_flows": 2,
            "stochastic_duration_predictor_dds_conv_layers": 3,
        },
    )
    defaults.update(kwargs)
    return defaults


def make_vits_discriminator_args(**kwargs):
    defaults = dict(
        discriminator_type="hifigan_multi_scale_multi_period_discriminator",
        discriminator_params={
            "scales": 2,
            "scale_downsample_pooling": "AvgPool1d",
            "scale_downsample_pooling_params": {
                "kernel_size": 4,
                "stride": 2,
                "padding": 2,
            },
            "scale_discriminator_params": {
                "in_channels": 1,
                "out_channels": 1,
                "kernel_sizes": [15, 41, 5, 3],
                "channels": 16,
                "max_downsample_channels": 32,
                "max_groups": 16,
                "bias": True,
                "downsample_scales": [2, 1],
                "nonlinear_activation": "LeakyReLU",
                "nonlinear_activation_params": {"negative_slope": 0.1},
            },
            "follow_official_norm": True,
            "periods": [2, 3],
            "period_discriminator_params": {
                "in_channels": 1,
                "out_channels": 1,
                "kernel_sizes": [5, 3],
                "channels": 4,
                "downsample_scales": [3, 1],
                "max_downsample_channels": 16,
                "bias": True,
                "nonlinear_activation": "LeakyReLU",
                "nonlinear_activation_params": {"negative_slope": 0.1},
                "use_weight_norm": True,
                "use_spectral_norm": False,
            },
        },
    )
    defaults.update(kwargs)
    return defaults


def make_vits_loss_args(**kwargs):
    defaults = dict(
        lambda_adv=1.0,
        lambda_mel=45.0,
        lambda_feat_match=2.0,
        lambda_dur=1.0,
        lambda_kl=1.0,
        generator_adv_loss_params={
            "average_by_discriminators": False,
            "loss_type": "mse",
        },
        discriminator_adv_loss_params={
            "average_by_discriminators": False,
            "loss_type": "mse",
        },
        feat_match_loss_params={
            "average_by_discriminators": False,
            "average_by_layers": False,
            "include_final_outputs": True,
        },
        mel_loss_params={
            "fs": 22050,
            "n_fft": 1024,
            "hop_length": 256,
            "win_length": None,
            "window": "hann",
            "n_mels": 80,
            "fmin": 0,
            "fmax": None,
            "log_base": None,
        },
    )
    defaults.update(kwargs)
    return defaults


@pytest.mark.skipif(
    "1.6" in torch.__version__,
    reason="group conv in pytorch 1.6 has an issue. "
    "See https://github.com/pytorch/pytorch/issues/42446.",
)
@pytest.mark.parametrize(
    "gen_dict, dis_dict, loss_dict",
    get_test_data(),
)
def test_vits_is_trainable_and_decodable(gen_dict, dis_dict, loss_dict):
    idim = 10
    odim = 5
    gen_args = make_vits_generator_args(**gen_dict)
    dis_args = make_vits_discriminator_args(**dis_dict)
    loss_args = make_vits_loss_args(**loss_dict)
    model = VITS(idim=idim, odim=odim, **gen_args, **dis_args, **loss_args,)
    model.train()
    upsample_factor = model.generator.upsample_factor
    inputs = dict(
        text=torch.randint(0, idim, (2, 8)),
        text_lengths=torch.tensor([8, 5], dtype=torch.long),
        feats=torch.randn(2, 16, odim),
        feats_lengths=torch.tensor([16, 13], dtype=torch.long),
        speech=torch.randn(2, 16 * upsample_factor),
        speech_lengths=torch.tensor([16, 13] * upsample_factor, dtype=torch.long),
    )
    gen_loss = model(forward_generator=True, **inputs)["loss"]
    gen_loss.backward()
    dis_loss = model(forward_generator=False, **inputs)["loss"]
    dis_loss.backward()

    with torch.no_grad():
        model.eval()

        # check inference
        inputs = dict(text=torch.randint(0, idim, (5,),))
        model.inference(**inputs)

        # check inference with predefined durations
        inputs = dict(
            text=torch.randint(0, idim, (5,),),
            durations=torch.tensor([1, 2, 3, 4, 5], dtype=torch.long),
        )
        output_dict = model.inference(**inputs)
        assert output_dict["wav"].size(0) == inputs["durations"].sum() * upsample_factor

<<<<<<< HEAD
        # check inference with teachder forcing
        inputs = dict(text=torch.randint(0, idim, (5,),), feats=torch.randn(16, odim),)
=======
        # check inference with teacher forcing
        inputs = dict(
            text=torch.randint(
                0,
                idim,
                (5,),
            ),
            feats=torch.randn(16, odim),
        )
>>>>>>> 096e2bb7
        output_dict = model.inference(**inputs, use_teacher_forcing=True)
        assert output_dict["wav"].size(0) == inputs["feats"].size(0) * upsample_factor


@pytest.mark.skipif(
    "1.6" in torch.__version__,
    reason="Group conv in pytorch 1.6 has an issue. "
    "See https://github.com/pytorch/pytorch/issues/42446.",
)
@pytest.mark.parametrize(
    "gen_dict, dis_dict, loss_dict,",
    get_test_data(),
)
@pytest.mark.parametrize(
    "spks, spk_embed_dim, langs", [(10, -1, -1), (-1, 5, -1), (-1, -1, 3), (4, 5, 3)]
)
def test_multi_speaker_vits_is_trainable_and_decodable(
    gen_dict, dis_dict, loss_dict, spks, spk_embed_dim, langs
):
    idim = 10
    odim = 5
    global_channels = 8
    gen_args = make_vits_generator_args(**gen_dict)
    gen_args["generator_params"]["spks"] = spks
    gen_args["generator_params"]["langs"] = langs
    gen_args["generator_params"]["spk_embed_dim"] = spk_embed_dim
    gen_args["generator_params"]["global_channels"] = global_channels
    dis_args = make_vits_discriminator_args(**dis_dict)
    loss_args = make_vits_loss_args(**loss_dict)
    model = VITS(idim=idim, odim=odim, **gen_args, **dis_args, **loss_args,)
    model.train()
    upsample_factor = model.generator.upsample_factor
    inputs = dict(
        text=torch.randint(0, idim, (2, 8)),
        text_lengths=torch.tensor([8, 5], dtype=torch.long),
        feats=torch.randn(2, 16, odim),
        feats_lengths=torch.tensor([16, 13], dtype=torch.long),
        speech=torch.randn(2, 16 * upsample_factor),
        speech_lengths=torch.tensor([16, 13] * upsample_factor, dtype=torch.long),
    )
    if spks > 0:
        inputs["sids"] = torch.randint(0, spks, (2, 1))
    if langs > 0:
        inputs["lids"] = torch.randint(0, langs, (2, 1))
    if spk_embed_dim > 0:
        inputs["spembs"] = torch.randn(2, spk_embed_dim)
    gen_loss = model(forward_generator=True, **inputs)["loss"]
    gen_loss.backward()
    dis_loss = model(forward_generator=False, **inputs)["loss"]
    dis_loss.backward()

    with torch.no_grad():
        model.eval()

        # check inference
        inputs = dict(text=torch.randint(0, idim, (5,),),)
        if spks > 0:
            inputs["sids"] = torch.randint(0, spks, (1,))
        if langs > 0:
            inputs["lids"] = torch.randint(0, langs, (1,))
        if spk_embed_dim > 0:
            inputs["spembs"] = torch.randn(spk_embed_dim)
        model.inference(**inputs)

        # check inference with predefined duration
        inputs = dict(
            text=torch.randint(0, idim, (5,),),
            durations=torch.tensor([1, 2, 3, 4, 5], dtype=torch.long),
        )
        if spks > 0:
            inputs["sids"] = torch.randint(0, spks, (1,))
        if langs > 0:
            inputs["lids"] = torch.randint(0, langs, (1,))
        if spk_embed_dim > 0:
            inputs["spembs"] = torch.randn(spk_embed_dim)
        output_dict = model.inference(**inputs)
        assert output_dict["wav"].size(0) == inputs["durations"].sum() * upsample_factor

        # check inference with teachder forcing
        inputs = dict(text=torch.randint(0, idim, (5,),), feats=torch.randn(16, odim),)
        if spks > 0:
            inputs["sids"] = torch.randint(0, spks, (1,))
        if langs > 0:
            inputs["lids"] = torch.randint(0, langs, (1,))
        if spk_embed_dim > 0:
            inputs["spembs"] = torch.randn(spk_embed_dim)
        output_dict = model.inference(**inputs, use_teacher_forcing=True)
        assert output_dict["wav"].size(0) == inputs["feats"].size(0) * upsample_factor


@pytest.mark.skipif(
    not torch.cuda.is_available(), reason="GPU is needed.",
)
@pytest.mark.skipif(
    "1.6" in torch.__version__,
    reason="group conv in pytorch 1.6 has an issue. "
    "See https://github.com/pytorch/pytorch/issues/42446.",
)
@pytest.mark.parametrize(
    "gen_dict, dis_dict, loss_dict",
    get_test_data(),
)
def test_vits_is_trainable_and_decodable_on_gpu(gen_dict, dis_dict, loss_dict):
    idim = 10
    odim = 5
    gen_args = make_vits_generator_args(**gen_dict)
    dis_args = make_vits_discriminator_args(**dis_dict)
    loss_args = make_vits_loss_args(**loss_dict)
    model = VITS(idim=idim, odim=odim, **gen_args, **dis_args, **loss_args,)
    model.train()
    upsample_factor = model.generator.upsample_factor
    inputs = dict(
        text=torch.randint(0, idim, (2, 8)),
        text_lengths=torch.tensor([8, 5], dtype=torch.long),
        feats=torch.randn(2, 16, odim),
        feats_lengths=torch.tensor([16, 13], dtype=torch.long),
        speech=torch.randn(2, 16 * upsample_factor),
        speech_lengths=torch.tensor([16, 13] * upsample_factor, dtype=torch.long),
    )
    device = torch.device("cuda")
    model.to(device)
    inputs = {k: v.to(device) for k, v in inputs.items()}
    gen_loss = model(forward_generator=True, **inputs)["loss"]
    gen_loss.backward()
    dis_loss = model(forward_generator=False, **inputs)["loss"]
    dis_loss.backward()

    with torch.no_grad():
        model.eval()

        # check inference
        inputs = dict(text=torch.randint(0, idim, (5,),))
        inputs = {k: v.to(device) for k, v in inputs.items()}
        model.inference(**inputs)

        # check inference with predefined duration
        inputs = dict(
            text=torch.randint(0, idim, (5,),),
            durations=torch.tensor([1, 2, 3, 4, 5], dtype=torch.long),
        )
        inputs = {k: v.to(device) for k, v in inputs.items()}
        output_dict = model.inference(**inputs)
        assert output_dict["wav"].size(0) == inputs["durations"].sum() * upsample_factor

        # check inference with teachder forcing
        inputs = dict(text=torch.randint(0, idim, (5,),), feats=torch.randn(16, odim),)
        inputs = {k: v.to(device) for k, v in inputs.items()}
        output_dict = model.inference(**inputs, use_teacher_forcing=True)
        assert output_dict["wav"].size(0) == inputs["feats"].size(0) * upsample_factor


@pytest.mark.skipif(
    not torch.cuda.is_available(), reason="GPU is needed.",
)
@pytest.mark.skipif(
    "1.6" in torch.__version__,
    reason="Group conv in pytorch 1.6 has an issue. "
    "See https://github.com/pytorch/pytorch/issues/42446.",
)
@pytest.mark.parametrize(
    "gen_dict, dis_dict, loss_dict",
    get_test_data(),
)
@pytest.mark.parametrize(
    "spks, spk_embed_dim, langs", [(10, -1, -1), (-1, 5, -1), (-1, -1, 3), (4, 5, 3)]
)
def test_multi_speaker_vits_is_trainable_and_decodable_on_gpu(
    gen_dict, dis_dict, loss_dict, spks, spk_embed_dim, langs
):
    idim = 10
    odim = 5
    global_channels = 8
    gen_args = make_vits_generator_args(**gen_dict)
    gen_args["generator_params"]["spks"] = spks
    gen_args["generator_params"]["langs"] = langs
    gen_args["generator_params"]["spk_embed_dim"] = spk_embed_dim
    gen_args["generator_params"]["global_channels"] = global_channels
    dis_args = make_vits_discriminator_args(**dis_dict)
    loss_args = make_vits_loss_args(**loss_dict)
    model = VITS(idim=idim, odim=odim, **gen_args, **dis_args, **loss_args,)
    model.train()
    upsample_factor = model.generator.upsample_factor
    inputs = dict(
        text=torch.randint(0, idim, (2, 8)),
        text_lengths=torch.tensor([8, 5], dtype=torch.long),
        feats=torch.randn(2, 16, odim),
        feats_lengths=torch.tensor([16, 13], dtype=torch.long),
        speech=torch.randn(2, 16 * upsample_factor),
        speech_lengths=torch.tensor([16, 13] * upsample_factor, dtype=torch.long),
    )
    if spks > 0:
        inputs["sids"] = torch.randint(0, spks, (2, 1))
    if langs > 0:
        inputs["lids"] = torch.randint(0, langs, (2, 1))
    if spk_embed_dim > 0:
        inputs["spembs"] = torch.randn(2, spk_embed_dim)
    device = torch.device("cuda")
    model.to(device)
    inputs = {k: v.to(device) for k, v in inputs.items()}
    gen_loss = model(forward_generator=True, **inputs)["loss"]
    gen_loss.backward()
    dis_loss = model(forward_generator=False, **inputs)["loss"]
    dis_loss.backward()

    with torch.no_grad():
        model.eval()

        # check inference
        inputs = dict(text=torch.randint(0, idim, (5,),),)
        if spks > 0:
            inputs["sids"] = torch.randint(0, spks, (1,))
        if langs > 0:
            inputs["lids"] = torch.randint(0, langs, (1,))
        if spk_embed_dim > 0:
            inputs["spembs"] = torch.randn(spk_embed_dim)
        inputs = {k: v.to(device) for k, v in inputs.items()}
        model.inference(**inputs)

        # check inference with predefined duration
        inputs = dict(
            text=torch.randint(0, idim, (5,),),
            durations=torch.tensor([1, 2, 3, 4, 5], dtype=torch.long),
        )
        if spks > 0:
            inputs["sids"] = torch.randint(0, spks, (1,))
        if langs > 0:
            inputs["lids"] = torch.randint(0, langs, (1,))
        if spk_embed_dim > 0:
            inputs["spembs"] = torch.randn(spk_embed_dim)
        inputs = {k: v.to(device) for k, v in inputs.items()}
        output_dict = model.inference(**inputs)
        assert output_dict["wav"].size(0) == inputs["durations"].sum() * upsample_factor

        # check inference with teachder forcing
        inputs = dict(text=torch.randint(0, idim, (5,),), feats=torch.randn(16, odim),)
        if spks > 0:
            inputs["sids"] = torch.randint(0, spks, (1,))
        if langs > 0:
            inputs["lids"] = torch.randint(0, langs, (1,))
        if spk_embed_dim > 0:
            inputs["spembs"] = torch.randn(spk_embed_dim)
        inputs = {k: v.to(device) for k, v in inputs.items()}
        output_dict = model.inference(**inputs, use_teacher_forcing=True)
        assert output_dict["wav"].size(0) == inputs["feats"].size(0) * upsample_factor<|MERGE_RESOLUTION|>--- conflicted
+++ resolved
@@ -288,7 +288,13 @@
     gen_args = make_vits_generator_args(**gen_dict)
     dis_args = make_vits_discriminator_args(**dis_dict)
     loss_args = make_vits_loss_args(**loss_dict)
-    model = VITS(idim=idim, odim=odim, **gen_args, **dis_args, **loss_args,)
+    model = VITS(
+        idim=idim,
+        odim=odim,
+        **gen_args,
+        **dis_args,
+        **loss_args,
+    )
     model.train()
     upsample_factor = model.generator.upsample_factor
     inputs = dict(
@@ -308,21 +314,27 @@
         model.eval()
 
         # check inference
-        inputs = dict(text=torch.randint(0, idim, (5,),))
+        inputs = dict(
+            text=torch.randint(
+                0,
+                idim,
+                (5,),
+            )
+        )
         model.inference(**inputs)
 
         # check inference with predefined durations
         inputs = dict(
-            text=torch.randint(0, idim, (5,),),
+            text=torch.randint(
+                0,
+                idim,
+                (5,),
+            ),
             durations=torch.tensor([1, 2, 3, 4, 5], dtype=torch.long),
         )
         output_dict = model.inference(**inputs)
         assert output_dict["wav"].size(0) == inputs["durations"].sum() * upsample_factor
 
-<<<<<<< HEAD
-        # check inference with teachder forcing
-        inputs = dict(text=torch.randint(0, idim, (5,),), feats=torch.randn(16, odim),)
-=======
         # check inference with teacher forcing
         inputs = dict(
             text=torch.randint(
@@ -332,7 +344,6 @@
             ),
             feats=torch.randn(16, odim),
         )
->>>>>>> 096e2bb7
         output_dict = model.inference(**inputs, use_teacher_forcing=True)
         assert output_dict["wav"].size(0) == inputs["feats"].size(0) * upsample_factor
 
@@ -362,7 +373,13 @@
     gen_args["generator_params"]["global_channels"] = global_channels
     dis_args = make_vits_discriminator_args(**dis_dict)
     loss_args = make_vits_loss_args(**loss_dict)
-    model = VITS(idim=idim, odim=odim, **gen_args, **dis_args, **loss_args,)
+    model = VITS(
+        idim=idim,
+        odim=odim,
+        **gen_args,
+        **dis_args,
+        **loss_args,
+    )
     model.train()
     upsample_factor = model.generator.upsample_factor
     inputs = dict(
@@ -388,7 +405,13 @@
         model.eval()
 
         # check inference
-        inputs = dict(text=torch.randint(0, idim, (5,),),)
+        inputs = dict(
+            text=torch.randint(
+                0,
+                idim,
+                (5,),
+            ),
+        )
         if spks > 0:
             inputs["sids"] = torch.randint(0, spks, (1,))
         if langs > 0:
@@ -399,7 +422,11 @@
 
         # check inference with predefined duration
         inputs = dict(
-            text=torch.randint(0, idim, (5,),),
+            text=torch.randint(
+                0,
+                idim,
+                (5,),
+            ),
             durations=torch.tensor([1, 2, 3, 4, 5], dtype=torch.long),
         )
         if spks > 0:
@@ -412,7 +439,14 @@
         assert output_dict["wav"].size(0) == inputs["durations"].sum() * upsample_factor
 
         # check inference with teachder forcing
-        inputs = dict(text=torch.randint(0, idim, (5,),), feats=torch.randn(16, odim),)
+        inputs = dict(
+            text=torch.randint(
+                0,
+                idim,
+                (5,),
+            ),
+            feats=torch.randn(16, odim),
+        )
         if spks > 0:
             inputs["sids"] = torch.randint(0, spks, (1,))
         if langs > 0:
@@ -424,7 +458,8 @@
 
 
 @pytest.mark.skipif(
-    not torch.cuda.is_available(), reason="GPU is needed.",
+    not torch.cuda.is_available(),
+    reason="GPU is needed.",
 )
 @pytest.mark.skipif(
     "1.6" in torch.__version__,
@@ -441,7 +476,13 @@
     gen_args = make_vits_generator_args(**gen_dict)
     dis_args = make_vits_discriminator_args(**dis_dict)
     loss_args = make_vits_loss_args(**loss_dict)
-    model = VITS(idim=idim, odim=odim, **gen_args, **dis_args, **loss_args,)
+    model = VITS(
+        idim=idim,
+        odim=odim,
+        **gen_args,
+        **dis_args,
+        **loss_args,
+    )
     model.train()
     upsample_factor = model.generator.upsample_factor
     inputs = dict(
@@ -464,13 +505,23 @@
         model.eval()
 
         # check inference
-        inputs = dict(text=torch.randint(0, idim, (5,),))
+        inputs = dict(
+            text=torch.randint(
+                0,
+                idim,
+                (5,),
+            )
+        )
         inputs = {k: v.to(device) for k, v in inputs.items()}
         model.inference(**inputs)
 
         # check inference with predefined duration
         inputs = dict(
-            text=torch.randint(0, idim, (5,),),
+            text=torch.randint(
+                0,
+                idim,
+                (5,),
+            ),
             durations=torch.tensor([1, 2, 3, 4, 5], dtype=torch.long),
         )
         inputs = {k: v.to(device) for k, v in inputs.items()}
@@ -478,14 +529,22 @@
         assert output_dict["wav"].size(0) == inputs["durations"].sum() * upsample_factor
 
         # check inference with teachder forcing
-        inputs = dict(text=torch.randint(0, idim, (5,),), feats=torch.randn(16, odim),)
+        inputs = dict(
+            text=torch.randint(
+                0,
+                idim,
+                (5,),
+            ),
+            feats=torch.randn(16, odim),
+        )
         inputs = {k: v.to(device) for k, v in inputs.items()}
         output_dict = model.inference(**inputs, use_teacher_forcing=True)
         assert output_dict["wav"].size(0) == inputs["feats"].size(0) * upsample_factor
 
 
 @pytest.mark.skipif(
-    not torch.cuda.is_available(), reason="GPU is needed.",
+    not torch.cuda.is_available(),
+    reason="GPU is needed.",
 )
 @pytest.mark.skipif(
     "1.6" in torch.__version__,
@@ -512,7 +571,13 @@
     gen_args["generator_params"]["global_channels"] = global_channels
     dis_args = make_vits_discriminator_args(**dis_dict)
     loss_args = make_vits_loss_args(**loss_dict)
-    model = VITS(idim=idim, odim=odim, **gen_args, **dis_args, **loss_args,)
+    model = VITS(
+        idim=idim,
+        odim=odim,
+        **gen_args,
+        **dis_args,
+        **loss_args,
+    )
     model.train()
     upsample_factor = model.generator.upsample_factor
     inputs = dict(
@@ -541,7 +606,13 @@
         model.eval()
 
         # check inference
-        inputs = dict(text=torch.randint(0, idim, (5,),),)
+        inputs = dict(
+            text=torch.randint(
+                0,
+                idim,
+                (5,),
+            ),
+        )
         if spks > 0:
             inputs["sids"] = torch.randint(0, spks, (1,))
         if langs > 0:
@@ -553,7 +624,11 @@
 
         # check inference with predefined duration
         inputs = dict(
-            text=torch.randint(0, idim, (5,),),
+            text=torch.randint(
+                0,
+                idim,
+                (5,),
+            ),
             durations=torch.tensor([1, 2, 3, 4, 5], dtype=torch.long),
         )
         if spks > 0:
@@ -567,7 +642,14 @@
         assert output_dict["wav"].size(0) == inputs["durations"].sum() * upsample_factor
 
         # check inference with teachder forcing
-        inputs = dict(text=torch.randint(0, idim, (5,),), feats=torch.randn(16, odim),)
+        inputs = dict(
+            text=torch.randint(
+                0,
+                idim,
+                (5,),
+            ),
+            feats=torch.randn(16, odim),
+        )
         if spks > 0:
             inputs["sids"] = torch.randint(0, spks, (1,))
         if langs > 0:
