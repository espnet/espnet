import pytest
import torch

from espnet2.asr.frontend.s3prl import S3prlFrontend
from espnet2.asr.preencoder.linear import LinearProjection
from espnet2.ser.espnet_model import ESPnetSERModel
from espnet2.ser.loss.cross_entropy_loss import Xnt
from espnet2.ser.pooling.mean_pooling import MeanPooling
from espnet2.ser.projector.linear_projector import LinearProjector

frontend = S3prlFrontend(
    frontend_conf={"upstream": "wavlm_base"},
)

preencoder = LinearProjection(
    input_size=frontend.output_size(),
    output_size=16,
)

pooling = MeanPooling(input_size=preencoder.output_size())

<<<<<<< HEAD
linear_projector = LinearProjector(
    input_size=pooling.output_size(), output_size=4
)
=======
linear_projector = LinearProjector(input_size=pooling.output_size(), output_size=8)
>>>>>>> 48aafce8


xent_loss = Xnt(
    nout=linear_projector.output_size(),
    nclasses=linear_projector.output_size(),
)


@pytest.mark.parametrize("frontend", [frontend])
@pytest.mark.parametrize("preencoder", [preencoder])
@pytest.mark.parametrize("pooling", [pooling])
@pytest.mark.parametrize("projector", [linear_projector])
@pytest.mark.parametrize("loss", [xent_loss])
@pytest.mark.parametrize("training", [True, False])
def test_ser_model(frontend, preencoder, pooling, projector, loss, training):
<<<<<<< HEAD
    inputs = torch.randn(2, 10000)
    ilens = torch.LongTensor([8000, 10000])
    emotion_labels = torch.randint(0, 8, (2,1))
=======
    inputs = torch.randn(2, 17000)
    ilens = torch.LongTensor([16000, 17000])
    emotion_labels = torch.randint(0, 8, (2, 1))
>>>>>>> 48aafce8
    ser_model = ESPnetSERModel(
        frontend=frontend,
        specaug=None,
        preencoder=preencoder,
        pooling=pooling,
        projector=projector,
        loss=loss,
    )

    if training:
        ser_model.train()
    else:
        ser_model.eval()

    kwargs = {
        "speech": inputs,
        "speech_lengths": ilens,
        "emotion_labels": emotion_labels,
    }
    loss, stats, weight = ser_model(**kwargs)

    if training:
        loss.backward()


@pytest.mark.parametrize("loss", [xent_loss])
@pytest.mark.parametrize("training", [True, False])
def test_ser_loss(training, loss):
<<<<<<< HEAD
    inputs = torch.randn(2, 10000)
    ilens = torch.LongTensor([8000, 10000])
    emotion_labels = torch.randint(0, 8, (2,1))
=======
    inputs = torch.randn(2, 17000)
    ilens = torch.LongTensor([16000, 17000])
    emotion_labels = torch.randint(0, 8, (2, 1))
>>>>>>> 48aafce8
    ser_model = ESPnetSERModel(
        frontend=frontend,
        specaug=None,
        preencoder=preencoder,
        pooling=pooling,
        projector=linear_projector,
        loss=loss,
    )
    if training:
        ser_model.train()
    else:
        ser_model.eval()

    kwargs = {
        "speech": inputs,
        "speech_lengths": ilens,
        "emotion_labels": emotion_labels,
    }

    if training:
        loss, stats, weight = ser_model(**kwargs)
    else:
        loss, stats, weight = ser_model(**kwargs)<|MERGE_RESOLUTION|>--- conflicted
+++ resolved
@@ -19,14 +19,9 @@
 
 pooling = MeanPooling(input_size=preencoder.output_size())
 
-<<<<<<< HEAD
 linear_projector = LinearProjector(
     input_size=pooling.output_size(), output_size=4
 )
-=======
-linear_projector = LinearProjector(input_size=pooling.output_size(), output_size=8)
->>>>>>> 48aafce8
-
 
 xent_loss = Xnt(
     nout=linear_projector.output_size(),
@@ -41,15 +36,9 @@
 @pytest.mark.parametrize("loss", [xent_loss])
 @pytest.mark.parametrize("training", [True, False])
 def test_ser_model(frontend, preencoder, pooling, projector, loss, training):
-<<<<<<< HEAD
     inputs = torch.randn(2, 10000)
     ilens = torch.LongTensor([8000, 10000])
     emotion_labels = torch.randint(0, 8, (2,1))
-=======
-    inputs = torch.randn(2, 17000)
-    ilens = torch.LongTensor([16000, 17000])
-    emotion_labels = torch.randint(0, 8, (2, 1))
->>>>>>> 48aafce8
     ser_model = ESPnetSERModel(
         frontend=frontend,
         specaug=None,
@@ -78,15 +67,9 @@
 @pytest.mark.parametrize("loss", [xent_loss])
 @pytest.mark.parametrize("training", [True, False])
 def test_ser_loss(training, loss):
-<<<<<<< HEAD
     inputs = torch.randn(2, 10000)
     ilens = torch.LongTensor([8000, 10000])
     emotion_labels = torch.randint(0, 8, (2,1))
-=======
-    inputs = torch.randn(2, 17000)
-    ilens = torch.LongTensor([16000, 17000])
-    emotion_labels = torch.randint(0, 8, (2, 1))
->>>>>>> 48aafce8
     ser_model = ESPnetSERModel(
         frontend=frontend,
         specaug=None,
