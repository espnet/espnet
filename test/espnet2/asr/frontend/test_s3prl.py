import pytest
import torch
from packaging.version import parse as V

from espnet2.asr.frontend.s3prl import S3prlFrontend

is_torch_1_8_plus = V(torch.__version__) >= V("1.8.0")


def test_frontend_init():
    if not is_torch_1_8_plus:
        return

    frontend = S3prlFrontend(fs=16000, frontend_conf=dict(upstream="mel"),)
    assert frontend.frontend_type == "s3prl"
    assert frontend.output_size() > 0


def test_frontend_output_size():
    # Skip some testing cases
    if not is_torch_1_8_plus:
        return

    frontend = S3prlFrontend(
        fs=16000, frontend_conf=dict(upstream="mel"), download_dir="./hub",
    )

    wavs = torch.randn(2, 1600)
    lengths = torch.LongTensor([1600, 1600])
    feats, _ = frontend(wavs, lengths)
    assert feats.shape[-1] == frontend.output_size()


@pytest.mark.parametrize(
    "fs, frontend_conf, multilayer_feature",
    [
        (16000, dict(upstream="mel"), True),
        (16000, dict(upstream="mel"), False),
        (16000, dict(upstream="mel", tile_factor=1), False),
    ],
)
def test_frontend_backward(fs, frontend_conf, multilayer_feature):
    if not is_torch_1_8_plus:
        return

    frontend = S3prlFrontend(
<<<<<<< HEAD
        fs=16000, frontend_conf=dict(upstream="mel"), download_dir="./hub",
=======
        fs=fs,
        frontend_conf=frontend_conf,
        download_dir="./hub",
        multilayer_feature=multilayer_feature,
>>>>>>> 74f8cda2
    )
    wavs = torch.randn(2, 1600, requires_grad=True)
    lengths = torch.LongTensor([1600, 1600])
    feats, f_lengths = frontend(wavs, lengths)
    feats.sum().backward()<|MERGE_RESOLUTION|>--- conflicted
+++ resolved
@@ -11,7 +11,10 @@
     if not is_torch_1_8_plus:
         return
 
-    frontend = S3prlFrontend(fs=16000, frontend_conf=dict(upstream="mel"),)
+    frontend = S3prlFrontend(
+        fs=16000,
+        frontend_conf=dict(upstream="mel"),
+    )
     assert frontend.frontend_type == "s3prl"
     assert frontend.output_size() > 0
 
@@ -22,7 +25,9 @@
         return
 
     frontend = S3prlFrontend(
-        fs=16000, frontend_conf=dict(upstream="mel"), download_dir="./hub",
+        fs=16000,
+        frontend_conf=dict(upstream="mel"),
+        download_dir="./hub",
     )
 
     wavs = torch.randn(2, 1600)
@@ -44,14 +49,10 @@
         return
 
     frontend = S3prlFrontend(
-<<<<<<< HEAD
-        fs=16000, frontend_conf=dict(upstream="mel"), download_dir="./hub",
-=======
         fs=fs,
         frontend_conf=frontend_conf,
         download_dir="./hub",
         multilayer_feature=multilayer_feature,
->>>>>>> 74f8cda2
     )
     wavs = torch.randn(2, 1600, requires_grad=True)
     lengths = torch.LongTensor([1600, 1600])
