#!/bin/bash

# Set bash to 'debug' mode, it will exit on :
# -e 'error', -u 'undefined variable', -o ... 'error in pipeline', -x 'print commands',
set -e
set -u
set -o pipefail

log() {
    local fname=${BASH_SOURCE[1]##*/}
    echo -e "$(date '+%Y-%m-%dT%H:%M:%S') (${fname}:${BASH_LINENO[0]}:${FUNCNAME[1]}) $*"
}
min() {
  local a b
  a=$1
  for b in "$@"; do
      if [ "${b}" -le "${a}" ]; then
          a="${b}"
      fi
  done
  echo "${a}"
}
SECONDS=0

# General configuration
stage=1              # Processes starts from the specified stage.
stop_stage=10000     # Processes is stopped at the specified stage.
skip_data_prep=false # Skip data preparation stages
skip_train=false     # Skip training stages
skip_eval=false      # Skip decoding and evaluation stages
skip_upload=true     # Skip uploading to huggingface
ngpu=1               # The number of gpus ("0" uses cpu, otherwise use gpu).
num_nodes=1          # The number of nodes
nj=32                # The number of parallel jobs.
datadir=data         # Directory to save data from Stage 1.
dumpdir=dump         # Directory to dump features.
inference_nj=4       # The number of parallel jobs in decoding.
gpu_inference=false  # Whether to perform gpu decoding.
expdir=exp           # Directory to save experiments.
python=python3       # Specify python to execute espnet commands
use_lightning=false  # Whether to use pytorch lightning trainer for training.

# Data preparation related
local_data_opts=     # The options given to local/data.sh.

# Feature extraction related
audio_format=flac    # Audio format: wav, flac, wav.ark, flac.ark.
fs=16k               # Sampling rate.
speech_fold_length=160000 # The length of the speech input to the cls model.
label_fold_length=1  # fold_length for labels during CLS training. Set to 1 for multi-class classification.
cls_stats_dir=       # The directory used for collect-stats mode.

# data preprocessing related
min_wav_duration=0.1 # Minimum duration in seconds to use in training
max_wav_duration=  # Maximum duration in seconds to use in training

# cls model related
cls_tag=    # Suffix to the result dir for cls model training.
cls_config= # Config for cls model training.
cls_args=   # Arguments for cls model training, e.g., "--max_epoch 10".
             # Note that it will overwrite args in cls config.
feats_normalize=uttmvn # Normalizaton layer type.
pretrained_model=              # Pretrained model to load
ignore_init_mismatch=false      # Ignore initial mismatch

# speech-text classification related
speech_text_classification=false # If true, use text input for speech-text classification.
text_input_filename= # Filename for text input
hugging_face_model_name_or_path="" # Hugging Face model or path for hugging_face tokenizer

# cls inference related
download_model=
inference_model=valid.acc.best.pth
inference_tag=    # Suffix to the inference dir for cls model inference
output_all_probabilities=true
decoding_batch_size=1

hf_repo=        # Huggingface repo name

# [Task dependent] Set the datadir name created by local/data.sh
train_set=       # Name of training set.
valid_set=       # Name of development set.
test_sets=       # Names of evaluation sets. Multiple items can be specified.

text_classes=   # Path to the text file containing all classes.

help_message=$(cat << EOF
Usage: $0 --train-set <train_set_name> --valid-set <valid_set_name> --test_sets <test_set_names>
Options:
    # General configuration
    --stage          # Processes starts from the specified stage (default="${stage}").
    --stop_stage     # Processes is stopped at the specified stage (default="${stop_stage}").
    --skip_data_prep # Skip data preparation stages (default="${skip_data_prep}").
    --skip_train     # Skip training stages (default="${skip_train}").
    --skip_eval      # Skip decoding and evaluation stages (default="${skip_eval}").
    --ngpu           # The number of gpus ("0" uses cpu, otherwise use gpu, default="${ngpu}").
    --num_nodes      # The number of nodes
    --nj             # The number of parallel jobs (default="${nj}").
    --inference_nj   # The number of parallel jobs in inference (default="${inference_nj}").
    --gpu_inference  # Whether to use gpu for inference (default="${gpu_inference}").
    --datadir        # Directory to save data from Stage 1 (default="${datadir}").
    --dumpdir        # Directory to dump features (default="${dumpdir}").
    --expdir         # Directory to save experiments (default="${expdir}").
    --python         # Specify python to execute espnet commands (default="${python}").
    --use_lightning # Whether to use pytorch lightning trainer for training (default="${use_lightning}").
    # Data preparation related
    --local_data_opts # The options given to local/data.sh (default="${local_data_opts}").
    # Feature extraction related
    --audio_format     # Audio format: wav, flac, wav.ark, flac.ark  (default="${audio_format}").
    --fs               # Sampling rate (default="${fs}").
    --speech_fold_length # The length of the speech input to the cls model (default="${speech_fold_length}").
    --label_fold_length  # fold_length for labels during CLS training (default="${label_fold_length}").
    --cls_stats_dir   # The directory used for collect-stats mode (default="${cls_stats_dir}").
    --min_wav_duration   # Minimum duration in seconds to use in training (default="${min_wav_duration}").
    --max_wav_duration   # Maximum duration in seconds to use in training (default="${max_wav_duration}").
    # cls model related
    --cls_tag        # Suffix to the result dir for classification model training (default="${cls_tag}").
    --cls_config     # Config for classification model training (default="${cls_config}").
    --cls_args       # Arguments for classification model training, e.g., "--max_epoch 10" (default="${cls_args}").
                      # Note that it will overwrite args in cls config.
    --feats_normalize # Normalizaton layer type (default="${feats_normalize}").
<<<<<<< HEAD
    # speech-text classification related
    --speech_text_classification  # If true, use text input for speech-text classification (default="${speech_text_classification}").
    --text_input_filename  # Filename for text input (default="${text_input_filename}").
    --hugging_face_model_name_or_path  # Hugging Face model or path for hugging_face tokenizer
=======
    --pretrained_model # Pretrained model to load (default="${pretrained_model}").
    --ignore_init_mismatch # Ignore initial mismatch (default="${ignore_init_mismatch}").
>>>>>>> 000bf3ff
    # cls inference related
    --download_model  # Download a model from Model Zoo and use it for decoding (default="${download_model}").
    --inference_model  # classification model path for inference (default="${inference_model}").
    --inference_tag    # Suffix to the inference dir for cls model inference
    --output_all_probabilities # Output all probabilities in the inference stage (default="${output_all_probabilities}").
    --decoding_batch_size # Batch size in inference (default="${decoding_batch_size}").
    # Huggingface related
    --hf_repo        # Huggingface repo name (default="${hf_repo}").
    # [Task dependent] Set the datadir name created by local/data.sh
    --train_set               # Name of training set (required).
    --valid_set               # Name of development set (required).
    --test_sets               # Names of evaluation sets (required).
    --text_classes            # Path to the text file containing classes (default="${text_classes}").
EOF
)

log "$0 $*"
# Save command line args for logging (they will be lost after utils/parse_options.sh)
run_args=$(pyscripts/utils/print_args.py $0 "$@")
. utils/parse_options.sh

if [ $# -ne 0 ]; then
    log "${help_message}"
    log "Error: No positional arguments are required."
    exit 2
fi

. ./path.sh
. ./cmd.sh


# Check required arguments
[ -z "${train_set}" ] && { log "${help_message}"; log "Error: --train_set is required"; exit 2; };
[ -z "${valid_set}" ] &&   { log "${help_message}"; log "Error: --valid_set is required"  ; exit 2; };
[ -z "${test_sets}" ] && { log "${help_message}"; log "Error: --test_sets is required"; exit 2; };


data_feats=${dumpdir}

# Set tag for naming of model directory
if [ -z "${cls_tag}" ]; then
    if [ -n "${cls_config}" ]; then
        cls_tag="$(basename "${cls_config}" .yaml)"
    else
        cls_tag="train"
    fi
    if [ -n "${cls_args}" ]; then
        cls_tag+="$(echo "${cls_args}" | sed -e "s/--/\_/g" -e "s/[ |=/]//g")"
    fi
fi

if [ -z "${inference_tag}" ]; then
    inference_tag=inference
fi

[ -z "${text_classes}" ] && text_classes="${data_feats}/${train_set}/text"

# The directory used for collect-stats mode
if [ -z "${cls_stats_dir}" ]; then
    cls_stats_dir="${expdir}/cls_stats_${fs}"
fi
# The directory used for training commands
cls_exp="${expdir}/cls_${cls_tag}"
token_list=${datadir}/token_list

# Used only for speech-text classification
if [ ${speech_text_classification} ]; then
    if [ -z "${text_input_filename}" ]; then
        log "Error: --text_input_filename is required for speech-text classification"
        exit 2
    fi
    if [ ${text_input_filename} == "text" ]; then
        log "Error: text_input_filename cannot be 'text' for speech-text classification"
        exit 2
    fi
    if [ -z "${hugging_face_model_name_or_path}" ]; then
        log "Error: --hugging_face_model_name_or_path is required for speech-text classification"
        exit 2
    fi
    text_token_list="${datadir}/hugging_face_"${hugging_face_model_name_or_path/\//-}/tokens.txt
    text_bpemodel=${hugging_face_model_name_or_path}
fi

# ========================== Main stages start from here. ==========================

if ! "${skip_data_prep}"; then
    if [ ${stage} -le 1 ] && [ ${stop_stage} -ge 1 ]; then
        log "Stage 1: Data preparation for ${datadir}/${train_set}, ${datadir}/${valid_set}, etc."
        log "local_data_opts=${local_data_opts}"
        local/data.sh ${datadir} ${local_data_opts}
    fi

    if [ ${stage} -le 2 ] && [ ${stop_stage} -ge 2 ]; then
        log "Stage 2: Format wav.scp: ${datadir}/ -> ${data_feats}"
        # ====== Recreating "wav.scp" ======
        # Kaldi-wav.scp, which can describe the file path
        # with unix-pipe, like "cat /some/path |",
        # shouldn't be used in training process.
        # "format_wav_scp.sh" dumps such pipe-style-wav to real audio file
        # and it can also change the audio-format and sampling rate.
        # If nothing is need, then format_wav_scp.sh does nothing:
        # i.e. the input file format and rate is same as the output.
        for dset in "${train_set}" "${valid_set}" ${test_sets}; do
            utils/copy_data_dir.sh --validate_opts --non-print "${datadir}/${dset}" "${data_feats}/${dset}"
            if ${speech_text_classification}; then
                # Copy text input file to data_feats
                cp "${datadir}/${dset}/${text_input_filename}" "${data_feats}/${dset}/"
            fi
            rm -f ${data_feats}/${dset}/{wav.scp,reco2file_and_channel}

            # shellcheck disable=SC2086
            scripts/audio/format_wav_scp.sh --nj "${nj}" --cmd "${train_cmd}" \
                --audio-format "${audio_format}" --fs "${fs}"  \
                "${datadir}/${dset}/wav.scp" "${data_feats}/${dset}"

            # Note(jiatong): default use raw as feats_type, see more types in other TEMPLATE recipes
            echo "raw" > "${data_feats}/${dset}/feats_type"
        done
    fi

    # if max_wav_duration is not set skip stage 3
    if [ -z "${max_wav_duration}" ]; then
        log "max_wav_duration is not set, skipping stage 3 (Modify long/short data)"
        if [ ${stage} -le 3 ]; then
            stage=4
        fi
    fi
    if [ ${stage} -le 3 ] && [ ${stop_stage} -ge 3 ]; then
        log "Stage 3: Modify long/short data"

        # NOTE(kamo): Not applying to test_sets to keep original data
        for dset in "${train_set}" "${valid_set}"; do
            # Remove short utterances
            _feats_type="$(<${data_feats}/${dset}/feats_type)" #must be raw
            if [ "${_feats_type}" != raw ]; then
                log "feats_type is not raw: ${_feats_type}"
                exit 1
            fi

            _fs=$(python3 -c "import humanfriendly as h;print(h.parse_size('${fs}'))")
            _min_length=$(python3 -c "print(int(${min_wav_duration} * ${_fs}))")
            _max_length=$(python3 -c "print(int(${max_wav_duration} * ${_fs}))")
            # keep copy of original utt2num_samples and wav.scp
            cp "${data_feats}/${dset}/utt2num_samples" "${data_feats}/${dset}/utt2num_samples.org"
            cp "${data_feats}/${dset}/wav.scp" "${data_feats}/${dset}/wav.org.scp"

            # utt2num_samples is created by format_wav_scp.sh
            <"${data_feats}/${dset}/utt2num_samples.org" \
                awk -v min_length="${_min_length}" -v max_length="${_max_length}" \
                    '{ if ($2 > min_length && $2 < max_length ) print $0; }' \
                    >"${data_feats}/${dset}/utt2num_samples"
            <"${data_feats}/${dset}/wav.org.scp" \
                utils/filter_scp.pl "${data_feats}/${dset}/utt2num_samples"  \
                >"${data_feats}/${dset}/wav.scp"
            # fix_data_dir.sh leaves only utts which exist in all files
            utils/fix_data_dir.sh "${data_feats}/${dset}"
            # Report the change in the number of utterances
            _org_num_utts=$(wc -l "${data_feats}/${dset}/wav.org.scp" | awk '{print $1}')
            _new_num_utts=$(wc -l "${data_feats}/${dset}/wav.scp" | awk '{print $1}')
            log "Filtered ${dset}: ${_new_num_utts} remain out of ${_org_num_utts}!"
        done
    fi

    if [ ${stage} -le 4 ] && [ ${stop_stage} -ge 4 ]; then
        log "Stage 4: Generate token_list covering all classes from ${text_classes}"
        ${python} -m espnet2.bin.tokenize_text --token_type "word" \
            --input "${text_classes}" --output "${token_list}" \
            --field 2- --write_vocabulary true \
            --add_symbol "<unk>:-1" --add_symbol "<blank>:-2"
            # unk is just a dummy symbol for compatibility,
            # we ensure that it is not used in the cls model
<<<<<<< HEAD
            # text contains blank when task is multi-label classif and 
            # there is no label. In this case we reposition to 0th index.
        
        if [ "$speech_text_classification" ]; then
            log "Generate hugging_face text_token_list from ${hugging_face_model_name_or_path}"
            # The first symbol in text_token_list must be "<blank>" and the last must be also sos/eos
            ${python} -m espnet2.bin.hugging_face_export_vocabulary  \
                --model_name_or_path "${hugging_face_model_name_or_path}" \
                --output "${text_token_list}"
        fi
=======
            # text contains blank when task is multi-label classif and
            # there is no label. In this case we reposition to 0th index.
>>>>>>> 000bf3ff
    fi
else
    log "Skip the data preparation stages"
fi


if ! "${skip_train}"; then
    if [ ${stage} -le 5 ] && [ ${stop_stage} -ge 5 ]; then
        _cls_train_dir="${data_feats}/${train_set}"
        _cls_valid_dir="${data_feats}/${valid_set}"
        log "Stage 5: cls collect stats: train_set=${_cls_train_dir}, valid_set=${_cls_valid_dir}"

        _opts=
        if [ -n "${cls_config}" ]; then
            # To generate the config file: e.g.
            #   % python3 -m espnet2.bin.cls_train --print_config --optim adam
            _opts+="--config ${cls_config} "
        fi

        _feats_type="$(<${_cls_train_dir}/feats_type)"
        _scp=wav.scp
        if [[ "${audio_format}" == *ark* ]]; then
            _type=kaldi_ark
        else
            # "sound" supports "wav", "flac", etc.
            _type=sound
        fi
        _opts+="--frontend_conf fs=${fs} "

        # 1. Split the key file
        _logdir="${cls_stats_dir}/logdir"
        mkdir -p "${_logdir}"

        # Get the minimum number among ${nj} and the number lines of input files
        _nj=$(min "${nj}" "$(<${_cls_train_dir}/${_scp} wc -l)" "$(<${_cls_valid_dir}/${_scp} wc -l)")

        key_file="${_cls_train_dir}/${_scp}"
        split_scps=""
        for n in $(seq "${_nj}"); do
            split_scps+=" ${_logdir}/train.${n}.scp"
        done
        # shellcheck disable=SC2086
        utils/split_scp.pl "${key_file}" ${split_scps}

        key_file="${_cls_valid_dir}/${_scp}"
        split_scps=""
        for n in $(seq "${_nj}"); do
            split_scps+=" ${_logdir}/valid.${n}.scp"
        done
        # shellcheck disable=SC2086
        utils/split_scp.pl "${key_file}" ${split_scps}

        # 2. Generate run.sh
        log "Generate '${cls_stats_dir}/run.sh'. You can resume the process from stage 5 using this script"
        mkdir -p "${cls_stats_dir}"; echo "${run_args} --stage 5 \"\$@\"; exit \$?" > "${cls_stats_dir}/run.sh"; chmod +x "${cls_stats_dir}/run.sh"

        # 3. Submit jobs
        log "cls collect-stats started... log: '${_logdir}/stats.*.log'"

        # NOTE: --*_shape_file doesn't require length information if --batch_type=unsorted,
        #       but it's used only for deciding the sample ids.
        if [ "$speech_text_classification" ]; then
            _opts+="--train_data_path_and_name_and_type ${_cls_train_dir}/${text_input_filename},text,text "
            _opts+="--valid_data_path_and_name_and_type ${_cls_valid_dir}/${text_input_filename},text,text "
            _opts+="--text_token_list ${text_token_list} "
            _opts+="--text_bpemodel ${text_bpemodel} "
        fi

        # shellcheck disable=SC2046,SC2086
                # --token_type "word" \
        ${train_cmd} JOB=1:"${_nj}" "${_logdir}"/stats.JOB.log \
            ${python} -m espnet2.bin.cls_train \
                --collect_stats true \
                --use_preprocessor true \
                --train_data_path_and_name_and_type "${_cls_train_dir}/${_scp},speech,${_type}" \
                --train_data_path_and_name_and_type "${_cls_train_dir}/text,label,text" \
                --valid_data_path_and_name_and_type "${_cls_valid_dir}/${_scp},speech,${_type}" \
                --valid_data_path_and_name_and_type "${_cls_valid_dir}/text,label,text" \
                --train_shape_file "${_logdir}/train.JOB.scp" \
                --valid_shape_file "${_logdir}/valid.JOB.scp" \
                --output_dir "${_logdir}/stats.JOB" \
                --token_list "${token_list}" \
                ${_opts} ${cls_args} || { cat $(grep -l -i error "${_logdir}"/stats.*.log) ; exit 1; }
        
        # 4. Aggregate shape files
        _opts=
        for i in $(seq "${_nj}"); do
            _opts+="--input_dir ${_logdir}/stats.${i} "
        done
        # shellcheck disable=SC2086
        ${python} -m espnet2.bin.aggregate_stats_dirs ${_opts} --output_dir "${cls_stats_dir}"

    fi

    if [ ${stage} -le 6 ] && [ ${stop_stage} -ge 6 ]; then
        _cls_train_dir="${data_feats}/${train_set}"
        _cls_valid_dir="${data_feats}/${valid_set}"
        log "Stage 6: cls Training: train_set=${_cls_train_dir}, valid_set=${_cls_valid_dir}"

        _opts=
        if [ -n "${cls_config}" ]; then
            # To generate the config file: e.g.
            #   % python3 -m espnet2.bin.cls_train --print_config --optim adam
            _opts+="--config ${cls_config} "
        fi

        _feats_type="$(<${_cls_train_dir}/feats_type)"
        _scp=wav.scp
        # "sound" supports "wav", "flac", etc.
        if [[ "${audio_format}" == *ark* ]]; then
            _type=kaldi_ark
        else
            _type=sound
        fi
        _opts+="--frontend_conf fs=${fs} "

        if [ "${feats_normalize}" = global_mvn ]; then
            # Default normalization is utterance_mvn and changes to global_mvn
            _opts+="--normalize=global_mvn --normalize_conf stats_file=${cls_stats_dir}/train/feats_stats.npz "
        fi

        _opts+="--train_data_path_and_name_and_type ${_cls_train_dir}/${_scp},speech,${_type} "
        _opts+="--train_data_path_and_name_and_type ${_cls_train_dir}/text,label,text "
        _opts+="--train_shape_file ${cls_stats_dir}/train/speech_shape "
        _opts+="--train_shape_file ${cls_stats_dir}/train/label_shape "

        _opts+="--valid_data_path_and_name_and_type ${_cls_valid_dir}/${_scp},speech,${_type} "
        _opts+="--valid_data_path_and_name_and_type ${_cls_valid_dir}/text,label,text "
        _opts+="--valid_shape_file ${cls_stats_dir}/valid/speech_shape "
        _opts+="--valid_shape_file ${cls_stats_dir}/valid/label_shape "
        _opts+="--token_list ${token_list} "
        _opts+="--fold_length ${speech_fold_length} "
        _opts+="--fold_length ${label_fold_length} "
        
        if [ "$speech_text_classification" ]; then
            _opts+="--train_data_path_and_name_and_type ${_cls_train_dir}/${text_input_filename},text,text "
            _opts+="--valid_data_path_and_name_and_type ${_cls_valid_dir}/${text_input_filename},text,text "
            _opts+="--text_token_list ${text_token_list} "
            _opts+="--text_bpemodel ${text_bpemodel} "
        fi

        log "Generate '${cls_exp}/run.sh'. You can resume the process from stage 6 using this script"
        mkdir -p "${cls_exp}"; echo "${run_args} --stage 6 \"\$@\"; exit \$?" > "${cls_exp}/run.sh"; chmod +x "${cls_exp}/run.sh"

        log "cls training started... log: '${cls_exp}/train.log'"
        if echo "${cuda_cmd}" | grep -e queue.pl -e queue-freegpu.pl &> /dev/null; then
            # SGE can't include "/" in a job name
            jobname="$(basename ${cls_exp})"
        else
            jobname="${cls_exp}/train.log"
        fi

        if "${use_lightning}"; then
            log "Use PyTorch Lightning trainer"
            ${python} pyscripts/utils/rotate_logfile.py "${cls_exp}"/train.log

            ${cuda_cmd} --name "${jobname}" \
                --gpu "${ngpu}" \
                --num_tasks "${ngpu}" \
                --num_nodes "${num_nodes}" \
                "${cls_exp}"/train.log \
                srun --export=ALL \
                ${python} -m espnet2.bin.lightning_train \
                    --task cls \
                    --lightning_conf "{devices: ${ngpu}, num_nodes: ${num_nodes}, default_root_dir: ${cls_exp}}" \
                    --user_callbacks mAP_logging \
                    --use_preprocessor true \
                    --resume true \
                    ${pretrained_model:+--init_param $pretrained_model} \
                    --ignore_init_mismatch ${ignore_init_mismatch} \
                    --output_dir "${cls_exp}" \
                    ${_opts} ${cls_args}
        else
            # shellcheck disable=SC2086
            ${python} -m espnet2.bin.launch \
                --cmd "${cuda_cmd} --name ${jobname}" \
                --log "${cls_exp}/train.log" \
                --ngpu "${ngpu}" \
                --num_nodes "${num_nodes}" \
                --init_file_prefix "${cls_exp}/.dist_init_" \
                --multiprocessing_distributed true -- \
                ${python} -m espnet2.bin.cls_train \
                    --use_preprocessor true \
                    ${pretrained_model:+--init_param $pretrained_model} \
                    --resume true \
                    --output_dir "${cls_exp}" \
                    ${_opts} ${cls_args}
        fi
    fi
else
    log "Skip the training stages"
fi


if [ -n "${download_model}" ]; then
    log "Using ${download_model} for decoding and evaluation"
    cls_exp="${expdir}/$(basename "${download_model}")"
    mkdir -p "${cls_exp}"

    # Ensure huggingface-cli is installed
    command -v huggingface-cli &>/dev/null || log "huggingface-cli not found, please install it"

    huggingface-cli download "${download_model}" --local-dir ./
    mv ./**/exp/*/* "${cls_exp}/" && log "Files moved." || log "Warning: An error occurred in moving. Please recheck the downloaded huggingface model."

    # Set variables for stages below
    inference_model=$(echo ${cls_exp}/*epoch.pth)
    inference_model=$(basename "$inference_model")
fi

if ! "${skip_eval}"; then
    if [ ${stage} -le 7 ] && [ ${stop_stage} -ge 7 ]; then
        log "Stage 7: Predict with models: training_dir=${cls_exp}"

        if ${gpu_inference}; then
            _cmd=${cuda_cmd}
            _ngpu=1
        else
            _cmd=${decode_cmd}
            _ngpu=0
        fi

<<<<<<< HEAD
        log "Generate '${cls_exp}/run.sh'. You can resume the process from stage 7 using this script"
        mkdir -p "${cls_exp}"; echo "${run_args} --stage 7 \"\$@\"; exit \$?" > "${cls_exp}/run.sh"; chmod +x "${cls_exp}/run.sh"

        for dset in "${valid_set}" ${test_sets}; do
=======
        log "Generate '${cls_exp}/run.sh'. You can resume the process from stage 6 using this script"
        mkdir -p "${cls_exp}"; echo "${run_args} --stage 6 \"\$@\"; exit \$?" > "${cls_exp}/run.sh"; chmod +x "${cls_exp}/run.sh"
        _opts=
        for dset in "${valid_set}" "${test_sets}"; do
>>>>>>> 000bf3ff
            _data="${data_feats}/${dset}"
            _dir="${cls_exp}/cls_${dset}"
            _logdir="${_dir}/logdir"
            mkdir -p "${_logdir}"

            _scp=wav.scp
            _type=sound
            if [[ "${audio_format}" == *ark* ]]; then
                _type=kaldi_ark
            fi

            # 1. Split the key file
            key_file=${_data}/${_scp}
            split_scps=""
            _nj=$(min "${inference_nj}" "$(<${key_file} wc -l)")
            for n in $(seq "${_nj}"); do
                split_scps+=" ${_logdir}/keys.${n}.scp"
            done
            # shellcheck disable=SC2086
            utils/split_scp.pl "${key_file}" ${split_scps}
            
            _opts=
            if [ "${max_wav_duration}" ]; then
                _fs=$(python3 -c "import humanfriendly as h;print(h.parse_size('${fs}'))")
                max_wav_duration_in_samples=$(python3 -c "print(int(${max_wav_duration} * ${_fs}))")
                echo "WARNING: Inference with max_wav_duration set to ${max_wav_duration_in_samples} at ${fs} Hz!"
                _opts+="--max_wav_duration ${max_wav_duration_in_samples} "
            fi
            if [ "$speech_text_classification" ]; then
                _opts+="--data_path_and_name_and_type ${_data}/${text_input_filename},text,text "
            fi

            # 2. Submit inference jobs
            log "cls inference started... log: '${_logdir}/cls_inference.*.log'"
            # shellcheck disable=SC2046,SC2086
            ${_cmd} --gpu "${_ngpu}" JOB=1:"${_nj}" "${_logdir}"/cls_inference.JOB.log \
                ${python} -m espnet2.bin.cls_inference \
                    --ngpu "${_ngpu}" \
                    --data_path_and_name_and_type "${_data}/${_scp},speech,${_type}" \
                    --key_file "${_logdir}"/keys.JOB.scp \
                    --classification_train_config "${cls_exp}/config.yaml" \
                    --classification_model_file "${cls_exp}/${inference_model}" \
                    --output_dir "${_logdir}"/output.JOB \
                    --output_all_probabilities ${output_all_probabilities} \
                    --batch_size "${decoding_batch_size}" \
                    ${_opts} || { cat $(grep -l -i error "${_logdir}"/cls_inference.*.log) ; exit 1; }

            # 3. Concatenates the output files from each jobs
            for f in score text; do
                for i in $(seq "${_nj}"); do
                    cat "${_logdir}/output.${i}/prediction/${f}"
                done | LC_ALL=C sort -k1 > "${_dir}/${f}"
            done
        done
    fi

    if [ ${stage} -le 8 ] && [ ${stop_stage} -ge 8 ]; then
        log "Stage 8: Scoring"
        _cmd=${decode_cmd}

        for dset in  "${test_sets}" "${valid_set}"; do
            _data="${data_feats}/${dset}"
            _inf_dir="${cls_exp}/cls_${dset}"
            _dir="${cls_exp}/cls_${dset}/scoring"
            mkdir -p "${_dir}"
            python3 pyscripts/utils/cls_score.py \
                -gtxt "${_data}/text" \
                -ptxt "${_inf_dir}/text" \
                -pscore "${_inf_dir}/score" \
                -tok "${token_list}" > "${_dir}"/metrics
        done

        scripts/utils/show_cls_result.sh "${cls_exp}" > "${cls_exp}"/RESULTS.md
        cat "${cls_exp}"/RESULTS.md
    fi
else
    log "Skip the evaluation stages"
fi

if ! "${skip_upload}"; then
    packed_model="${cls_exp}/${cls_exp##*/}_${inference_model%.*}.zip"
    if [ ${stage} -le 9 ] && [ ${stop_stage} -ge 9 ]; then
        log "Stage 9: Pack models for uploading to huggingface: ${cls_exp}"
        _opts=
        if [ "${feats_normalize}" = global_mvn ]; then
            _opts+="--option ${cls_stats_dir}/train/feats_stats.npz "
        fi
        if [ "$speech_text_classification" ]; then
            _opts+="--option ${text_token_list} "
            _opts+="--option ${text_bpemodel} "
        fi
        # shellcheck disable=SC2086
        ${python} -m espnet2.bin.pack cls \
            --classification_train_config "${cls_exp}"/config.yaml \
            --classification_model_file "${cls_exp}"/"${inference_model}" \
            ${_opts} \
            --option "${cls_exp}"/RESULTS.md \
            --option "${cls_exp}"/images \
            --option "${token_list}" \
            --outpath "${packed_model}"
    fi

    if [ ${stage} -le 10 ] && [ ${stop_stage} -ge 10 ]; then
        log "Stage 10: Upload to huggingface"
        [ -z "${hf_repo}" ] && \
            log "ERROR: You need to setup the variable hf_repo with the name of the repository located at HuggingFace, follow the following steps described here https://github.com/espnet/espnet/blob/master/CONTRIBUTING.md#132-espnet2-recipes" && \
        exit 1
        if [ ! -f "${packed_model}" ]; then
            log "ERROR: ${packed_model} does not exist. Please run previous stage first."
            exit 1
        fi

        gitlfs=$(git lfs --version 2> /dev/null || true)
        [ -z "${gitlfs}" ] && \
            log "ERROR: You need to install git-lfs first" && \
            exit 1

        dir_repo=${expdir}/hf_${hf_repo//"/"/"_"}
        [ ! -d "${dir_repo}" ] && git clone https://huggingface.co/${hf_repo} ${dir_repo}

        if command -v git &> /dev/null; then
            _creator_name="$(git config user.name)"
            _checkout="git checkout $(git show -s --format=%H)"
        else
            _creator_name="$(whoami)"
            _checkout=""
        fi
        # /some/where/espnet/egs2/foo/cls1/ -> foo/cls1
        _task="$(pwd | rev | cut -d/ -f2 | rev)"
        # foo/cls1 -> foo
        _corpus="${_task%/*}"
        _model_name="${_creator_name}/${_corpus}_$(basename ${packed_model} .zip)"

        # copy files in ${dir_repo}
        unzip -o ${packed_model} -d ${dir_repo}
        # Generate description file
        # shellcheck disable=SC2034
        hf_task=classification
        # shellcheck disable=SC2034
        espnet_task=CLS
        lang=en
        # shellcheck disable=SC2034
        task_exp=${cls_exp}
        eval "echo \"$(cat scripts/utils/TEMPLATE_HF_Readme.md)\"" > "${dir_repo}"/README.md

        this_folder=${PWD}
        cd ${dir_repo}
        if [ -n "$(git status --porcelain)" ]; then
            git add .
            git commit -m "Update model"
        fi
        git push
        cd ${this_folder}
    fi
else
    log "Skip the upload stages"
fi

log "Successfully finished. [elapsed=${SECONDS}s]"<|MERGE_RESOLUTION|>--- conflicted
+++ resolved
@@ -119,15 +119,12 @@
     --cls_args       # Arguments for classification model training, e.g., "--max_epoch 10" (default="${cls_args}").
                       # Note that it will overwrite args in cls config.
     --feats_normalize # Normalizaton layer type (default="${feats_normalize}").
-<<<<<<< HEAD
+    --pretrained_model # Pretrained model to load (default="${pretrained_model}").
+    --ignore_init_mismatch # Ignore initial mismatch (default="${ignore_init_mismatch}").
     # speech-text classification related
     --speech_text_classification  # If true, use text input for speech-text classification (default="${speech_text_classification}").
     --text_input_filename  # Filename for text input (default="${text_input_filename}").
     --hugging_face_model_name_or_path  # Hugging Face model or path for hugging_face tokenizer
-=======
-    --pretrained_model # Pretrained model to load (default="${pretrained_model}").
-    --ignore_init_mismatch # Ignore initial mismatch (default="${ignore_init_mismatch}").
->>>>>>> 000bf3ff
     # cls inference related
     --download_model  # Download a model from Model Zoo and use it for decoding (default="${download_model}").
     --inference_model  # classification model path for inference (default="${inference_model}").
@@ -299,8 +296,7 @@
             --add_symbol "<unk>:-1" --add_symbol "<blank>:-2"
             # unk is just a dummy symbol for compatibility,
             # we ensure that it is not used in the cls model
-<<<<<<< HEAD
-            # text contains blank when task is multi-label classif and 
+            # text contains blank when task is multi-label classif and
             # there is no label. In this case we reposition to 0th index.
         
         if [ "$speech_text_classification" ]; then
@@ -310,10 +306,6 @@
                 --model_name_or_path "${hugging_face_model_name_or_path}" \
                 --output "${text_token_list}"
         fi
-=======
-            # text contains blank when task is multi-label classif and
-            # there is no label. In this case we reposition to 0th index.
->>>>>>> 000bf3ff
     fi
 else
     log "Skip the data preparation stages"
@@ -536,17 +528,10 @@
             _ngpu=0
         fi
 
-<<<<<<< HEAD
         log "Generate '${cls_exp}/run.sh'. You can resume the process from stage 7 using this script"
         mkdir -p "${cls_exp}"; echo "${run_args} --stage 7 \"\$@\"; exit \$?" > "${cls_exp}/run.sh"; chmod +x "${cls_exp}/run.sh"
 
         for dset in "${valid_set}" ${test_sets}; do
-=======
-        log "Generate '${cls_exp}/run.sh'. You can resume the process from stage 6 using this script"
-        mkdir -p "${cls_exp}"; echo "${run_args} --stage 6 \"\$@\"; exit \$?" > "${cls_exp}/run.sh"; chmod +x "${cls_exp}/run.sh"
-        _opts=
-        for dset in "${valid_set}" "${test_sets}"; do
->>>>>>> 000bf3ff
             _data="${data_feats}/${dset}"
             _dir="${cls_exp}/cls_${dset}"
             _logdir="${_dir}/logdir"
