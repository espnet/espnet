#!/usr/bin/env bash

# Set bash to 'debug' mode, it will exit on :
# -e 'error', -u 'undefined variable', -o ... 'error in pipeline', -x 'print commands',
set -e
set -u
set -o pipefail

log() {
    local fname=${BASH_SOURCE[1]##*/}
    echo -e "$(date '+%Y-%m-%dT%H:%M:%S') (${fname}:${BASH_LINENO[0]}:${FUNCNAME[1]}) $*"
}
min() {
  local a b
  a=$1
  for b in "$@"; do
      if [ "${b}" -le "${a}" ]; then
          a="${b}"
      fi
  done
  echo "${a}"
}

SECONDS=0

# General configuration
stage=1                 # Processes starts from the specified stage.
stop_stage=10000        # Processes is stopped at the specified stage.
skip_stages=            # Spicify the stage to be skipped
skip_data_prep=false    # Skip data preparation stages.
skip_train=false        # Skip training stages.
skip_eval=false         # Skip decoding and evaluation stages.
skip_packing=true       # Skip the packing stage.
skip_upload_hf=true     # Skip uploading to huggingface stage.
eval_valid_set=false    # Run decoding for the validation set
ngpu=1                  # The number of gpus ("0" uses cpu, otherwise use gpu).
num_nodes=1             # The number of nodes.
nj=32                   # The number of parallel jobs.
inference_nj=32         # The number of parallel jobs in decoding.
gpu_inference=false     # Whether to perform gpu decoding.
dumpdir=dump            # Directory to dump features.
expdir=exp              # Directory to save experiments.
python=python3          # Specify python to execute espnet commands.

# Data preparation related
local_data_opts= # The options given to local/data.sh.

# Speed perturbation related
speed_perturb_factors=  # perturbation factors, e.g. "0.9 1.0 1.1" (separated by space).

# Feature extraction related
feats_type=raw       # Feature type (raw).
audio_format=flac    # Audio format: wav, flac, wav.ark, flac.ark  (only in feats_type=raw).
multi_columns_input_wav_scp=false  # Enable multi columns mode for input wav.scp for format_wav_scp.py
multi_columns_output_wav_scp=false # Enable multi columns mode for output wav.scp for format_wav_scp.py
fs=16k               # Sampling rate.
min_wav_duration=0.1 # Minimum duration in second.
max_wav_duration=30  # Maximum duration in second.

# Kmeans / Codec related
kmeans_opts=                # The options given to scripts/feats/perform_kmeans.sh
kmeans_feature="wavlm_large/21" # format: ssl_model_type/layer_idx (e.g. mfcc, hubert_large/21, wavlm_large/21)
portion=0.1
nclusters=2000              # The number of clusters for discrete tokenss
storage_save_mode=true      # Save storage on SSL feature extraction
                            # If true, feature extraction and kmeans clustering on the fly
gpu_kmeans=true             # Whether to use gpu for kmeans.
codec_choice=ESPnet
codec_hf_model_tag=null         # model_tag of Espnet huggingface codec models
codec_checkpoint_path=null      # path to codec checkpoint file
codec_config_path=null          # path to codec config file

# Tokenization related
tokenization_choice=ssl # ssl or codec
oov="<unk>"         # Out of vocabulary symbol.
blank="<blank>"     # CTC blank symbol
sos_eos="<sos/eos>" # sos and eos symbole
token_joint=false       # whether to use a single bpe system for both source and target languages
src_case="ts"
src_token_type=bpe      # Tokenization type (char or bpe) for source languages.
src_nbpe=30             # The number of BPE vocabulary for source language.
src_bpemode=unigram     # Mode of BPE for source language (unigram or bpe).
src_bpe_input_sentence_size=100000000 # Size of input sentence for BPE for source language.
src_bpe_nlsyms=         # non-linguistic symbols list, separated by a comma, for BPE of source language
src_bpe_char_cover=1.0  # character coverage when modeling BPE for source language
tgt_case="ts"
tgt_token_type=bpe      # Tokenization type (char or bpe) for target language.
tgt_nbpe=30             # The number of BPE vocabulary for target language.
tgt_bpemode=unigram     # Mode of BPE (unigram or bpe) for target language.
tgt_bpe_input_sentence_size=100000000 # Size of input sentence for BPE for target language.
tgt_bpe_nlsyms=         # non-linguistic symbols list, separated by a comma, for BPE for target language.
tgt_bpe_char_cover=1.0  # character coverage when modeling BPE for target language.

# Ngram model related
use_ngram=false
ngram_exp=
ngram_num=3

# Language model related
use_lm=true       # Use language model for ASR decoding.
lm_tag=           # Suffix to the result dir for language model training.
lm_exp=           # Specify the directory path for LM experiment.
                  # If this option is specified, lm_tag is ignored.
lm_stats_dir=     # Specify the directory path for LM statistics.
lm_config=        # Config for language model training.
lm_args=          # Arguments for language model training, e.g., "--max_epoch 10".
                  # Note that it will overwrite args in lm config.
use_word_lm=false # Whether to use word language model.
num_splits_lm=1   # Number of splitting for lm corpus.
# shellcheck disable=SC2034
word_vocab_size=10000 # Size of word vocabulary.

# ASR model related
asr_tag=        # Suffix to the result dir for asr model training.
asr_exp=        # Specify the directory path for ASR experiment.
                # If this option is specified, asr_tag is ignored.
asr_stats_dir=  # Specify the directory path for ASR statistics.
asr_config=     # Config for asr model training.
asr_args=       # Arguments for asr model training, e.g., "--max_epoch 10".
                # Note that it will overwrite args in asr config.
ignore_init_mismatch=false      # Ignore initial mismatch
num_splits_asr=1                # Number of splitting for lm corpus.
src_lang=wavlm_large_21_km2000  # source language abbrev. id (e.g., es)
tgt_lang=en                     # target language abbrev. id (e.g., en)

# Upload model related
hf_repo=

# Decoding related
use_k2=false      # Whether to use k2 based decoder
k2_ctc_decoding=true
use_nbest_rescoring=true # use transformer-decoder
                         # and transformer language model for nbest rescoring

batch_size=1
inference_tag=    # Suffix to the result dir for decoding.
inference_config= # Config for decoding.
inference_args=   # Arguments for decoding, e.g., "--lm_weight 0.1".
                  # Note that it will overwrite args in inference config.
inference_lm=valid.loss.ave.pth       # Language model path for decoding.
inference_ngram=${ngram_num}gram.bin
inference_asr_model=valid.acc.ave.pth # ASR model path for decoding.
                                      # e.g.
                                      # inference_asr_model=train.loss.best.pth
                                      # inference_asr_model=3epoch.pth
                                      # inference_asr_model=valid.acc.best.pth
                                      # inference_asr_model=valid.loss.ave.pth
download_model= # Download a model from Model Zoo and use it for decoding.

# [Task dependent] Set the datadir name created by local/data.sh
train_set=       # Name of training set.
valid_set=       # Name of validation set used for monitoring/tuning network training.
test_sets=       # Names of test sets. Multiple items (e.g., both dev and eval sets) can be specified.
src_bpe_train_text=  # Text file path of bpe training set for source language.
tgt_bpe_train_text=  # Text file path of bpe training set for target language.
lm_train_text=   # Text file path of language model training set.
lm_dev_text=     # Text file path of language model development set.
lm_test_text=    # Text file path of language model evaluation set.
nlsyms_txt=none  # Non-linguistic symbol list if existing.
cleaner=none     # Text cleaner.
g2p=none         # g2p method (needed if token_type=phn).
lang=noinfo      # The language type of corpus.
score_opts=                # The options given to sclite scoring
local_score_opts=          # The options given to local/score.sh.
asr_text_fold_length=150   # fold_length for text data during ASR training.
lm_fold_length=150         # fold_length for LM training.

help_message=$(cat << EOF
Usage: $0 --train-set "<train_set_name>" --valid-set "<valid_set_name>" --test_sets "<test_set_names>"

Options:
    # General configuration
    --stage              # Processes starts from the specified stage (default="${stage}").
    --stop_stage         # Processes is stopped at the specified stage (default="${stop_stage}").
    --skip_stages        # Spicify the stage to be skipped (default="${skip_stages}").
    --skip_data_prep     # Skip data preparation stages (default="${skip_data_prep}").
    --skip_train         # Skip training stages (default="${skip_train}").
    --skip_eval          # Skip decoding and evaluation stages (default="${skip_eval}").
    --skip_packing       # Skip the packing stage (default="${skip_packing}").
    --skip_upload_hf     # Skip uploading to huggingface stage (default="${skip_upload_hf}").
    --eval_valid_set     # Run decoding for the validation set (default="${eval_valid_set}").
    --ngpu               # The number of gpus ("0" uses cpu, otherwise use gpu, default="${ngpu}").
    --num_nodes          # The number of nodes (default="${num_nodes}").
    --nj                 # The number of parallel jobs (default="${nj}").
    --inference_nj       # The number of parallel jobs in decoding (default="${inference_nj}").
    --gpu_inference      # Whether to perform gpu decoding (default="${gpu_inference}").
    --dumpdir            # Directory to dump features (default="${dumpdir}").
    --expdir             # Directory to save experiments (default="${expdir}").
    --python             # Specify python to execute espnet commands (default="${python}").

    # Data preparation related
    --local_data_opts # The options given to local/data.sh (default="${local_data_opts}").

    # Speed perturbation related
    --speed_perturb_factors # speed perturbation factors, e.g. "0.9 1.0 1.1" (separated by space, default="${speed_perturb_factors}").

    # Feature extraction related
    --feats_type       # Feature type (raw, default="${feats_type}").
    --audio_format     # Audio format: wav, flac, wav.ark, flac.ark  (only in feats_type=raw or raw_copy, default="${audio_format}").
    --fs               # Sampling rate (default="${fs}").
    --min_wav_duration # Minimum duration in second (default="${min_wav_duration}").
    --max_wav_duration # Maximum duration in second (default="${max_wav_duration}").

    # Kmeans related
    --kmeans_opts       # The options given to kmeans step (default="${kmeans_opts}").
    --kmeans_feature    # The string indicates the kmeans features (default="${kmeans_feature}").
    --portion           # The portion of data used to train kmeans (default="${portion}").
    --nclusters         # The number of clusters for discrete tokens (default="${nclusters}").
    --storage_save_mode # Save storage on SSL feature extraction. If true, feature extraction and kmeans clustering on the fly (default="${storage_save_mode}").
    --gpu_kmeans        # Whether to use gpu for kmeans (default="${gpu_kmeans}").

    # Tokenization related
    --oov                     # Out of vocabulary symbol (default="${oov}").
    --blank                   # CTC blank symbol (default="${blank}").
    --sos_eos                 # sos and eos symbole (default="${sos_eos}").
    --token_joint=false       # Whether to use a single bpe system for both source and target languages.
                              # if set as true, will use tgt_* for processing (default="${token_joint}").
    --src_token_type=bpe      # Tokenization type (char or bpe) for source languages. (default="${src_token_type}").
    --src_nbpe=30             # The number of BPE vocabulary for source language. (default="${src_nbpe}").
    --src_bpemode=unigram     # Mode of BPE for source language (unigram or bpe). (default="${src_bpemode}").
    --src_bpe_input_sentence_size=100000000 # Size of input sentence for BPE for source language. (default="${src_bpe_input_sentence_size}").
    --src_bpe_nlsyms=         # Non-linguistic symbols list, separated by a comma, for BPE of source language. (default="${src_bpe_nlsyms}").
    --src_bpe_char_cover=1.0  # Character coverage when modeling BPE for source language. (default="${src_bpe_char_cover}").
    --tgt_token_type=bpe      # Tokenization type (char or bpe) for target language. (default="${tgt_token_type}").
    --tgt_nbpe=30             # The number of BPE vocabulary for target language. (default="${tgt_nbpe}").
    --tgt_bpemode=unigram     # Mode of BPE (unigram or bpe) for target language. (default="${tgt_bpemode}").
    --tgt_bpe_input_sentence_size=100000000 # Size of input sentence for BPE for target language. (default="${tgt_bpe_input_sentence_size}").
    --tgt_bpe_nlsyms=         # Non-linguistic symbols list, separated by a comma, for BPE for target language. (default="${tgt_bpe_nlsyms}").
    --tgt_bpe_char_cover=1.0  # Character coverage when modeling BPE for target language. (default="${tgt_bpe_char_cover}").

    # Language model related
    --lm_tag          # Suffix to the result dir for language model training (default="${lm_tag}").
    --lm_exp          # Specify the directory path for LM experiment.
                      # If this option is specified, lm_tag is ignored (default="${lm_exp}").
    --lm_stats_dir    # Specify the directory path for LM statistics (default="${lm_stats_dir}").
    --lm_config       # Config for language model training (default="${lm_config}").
    --lm_args         # Arguments for language model training (default="${lm_args}").
                      # e.g., --lm_args "--max_epoch 10"
                      # Note that it will overwrite args in lm config.
    --use_word_lm     # Whether to use word language model (default="${use_word_lm}").
    --word_vocab_size # Size of word vocabulary (default="${word_vocab_size}").
    --num_splits_lm   # Number of splitting for lm corpus (default="${num_splits_lm}").

    # ASR model related
    --asr_tag           # Suffix to the result dir for asr model training (default="${asr_tag}").
    --asr_exp           # Specify the directory path for ASR experiment.
                       # If this option is specified, asr_tag is ignored (default="${asr_exp}").
    --asr_stats_dir     # Specify the directory path for ASR statistics (default="${asr_stats_dir}").
    --asr_config        # Config for asr model training (default="${asr_config}").
    --asr_args          # Arguments for asr model training (default="${asr_args}").
                       # e.g., --asr_args "--max_epoch 10"
                       # Note that it will overwrite args in asr config.
    --ignore_init_mismatch=      # Ignore mismatch parameter init with pretrained model (default="${ignore_init_mismatch}").
    --num_splits_asr    # Number of splitting for lm corpus.  (default="${num_splits_asr}").
    --src_lang=        # source language abbrev. id (e.g., es). (default="${src_lang}")
    --tgt_lang=        # target language abbrev. id (e.g., en). (default="${tgt_lang}")

    # Decoding related
    --inference_tag       # Suffix to the result dir for decoding (default="${inference_tag}").
    --inference_config    # Config for decoding (default="${inference_config}").
    --inference_args      # Arguments for decoding (default="${inference_args}").
                          # e.g., --inference_args "--lm_weight 0.1"
                          # Note that it will overwrite args in inference config.
    --inference_lm        # Language model path for decoding (default="${inference_lm}").
    --inference_asr_model # ASR model path for decoding (default="${inference_asr_model}").
    --download_model      # Download a model from Model Zoo and use it for decoding (default="${download_model}").

    # [Task dependent] Set the datadir name created by local/data.sh
    --train_set     # Name of training set (required).
    --valid_set     # Name of validation set used for monitoring/tuning network training (required).
    --test_sets     # Names of test sets.
                    # Multiple items (e.g., both dev and eval sets) can be specified (required).
    --src_bpe_train_text # Text file path of bpe training set for source language.
    --tgt_bpe_train_text # Text file path of bpe training set for target language
    --lm_train_text  # Text file path of language model training set.
    --lm_dev_text   # Text file path of language model development set (default="${lm_dev_text}").
    --lm_test_text  # Text file path of language model evaluation set (default="${lm_test_text}").
    --nlsyms_txt    # Non-linguistic symbol list if existing (default="${nlsyms_txt}").
    --cleaner       # Text cleaner (default="${cleaner}").
    --g2p           # g2p method (default="${g2p}").
    --lang          # The language type of corpus (default=${lang}).
    --score_opts             # The options given to sclite scoring (default="{score_opts}").
    --local_score_opts       # The options given to local/score.sh (default="{local_score_opts}").
    --asr_text_fold_length   # fold_length for text data during ASR training (default="${asr_text_fold_length}").
    --lm_fold_length         # fold_length for LM training (default="${lm_fold_length}").
EOF
)

log "$0 $*"
# Save command line args for logging (they will be lost after utils/parse_options.sh)
run_args=$(scripts/utils/print_args.sh $0 "$@")
. utils/parse_options.sh

if [ $# -ne 0 ]; then
    log "${help_message}"
    log "Error: No positional arguments are required."
    exit 2
fi

. ./path.sh
. ./cmd.sh


# Check required arguments
if ! "${skip_train}"; then
    [ -z "${train_set}" ] && { log "${help_message}"; log "Error: --train_set is required"; exit 2; };
    [ -z "${valid_set}" ] && { log "${help_message}"; log "Error: --valid_set is required"; exit 2; };
fi
if ! "${eval_valid_set}"; then
    [ -z "${test_sets}" ] && { log "${help_message}"; log "Error: --test_sets is required"; exit 2; };
else
    [ -z "${valid_set}" ] && { log "${help_message}"; log "Error: --valid_set is required"; exit 2; };
fi

if [ -n "${train_set}" ] && [ "${train_set}" = "${valid_set}" ]; then
    log "Error: train_set and valid_set must be different. --train_set ${train_set} --valid_set ${valid_set}"
    exit 1
fi

_test_sets=
for dset in ${test_sets}; do
    if [ "${dset}" = "${train_set}" ]; then
        log "Error: train_set and test_sets must be different. --train_set ${train_set} --test_sets ${test_sets}"
        exit 1
    fi
    if [ "${dset}" = "${valid_set}" ]; then
        log "Info: The valid_set '${valid_set}' is included in the test_sets. '--eval_valid_set true' is set and '${valid_set}' is removed from the test_sets"
        eval_valid_set=true
    elif [[ " ${_test_sets} " =~ [[:space:]]${dset}[[:space:]] ]]; then
        log "Info: ${dset} is duplicated in the test_sets. One is removed"
    else
        _test_sets+="${dset} "
    fi
done
test_sets=${_test_sets}

# Check feature type
if [ "${feats_type}" = raw ]; then
    data_audio=${dumpdir}/audio_raw
    data_extract=${dumpdir}/extracted
    data_feats=${dumpdir}/"${feats_type}"
else
    log "${help_message}"
    log "Error: not supported: --feats_type ${feats_type}"
    exit 2
fi

if [ ${tokenization_choice} == "codec" ]; then
    if [ ! ${src_token_type} == "null" ]; then
        echo "src_token_type should only be null if tokenization_choice is codec" && exit 1;
    fi
fi

ref_text_files_str="text "
# shellcheck disable=SC2206
ref_text_files=(${ref_text_files_str// / })

# Extra files for translation process
utt_extra_files="text.${src_case}.${src_lang} text.${tgt_case}.${tgt_lang} utt2spk"
# Use the same text as ASR for bpe training if not specified.
[ -z "${src_bpe_train_text}" ] && src_bpe_train_text="${data_feats}/${train_set}/text.${src_case}.${src_lang}"
[ -z "${tgt_bpe_train_text}" ] && tgt_bpe_train_text="${data_feats}/${train_set}/text.${tgt_case}.${tgt_lang}"
# Use the same text as ASR for lm training if not specified.
[ -z "${lm_train_text}" ] && lm_train_text="${data_feats}/${train_set}/text.${tgt_case}.${tgt_lang}"
# Use the same text as ASR for lm training if not specified.
[ -z "${lm_dev_text}" ] && lm_dev_text="${data_feats}/${valid_set}/text.${tgt_case}.${tgt_lang}"
# Use the text of the 1st evaldir if lm_test is not specified
[ -z "${lm_test_text}" ] && lm_test_text="${data_feats}/${test_sets%% *}/text.${tgt_case}.${tgt_lang}"

# Check tokenization type
if [ "${lang}" != noinfo ]; then
    token_listdir=data/${lang}_token_list
else
    token_listdir=data/token_list
fi
# The tgt bpedir is set for all cases when using bpe
if "${token_joint}"; then
    tgt_bpedir="${token_listdir}/tgt_bpe_${tgt_bpemode}${tgt_nbpe}"
else
    tgt_bpedir="${token_listdir}/tgt_bpe_${tgt_bpemode}${tgt_nbpe}_${tgt_case}_${tgt_lang}"
fi
tgt_bpeprefix="${tgt_bpedir}"/bpe
tgt_bpemodel="${tgt_bpeprefix}".model
tgt_bpetoken_list="${tgt_bpedir}"/tokens.txt
tgt_chartoken_list="${token_listdir}"/char/tgt_tokens.txt
if "${token_joint}"; then
    # if token_joint, the bpe training will use both src_lang and tgt_lang to train a single bpe model
    src_bpedir="${tgt_bpedir}"
    src_bpeprefix="${tgt_bpeprefix}"
    src_bpemodel="${tgt_bpemodel}"
    src_bpetoken_list="${tgt_bpetoken_list}"
    src_chartoken_list="${tgt_chartoken_list}"
else
    src_bpedir="${token_listdir}/src_bpe_${src_bpemode}${src_nbpe}_${src_case}_${src_lang}"
    src_bpeprefix="${src_bpedir}"/bpe
    src_bpemodel="${src_bpeprefix}".model
    src_bpetoken_list="${src_bpedir}"/tokens.txt
    src_chartoken_list="${token_listdir}"/char_${src_lang}/src_tokens.txt
fi

# NOTE: keep for future development.
# shellcheck disable=SC2034
tgt_wordtoken_list="${token_listdir}"/word_${tgt_lang}/tgt_tokens.txt
if "${token_joint}"; then
    src_wordtoken_list="${tgt_wordtoken_list}"
else
    src_wordtoken_list="${token_listdir}"/word_${src_lang}/src_tokens.txt
fi

# NOTE(Jinchuan): null means each token will not have explicit meaning.
# those are discrete tokens that are already dumped into disk before the
# training. e.g., speech codec tokens.
tgt_null_list="${token_listdir}"/null_${tgt_lang}/src_tokens.txt
if "${token_joint}"; then
    src_null_list="${tgt_null_list}"
else
    src_null_list="${token_listdir}"/null_${src_lang}/src_tokens.txt
fi

# Set token types for src and tgt langs
if [ "${src_token_type}" = bpe ]; then
    src_token_list="${src_bpetoken_list}"
elif [ "${src_token_type}" = char ]; then
    src_token_list="${src_chartoken_list}"
    src_bpemodel=none
elif [ "${src_token_type}" = word ]; then
    src_token_list="${src_wordtoken_list}"
    src_bpemodel=none
elif [ "${src_token_type}" = null ]; then
    src_token_list="${src_null_list}"
    src_bpemodel=none
else
    log "Error: not supported --src_token_type '${src_token_type}'"
    exit 2
fi
if [ "${tgt_token_type}" = bpe ]; then
    tgt_token_list="${tgt_bpetoken_list}"
elif [ "${tgt_token_type}" = char ]; then
    tgt_token_list="${tgt_chartoken_list}"
    tgt_bpemodel=none
elif [ "${tgt_token_type}" = word ]; then
    tgt_token_list="${tgt_wordtoken_list}"
    tgt_bpemodel=none
elif [ "${tgt_token_type}" = null ]; then
    tgt_token_list="${tgt_null_list}"
    tgt_bpemodel=none
else
    log "Error: not supported --tgt_token_type '${tgt_token_type}'"
    exit 2
fi

if [ ${tokenization_choice} == "ssl" ]; then
    input_src_type="text"
else
    input_src_type="kaldi_ark"
fi

# NOTE: keep for future development.
# shellcheck disable=SC2317
if ${use_word_lm}; then
    log "Error: Word LM is not supported yet"
    exit 2

    lm_token_list="${tgt_wordtoken_list}"
    lm_token_type=word
else
    lm_token_list="${tgt_token_list}"
    lm_token_type="${tgt_token_type}"
fi

if [ ${kmeans_feature} = "mfcc" ]; then  # MFCC has no layer
    kmeans_feature_type=$(echo "${kmeans_feature}" | cut -d/ -f1)
    layer=
    kmeans_feature_conf="{type=mfcc}"
elif [ ${kmeans_feature} != "espnet_hubert" ]; then
    kmeans_feature_type=$(echo "${kmeans_feature}" | cut -d/ -f1)
    layer=$(echo "${kmeans_feature}" | cut -d/ -f2)
    kmeans_feature_conf=
else
    kmeans_feature_type=$(echo "${kmeans_feature}" | cut -d/ -f1)
    layer=$(echo "${kmeans_feature}" | cut -d/ -f2)
    # TODO(simpleoier): to support features beyond s3prl
    s3prl_conf="{upstream=${kmeans_feature_type}}"
    kmeans_feature_conf="{type=s3prl,conf={s3prl_conf=${s3prl_conf},download_dir=ckpt,multilayer_feature=False,layer=${layer}}}"
fi
km_dir="${expdir}"/kmeans/$(echo "${kmeans_feature}" | tr "/" "_")_${nclusters}clusters

# Set tag for naming of model directory
if [ -z "${asr_tag}" ]; then
    if [ -n "${asr_config}" ]; then
        asr_tag="$(basename "${asr_config}" .yaml)_${feats_type}"
    else
        asr_tag="train_${feats_type}"
    fi
    if [ "${src_lang}" != noinfo ]; then
        asr_tag+="_${src_lang}_${src_token_type}_${src_case}"
    else
        asr_tag+="_${src_token_type}_${src_case}"
    fi
    if [ "${src_token_type}" = bpe ]; then
        asr_tag+="${src_nbpe}"
    fi
    if [ "${lang}" != noinfo ]; then
        asr_tag+="_${lang}_${tgt_token_type}_${tgt_case}"
    else
        asr_tag+="_${tgt_token_type}_${tgt_case}"
    fi
    if [ "${tgt_token_type}" = bpe ]; then
        asr_tag+="${tgt_nbpe}"
    fi
    # Add overwritten arg's info
    if [ -n "${asr_args}" ]; then
        asr_tag+="$(echo "${asr_args}" | sed -e "s/--/\_/g" -e "s/[ |=/]//g")"
    fi
    if [ -n "${speed_perturb_factors}" ]; then
        asr_tag+="_sp"
    fi
fi
if [ -z "${lm_tag}" ]; then
    if [ -n "${lm_config}" ]; then
        lm_tag="$(basename "${lm_config}" .yaml)"
    else
        lm_tag="train"
    fi
    if [ "${lang}" != noinfo ]; then
        lm_tag+="_${lang}_${lm_token_type}"
    else
        lm_tag+="_${lm_token_type}"
    fi
    if [ "${lm_token_type}" = bpe ]; then
        lm_tag+="${tgt_nbpe}"
    fi
    # Add overwritten arg's info
    if [ -n "${lm_args}" ]; then
        lm_tag+="$(echo "${lm_args}" | sed -e "s/--/\_/g" -e "s/[ |=/]//g")"
    fi
fi

# The directory used for collect-stats mode
if [ -z "${asr_stats_dir}" ]; then
    if [ "${src_lang}" != noinfo ]; then
        asr_stats_dir="${expdir}/asr_stats_${feats_type}_${src_case}_${src_lang}_${src_token_type}"
    else
        asr_stats_dir="${expdir}/asr_stats_${feats_type}_${src_case}_${src_token_type}"
    fi
    if [ "${src_token_type}" = bpe ]; then
        asr_stats_dir+="${src_nbpe}"
    fi
    if [ "${lang}" != noinfo ]; then
        asr_stats_dir+="_${lang}_${tgt_token_type}"
    else
        asr_stats_dir+="_${tgt_token_type}"
    fi
    if [ "${tgt_token_type}" = bpe ]; then
        asr_stats_dir+="${tgt_nbpe}"
    fi
    if [ -n "${speed_perturb_factors}" ]; then
        asr_stats_dir+="_sp"
    fi
fi
if [ -z "${lm_stats_dir}" ]; then
    if [ "${lang}" != noinfo ]; then
        lm_stats_dir="${expdir}/lm_stats_${lang}_${lm_token_type}"
    else
        lm_stats_dir="${expdir}/lm_stats_${lm_token_type}"
    fi
    if [ "${lm_token_type}" = bpe ]; then
        lm_stats_dir+="${tgt_nbpe}"
    fi
fi
# The directory used for training commands
if [ -z "${asr_exp}" ]; then
    asr_exp="${expdir}/asr_${asr_tag}"
fi
if [ -z "${lm_exp}" ]; then
    lm_exp="${expdir}/lm_${lm_tag}"
fi
if [ -z "${ngram_exp}" ]; then
    ngram_exp="${expdir}/ngram"
fi


if [ -z "${inference_tag}" ]; then
    if [ -n "${inference_config}" ]; then
        inference_tag="$(basename "${inference_config}" .yaml)"
    else
        inference_tag=inference
    fi
    # Add overwritten arg's info
    if [ -n "${inference_args}" ]; then
        inference_tag+="$(echo "${inference_args}" | sed -e "s/--/\_/g" -e "s/[ |=]//g")"
    fi
    if "${use_lm}"; then
        inference_tag+="_lm_$(basename "${lm_exp}")_$(echo "${inference_lm}" | sed -e "s/\//_/g" -e "s/\.[^.]*$//g")"
    fi
    if "${use_ngram}"; then
        inference_tag+="_ngram_$(basename "${ngram_exp}")_$(echo "${inference_ngram}" | sed -e "s/\//_/g" -e "s/\.[^.]*$//g")"
    fi
    inference_tag+="_asr_model_$(echo "${inference_asr_model}" | sed -e "s/\//_/g" -e "s/\.[^.]*$//g")"

    if "${use_k2}"; then
        inference_tag+="_use_k2"
        inference_tag+="_k2_ctc_decoding_${k2_ctc_decoding}"
        inference_tag+="_use_nbest_rescoring_${use_nbest_rescoring}"
    fi
fi

if "${skip_data_prep}"; then
    skip_stages+="1 2 3 4 5 6 "
fi
if "${skip_train}"; then
    skip_stages+="5 6 7 8 9 10 11 12 13 "
elif ! "${use_lm}"; then
    skip_stages+="8 9 10 "
fi
if ! "${use_ngram}"; then
    skip_stages+="11 "
fi
if "${skip_eval}"; then
    skip_stages+="14 15 "
fi

if "${skip_packing}"; then
    skip_stages+="16 "
fi
if "${skip_upload_hf}"; then
    skip_stages+="17 "
fi
skip_stages=$(echo "${skip_stages}" | tr ' ' '\n' | sort -nu | tr '\n' ' ')
log "Skipped stages: ${skip_stages}"

# ========================== Main stages start from here. ==========================

if [ ${stage} -le 1 ] && [ ${stop_stage} -ge 1 ] && ! [[ " ${skip_stages} " =~ [[:space:]]1[[:space:]] ]]; then
    log "Stage 1: Data preparation for data/${train_set}, data/${valid_set}, etc."
    # [Task dependent] Need to create data.sh for new corpus
    local/data.sh ${local_data_opts}
fi


if [ ${stage} -le 2 ] && [ ${stop_stage} -ge 2 ] && ! [[ " ${skip_stages} " =~ [[:space:]]2[[:space:]] ]]; then
    if [ -n "${speed_perturb_factors}" ]; then
        log "Stage 2: Speed perturbation: data/${train_set} -> data/${train_set}_sp"
        for factor in ${speed_perturb_factors}; do
            if python3 -c "assert ${factor} != 1.0" 2>/dev/null; then
                scripts/utils/perturb_data_dir_speed.sh \
                    ${ref_text_files_str:+--utt_extra_files "${ref_text_files_str}"} \
                    "${factor}" "data/${train_set}" "data/${train_set}_sp${factor}"
                _dirs+="data/${train_set}_sp${factor} "
            else
                # If speed factor is 1, same as the original
                _dirs+="data/${train_set} "
            fi
        done
        utils/combine_data.sh \
            ${ref_text_files_str:+--extra_files "${ref_text_files_str}"} \
            "data/${train_set}_sp" ${_dirs}
    else
        log "Skip stage 2: Speed perturbation"
    fi
fi


train_sp_sets=
if [ -n "${speed_perturb_factors}" ]; then
    for factor in ${speed_perturb_factors}; do
        if python3 -c "assert ${factor} != 1.0" 2>/dev/null; then
            train_sp_sets+="${train_set}_sp${factor} "
        fi
    done
fi

if [ ${stage} -le 3 ] && [ ${stop_stage} -ge 3 ] && ! [[ " ${skip_stages} " =~ [[:space:]]3[[:space:]] ]]; then
    if "${skip_train}"; then
        if "${eval_valid_set}"; then
            _dsets="${valid_set} ${test_sets}"
        else
            _dsets="${test_sets}"
        fi
    else
        _dsets="${train_set} ${train_sp_sets} ${valid_set} ${test_sets}"
    fi
    if [ "${feats_type}" = raw ]; then
        log "Stage 3: Format wav.scp: data/ -> ${data_audio}"

        # ====== Recreating "wav.scp" ======
        # Kaldi-wav.scp, which can describe the file path with unix-pipe, like "cat /some/path |",
        # shouldn't be used in training process.
        # "format_wav_scp.sh" dumps such pipe-style-wav to real audio file
        # and it can also change the audio-format and sampling rate.
        # If nothing is need, then format_wav_scp.sh does nothing:
        # i.e. the input file format and rate is same as the output.

        for dset in ${_dsets}; do
            if [ "${dset}" = "${train_set}" ] || [[ "${dset}" == ${train_set}_sp* ]] || [ "${dset}" = "${valid_set}" ]; then
                _suf="/org"
            else
                _suf=""
            fi

            utils/copy_data_dir.sh --validate_opts --non-print data/"${dset}" "${data_audio}${_suf}/${dset}"
            rm -f "${data_audio}${_suf}/${dset}"/{segments,wav.scp,reco2file_and_channel,reco2dur}

            _opts=
            if [ -e "data/${dset}"/segments ]; then
                # "segments" is used for splitting wav files which are written in "wav".scp
                # into utterances. The file format of segments:
                #   <segment_id> <record_id> <start_time> <end_time>
                #   "e.g. call-861225-A-0050-0065 call-861225-A 5.0 6.5"
                # Where the time is written in seconds.
                _opts+="--segments data/${dset}/segments "
            fi
            scripts/audio/format_wav_scp.sh --nj "${nj}" --cmd "${train_cmd}" \
                --audio-format "${audio_format}" --fs "${fs}" ${_opts} \
                --multi-columns-input "${multi_columns_input_wav_scp}" \
                --multi-columns-output "${multi_columns_output_wav_scp}" \
                "data/${dset}/wav.scp" "${data_audio}${_suf}/${dset}"

            echo "${feats_type}" > "${data_audio}${_suf}/${dset}/feats_type"
            if "${multi_columns_output_wav_scp}"; then
                echo "multi_${audio_format}" > "${data_audio}${_suf}/${dset}/audio_format"
            else
                echo "${audio_format}" > "${data_audio}${_suf}/${dset}/audio_format"
            fi
        done
    else
        log "Error: not supported: --feats_type ${feats_type}"
        exit 2
    fi
fi


if [ ${stage} -le 4 ] && [ ${stop_stage} -ge 4 ] && ! [[ " ${skip_stages} " =~ [[:space:]]4[[:space:]] ]]; then
    log "Stage 4: Remove long/short data: ${data_audio}/org -> ${data_audio}"

    # NOTE(kamo): Not applying to test_sets to keep original data
    for dset in "${train_set}" ${train_sp_sets} "${valid_set}"; do

        # Copy data dir
        utils/copy_data_dir.sh --validate_opts --non-print "${data_audio}/org/${dset}" "${data_audio}/${dset}"
        cp "${data_audio}/org/${dset}/feats_type" "${data_audio}/${dset}/feats_type"

        # Remove short utterances
        _feats_type="$(<${data_audio}/${dset}/feats_type)"
        if [ "${_feats_type}" = raw ]; then
            _fs=$(python3 -c "import humanfriendly as h;print(h.parse_size('${fs}'))")
            _min_length=$(python3 -c "print(int(${min_wav_duration} * ${_fs}))")
            _max_length=$(python3 -c "print(int(${max_wav_duration} * ${_fs}))")

            # utt2num_samples is created by format_wav_scp.sh
            <"${data_audio}/org/${dset}/utt2num_samples" \
                awk -v min_length="${_min_length}" -v max_length="${_max_length}" \
                    '{ if ($2 > min_length && $2 < max_length ) print $0; }' \
                    >"${data_audio}/${dset}/utt2num_samples"
            <"${data_audio}/org/${dset}/wav.scp" \
                utils/filter_scp.pl "${data_audio}/${dset}/utt2num_samples"  \
                >"${data_audio}/${dset}/wav.scp"
        else
            log "Error: not supported: --feats_type ${feats_type}"
            exit 2
        fi

        # Remove empty text
        # shellcheck disable=SC2068
        for ref_txt in ${ref_text_files[@]}; do
            <"${data_audio}/org/${dset}/${ref_txt}" \
                awk ' { if( NF != 1 ) print $0; } ' >"${data_audio}/${dset}/${ref_txt}"
        done

        # fix_data_dir.sh leaves only utts which exist in all files
        utils/fix_data_dir.sh \
            ${ref_text_files_str:+--utt_extra_files "${ref_text_files_str}"} \
            "${data_audio}/${dset}"

        # Check how many samples are removed
        org_num_samples=$(wc -l "${data_audio}/org/${dset}/utt2spk" | cut -d' ' -f1)
        filtered_num_samples=$(wc -l "${data_audio}/${dset}/utt2spk" | cut -d' ' -f1)
        echo "filter samples: removed $((org_num_samples - filtered_num_samples)) samples with empty text"
    done
fi


if [ ${stage} -le 5 ] && [ ${stop_stage} -ge 5 ] && ! [[ " ${skip_stages} " =~ [[:space:]]5[[:space:]] ]]; then

    if "${eval_valid_set}"; then
        _dev_set="org/${valid_set}"
    else
        _dev_set="${valid_set}"
    fi

<<<<<<< HEAD
    if [ "${tokenization_choice}" == "ssl" ]; then
        log "Stage 5a: Perform Kmeans using ${kmeans_feature_type} features"
        scripts/feats/perform_kmeans.sh \
            --stage 1 --stop-stage 4 \
            --train_set "${train_set}" \
            --dev_set "${_dev_set}" \
            --other_sets "${test_sets} ${train_sp_sets}" \
            --datadir "${data_audio}" \
            --featdir "${data_extract}" \
            --audio_format "${audio_format}" \
            --feature_type "${kmeans_feature_type}" \
            --layer "${layer}" \
            --feature_conf "${kmeans_feature_conf}" \
            --km_dir "${km_dir}" \
            --portion "${portion}" \
            --nclusters "${nclusters}" \
            --storage_save_mode ${storage_save_mode} \
            --use_gpu ${gpu_kmeans} \
            --nj ${nj} \
            --cpu_cmd "${train_cmd}" \
            --cuda_cmd "${cuda_cmd}" \
            ${kmeans_opts}

        log "Stage 5b: Prepare token_list and convert number indices to CJK tokens"

        # Get uniq chars
        if [ ! -f "${km_dir}/../"distinct_cjk_token_lists ]; then
            if [ ${nclusters} -ge 20900 ]; then
                echo "Warning: too many clusters, be careful with the distinct token list."
            fi
            python3 -c "for i in range(${nclusters}): print(i, chr(int('4e00', 16) + i))" \
                > "${km_dir}/../"distinct_cjk_token_lists
=======
    scripts/feats/perform_kmeans.sh \
        --stage 3 --stop-stage 3 \
        --train_set "${train_set}" \
        --dev_set "${_dev_set}" \
        --other_sets "${test_sets} ${train_sp_sets}" \
        --datadir "${data_audio}" \
        --featdir "${data_extract}" \
        --audio_format "${audio_format}" \
        --feature_type "${kmeans_feature_type}" \
        --layer "${layer}" \
        --feature_conf "${kmeans_feature_conf}" \
        --km_dir "${km_dir}" \
        --portion "${portion}" \
        --nclusters "${nclusters}" \
        --storage_save_mode ${storage_save_mode} \
        --use_gpu ${gpu_kmeans} \
        --nj ${nj} \
        --cpu_cmd "${train_cmd}" \
        --cuda_cmd "${cuda_cmd}" \
        ${kmeans_opts}

    log "Stage 5b: Prepare token_list and convert number indices to CJK tokens"

    # Get uniq chars
    if [ ! -f "${km_dir}/../"distinct_cjk_token_lists ]; then
        if [ ${nclusters} -ge 20900 ]; then
            echo "Warning: too many clusters, be careful with the distinct token list."
>>>>>>> 0aa3624f
        fi

        _suf=
        if [ -n "${layer}" ]; then
            _suf="layer${layer}/"
        fi

        if [ "${src_case}" = ts ]; then
            echo "keep the original discrete token sequence"
            for dset in "${train_set}" ${train_sp_sets} "${_dev_set}" ${test_sets}; do
                awk '
                    (FILENAME==ARGV[1]) {a[$1]=$2}
                    (FILENAME==ARGV[2]) {
                        out="";
                        for (i=2; i<=NF; i++) {
                            out=out""a[$i];
                        }
                        print($1,out);
                    }' "${km_dir}/../"distinct_cjk_token_lists \
                    "${data_extract}/${kmeans_feature_type}/${_suf}${dset}/pseudo_labels_km${nclusters}.txt" \
                    > "${data_extract}/${kmeans_feature_type}/${_suf}${dset}"/text.${src_case}.${src_lang}
            done
        elif [ "${src_case}" = rm ]; then
            echo "remove repetitions in the discrete token sequence"
            for dset in "${train_set}" ${train_sp_sets} "${_dev_set}" ${test_sets}; do
                awk '
                    (FILENAME==ARGV[1]) {a[$1]=$2}
                    (FILENAME==ARGV[2]) {
                        out="";
                        for (i=2; i<=NF; i++) {
                            if ($i != $(i-1)) {out=out""a[$i]}
                        }
                        print($1,out);
                    }' "${km_dir}/../"distinct_cjk_token_lists \
                    "${data_extract}/${kmeans_feature_type}/${_suf}${dset}/pseudo_labels_km${nclusters}.txt" \
                    > "${data_extract}/${kmeans_feature_type}/${_suf}${dset}/text.${src_case}.${src_lang}"
            done
        else
            echo "Unrecognized src_case ${src_case}" && exit 1;
        fi

        for dset in "${train_set}" ${train_sp_sets} "${_dev_set}" ${test_sets}; do
            cp ${data_extract}/${kmeans_feature_type}/${_suf}${dset}/text \
                ${data_extract}/${kmeans_feature_type}/${_suf}${dset}/text.${tgt_case}.${tgt_lang}
        done

        if ${eval_valid_set}; then
            utils/copy_data_dir.sh --validate_opts --non-print ${data_audio}/org/${valid_set} \
                ${data_extract}/${kmeans_feature_type}/${_suf}/${valid_set}
            cp ${data_extract}/${kmeans_feature_type}/${_suf}org/${valid_set}/text.${src_case}.${src_lang} \
                ${data_extract}/${kmeans_feature_type}/${_suf}/${valid_set}
            cp ${data_extract}/${kmeans_feature_type}/${_suf}org/${valid_set}/text.${tgt_case}.${tgt_lang} \
                ${data_extract}/${kmeans_feature_type}/${_suf}/${valid_set}

            utils/fix_data_dir.sh --utt_extra_files "text.${src_case}.${src_lang} text.${tgt_case}.${tgt_lang}" \
                "${data_extract}/${kmeans_feature_type}/${_suf}/${dset}"
        fi

        if [ -n "${speed_perturb_factors}" ]; then
            _dirs="${data_extract}/${kmeans_feature_type}/${_suf}${dset}/${train_set} "
            for factor in ${speed_perturb_factors}; do
                if python3 -c "assert ${factor} != 1.0" 2>/dev/null; then
                    _dirs+="${data_extract}/${kmeans_feature_type}/${_suf}${dset}/${train_set}_sp${factor} "
                fi
            done
            utils/combine_data.sh \
                --extra_files "feats.scp utt2num_frames text.${src_case}.${src_lang} text.${tgt_case}.${tgt_lang}" \
                "${data_extract}/${kmeans_feature_type}/${_suf}${dset}/${train_set}_sp" ${_dirs}
        fi

    elif [ "${tokenization_choice}" == "codec" ]; then
        for dset in "${train_set}" ${train_sp_sets} "${_dev_set}" ${test_sets}; do
            log "Stage 5a: Perform codec tokenization with codec choice ${codec_choice} .. "

            # NOTE (Jinchuan) bias=2, reserve two slots for <blk> and <unk>
            scripts/feats/codec_tokenization.sh \
                --src_dir ${data_audio}/${dset} \
                --tgt_dir ${data_feats}/${dset} \
                --codec_fs ${fs} \
                --dump_audio false \
                --file_name wav.scp \
                --nj ${nj} \
                --bias 2 \
                --codec_choice ${codec_choice} \
                --checkpoint_path ${codec_checkpoint_path} \
                --config_path ${codec_config_path} \
                --hf_model_tag ${codec_hf_model_tag}

                cp ${data_feats}/${dset}/wav.scp ${data_feats}/${dset}/text.${src_case}.${src_lang}
                cp ${data_audio}/${dset}/text ${data_feats}/${dset}/text.${tgt_case}.${tgt_lang}
                cp ${data_audio}/${dset}/utt2spk    ${data_feats}/${dset}/utt2spk
        done

        if [ -n "${speed_perturb_factors}" ]; then
            _dirs="${data_feats}/${train_set} "
            for factor in ${speed_perturb_factors}; do
                if python3 -c "assert ${factor} != 1.0" 2>/dev/null; then
                    _dirs+="${data_feats}/${train_set}_sp${factor} "
                fi
            done
            utils/combine_data.sh \
                --extra_files "text.${src_case}.${src_lang} text.${tgt_case}.${tgt_lang}" \
                "${data_feats}/${train_set}_sp" ${_dirs}
        fi

    else
        echo "unrecognized tokenization choice ${tokenization_choice}. Exit" && exit 1;
    fi
fi


if [ -n "${speed_perturb_factors}" ]; then
    train_set="${train_set}_sp"
fi
if [ ${stage} -le 6 ] && [ ${stop_stage} -ge 6 ] && ! [[ " ${skip_stages} " =~ [[:space:]]6[[:space:]] ]]; then


    if "${skip_train}"; then
        if "${eval_valid_set}"; then
            _dsets="org/${valid_set} ${test_sets}"
        else
            _dsets="${test_sets}"
        fi
    else
        if "${eval_valid_set}"; then
            _dsets="${train_set} ${valid_set} org/${valid_set} ${test_sets}"
        else
            _dsets="${train_set} ${valid_set} ${test_sets}"
        fi
    fi
    if [ "${feats_type}" = raw ]; then
        # NOTE(Jinchuan): data prep with codec tokenization has been done. Skip this part
        if [ "${tokenization_choice}" == "codec"]; then
            continue
        fi
        log "Stage 6: ${data_extract} -> ${data_feats}"

        _suf=
        if [ -n "${layer}" ]; then
            _suf="layer${layer}/"
        fi

        for dset in ${_dsets}; do
            mkdir -p "${data_feats}/${dset}"

            for extra_file in ${utt_extra_files}; do
                # with regex to suuport multi-references
                for single_file in "${data_extract}/${kmeans_feature_type}/${_suf}${dset}"/*; do
                    base=$(basename "${single_file}")
                    [ "${base}" = "${extra_file}" ] && cp ${single_file} "${data_feats}/${dset}"
                done
            done
            echo "${feats_type}" > "${data_feats}/${dset}/feats_type"
        done
    else
        log "Error: not supported: --feats_type ${feats_type}"
        exit 2
    fi

    # shellcheck disable=SC2002,SC2068,SC2005
    for lm_txt in ${lm_train_text[@]}; do
        suffix=$(echo "$(basename ${lm_txt})" | sed 's/text//')
        <${lm_txt} awk -v suffix=${suffix} ' { if( NF != 1 ) {$1=$1 suffix; print $0; }} '
    done > "${data_feats}/lm_train.txt"
fi


if [ ${stage} -le 7 ] && [ ${stop_stage} -ge 7 ] && ! [[ " ${skip_stages} " =~ [[:space:]]7[[:space:]] ]]; then

    if "${token_joint}"; then
        log "Merge src and target data if joint BPE"

        cat $tgt_bpe_train_text > ${data_feats}/${train_set}/text.${src_lang}_${tgt_lang}
        [ -n "${src_bpe_train_text}" ] && cat ${src_bpe_train_text} >> ${data_feats}/${train_set}/text.${src_lang}_${tgt_lang}
        # Set the new text as the target text
        tgt_bpe_train_text="${data_feats}/${train_set}/text.${src_lang}_${tgt_lang}"
    fi

    # First generate tgt lang
    if [ "${tgt_token_type}" = bpe ]; then
        log "Stage 7a: Generate token_list from ${tgt_bpe_train_text} using BPE for tgt_lang"

        mkdir -p "${tgt_bpedir}"
        # shellcheck disable=SC2002
        cat ${tgt_bpe_train_text} | cut -f 2- -d" "  > "${tgt_bpedir}"/train.txt

        if [ -n "${tgt_bpe_nlsyms}" ]; then
            _opts_spm="--user_defined_symbols=${tgt_bpe_nlsyms}"
        else
            _opts_spm=""
        fi

        spm_train \
            --input="${tgt_bpedir}"/train.txt \
            --vocab_size="${tgt_nbpe}" \
            --model_type="${tgt_bpemode}" \
            --model_prefix="${tgt_bpeprefix}" \
            --character_coverage=${tgt_bpe_char_cover} \
            --input_sentence_size="${tgt_bpe_input_sentence_size}" \
            ${_opts_spm}

        {
        echo "${blank}"
        echo "${oov}"
        # Remove <unk>, <s>, </s> from the vocabulary
        <"${tgt_bpeprefix}".vocab awk '{ if( NR != 1 && NR != 2 && NR != 3 ){ print $1; } }'
        echo "${sos_eos}"
        } > "${tgt_token_list}"

    elif [ "${tgt_token_type}" = char ] || [ "${tgt_token_type}" = word ]; then
        log "Stage 7a: Generate character level token_list from ${tgt_bpe_train_text}  for tgt_lang"

        _opts="--non_linguistic_symbols ${nlsyms_txt}"

        # shellcheck disable=SC2002
        cat ${tgt_bpe_train_text} | cut -f 2- -d" "  > "${data_feats}"/token_train.txt

        # The first symbol in token_list must be "<blank>" and the last must be also sos/eos:
        # 0 is reserved for CTC-blank for ASR and also used as ignore-index in the other task
        ${python} -m espnet2.bin.tokenize_text  \
            --token_type "${tgt_token_type}" \
            --input "${data_feats}/token_train.txt" --output "${tgt_token_list}" ${_opts} \
            --field 1- \
            --cleaner "${cleaner}" \
            --g2p "${g2p}" \
            --write_vocabulary true \
            --add_symbol "${blank}:0" \
            --add_symbol "${oov}:1" \
            --add_symbol "${sos_eos}:-1"

    else
        log "Error: not supported --token_type '${tgt_token_type}'"
        exit 2
    fi

    # Create word-list for word-LM training
    if ${use_word_lm} && [ "${tgt_token_type}" != word ]; then
        log "Generate word level token_list from ${data_feats}/lm_train.txt"
        ${python} -m espnet2.bin.tokenize_text \
            --token_type word \
            --input "${data_feats}/lm_train.txt" --output "${lm_token_list}" \
            --field 2- \
            --cleaner "${cleaner}" \
            --g2p "${g2p}" \
            --write_vocabulary true \
            --vocabulary_size "${word_vocab_size}" \
            --add_symbol "${blank}:0" \
            --add_symbol "${oov}:1" \
            --add_symbol "${sos_eos}:-1"
    fi

    # Then generate src lang
    if "${token_joint}"; then
        log "Stage 7b: Skip separate token construction for src_lang when setting ${token_joint} as true"
    else
        if [ "${src_token_type}" = bpe ]; then
            log "Stage 7b: Generate token_list from ${src_bpe_train_text} using BPE for src_lang"

            mkdir -p "${src_bpedir}"
            # shellcheck disable=SC2002
            cat ${src_bpe_train_text} | cut -f 2- -d" "  > "${src_bpedir}"/train.txt

            if [ -n "${src_bpe_nlsyms}" ]; then
                _opts_spm="--user_defined_symbols=${src_bpe_nlsyms}"
            else
                _opts_spm=""
            fi

            spm_train \
                --input="${src_bpedir}"/train.txt \
                --vocab_size="${src_nbpe}" \
                --model_type="${src_bpemode}" \
                --model_prefix="${src_bpeprefix}" \
                --character_coverage=${src_bpe_char_cover} \
                --input_sentence_size="${src_bpe_input_sentence_size}" \
                ${_opts_spm}

            {
            echo "${blank}"
            echo "${oov}"
            # Remove <unk>, <s>, </s> from the vocabulary
            <"${src_bpeprefix}".vocab awk '{ if( NR != 1 && NR != 2 && NR != 3 ){ print $1; } }'
            echo "${sos_eos}"
            } > "${src_token_list}"

        elif [ "${src_token_type}" = char ] || [ "${src_token_type}" = word ]; then
            log "Stage 7b: Generate character level token_list from ${src_bpe_train_text} for src_lang"

            _opts="--non_linguistic_symbols ${nlsyms_txt}"

            # shellcheck disable=SC2002
            cat ${src_bpe_train_text} | tr '\t' ' ' | cut -f 2- -d" "  > "${data_feats}"/token_train_${src_lang}.txt

            # The first symbol in token_list must be "<blank>" and the last must be also sos/eos:
            # 0 is reserved for CTC-blank for ASR and also used as ignore-index in the other task
            ${python} -m espnet2.bin.tokenize_text  \
                --token_type "${src_token_type}" \
                --input "${data_feats}/token_train_${src_lang}.txt" --output "${src_token_list}" ${_opts} \
                --field 1- \
                --cleaner "${cleaner}" \
                --g2p "${g2p}" \
                --write_vocabulary true \
                --add_symbol "${blank}:0" \
                --add_symbol "${oov}:1" \
                --add_symbol "${sos_eos}:-1"

        elif [ "${src_token_type}" = "null" ]; then
            log "Stage 7b: Generate token_list from existing src vocabulary and special tokens"
            mkdir -p "$(dirname ${src_token_list})"
            echo ${blank} > ${src_token_list}
            echo ${oov} >> ${src_token_list}
            cat "${data_feats}"/${valid_set}/token_lists/codec_token_list >> ${src_token_list}
            echo ${sos_eos} >> ${src_token_list}

        else
            log "Error: not supported --token_type '${src_token_type}'"
            exit 2
        fi
    fi
fi


# ========================== Data preparation is done here. ==========================


if [ ${stage} -le 8 ] && [ ${stop_stage} -ge 8 ] && ! [[ " ${skip_stages} " =~ [[:space:]]8[[:space:]] ]]; then
    log "Stage 8: LM collect stats: train_set=${data_feats}/lm_train.txt, dev_set=${lm_dev_text}"

    _opts=
    if [ -n "${lm_config}" ]; then
        # To generate the config file: e.g.
        #   % python3 -m espnet2.bin.lm_train --print_config --optim adam
        _opts+="--config ${lm_config} "
    fi

    # 1. Split the key file
    _logdir="${lm_stats_dir}/logdir"
    mkdir -p "${_logdir}"
    # Get the minimum number among ${nj} and the number lines of input files
    _nj=$(min "${nj}" "$(<${data_feats}/lm_train.txt wc -l)" "$(<${lm_dev_text} wc -l)")

    key_file="${data_feats}/lm_train.txt"
    split_scps=""
    for n in $(seq ${_nj}); do
        split_scps+=" ${_logdir}/train.${n}.scp"
    done
    # shellcheck disable=SC2086
    utils/split_scp.pl "${key_file}" ${split_scps}

    key_file="${lm_dev_text}"
    split_scps=""
    for n in $(seq ${_nj}); do
        split_scps+=" ${_logdir}/dev.${n}.scp"
    done
    # shellcheck disable=SC2086
    utils/split_scp.pl "${key_file}" ${split_scps}

    # 2. Generate run.sh
    log "Generate '${lm_stats_dir}/run.sh'. You can resume the process from stage 8 using this script"
    mkdir -p "${lm_stats_dir}"; echo "${run_args} --stage 8 \"\$@\"; exit \$?" > "${lm_stats_dir}/run.sh"; chmod +x "${lm_stats_dir}/run.sh"

    # 3. Submit jobs
    log "LM collect-stats started... log: '${_logdir}/stats.*.log'"
    # NOTE: --*_shape_file doesn't require length information if --batch_type=unsorted,
    #       but it's used only for deciding the sample ids.
    # shellcheck disable=SC2046,SC2086
    ${train_cmd} JOB=1:"${_nj}" "${_logdir}"/stats.JOB.log \
        ${python} -m espnet2.bin.lm_train \
            --collect_stats true \
            --use_preprocessor true \
            --bpemodel "${tgt_bpemodel}" \
            --token_type "${lm_token_type}"\
            --token_list "${lm_token_list}" \
            --non_linguistic_symbols "${nlsyms_txt}" \
            --cleaner "${cleaner}" \
            --g2p "${g2p}" \
            --train_data_path_and_name_and_type "${data_feats}/lm_train.txt,text,text" \
            --valid_data_path_and_name_and_type "${lm_dev_text},text,text" \
            --train_shape_file "${_logdir}/train.JOB.scp" \
            --valid_shape_file "${_logdir}/dev.JOB.scp" \
            --output_dir "${_logdir}/stats.JOB" \
            ${_opts} ${lm_args} || { cat $(grep -l -i error "${_logdir}"/stats.*.log) ; exit 1; }

    # 4. Aggregate shape files
    _opts=
    for i in $(seq "${_nj}"); do
        _opts+="--input_dir ${_logdir}/stats.${i} "
    done
    # shellcheck disable=SC2086
    ${python} -m espnet2.bin.aggregate_stats_dirs ${_opts} --output_dir "${lm_stats_dir}"

    # Append the num-tokens at the last dimensions. This is used for batch-bins count
    <"${lm_stats_dir}/train/text_shape" \
        awk -v N="$(<${lm_token_list} wc -l)" '{ print $0 "," N }' \
        >"${lm_stats_dir}/train/text_shape.${lm_token_type}"

    <"${lm_stats_dir}/valid/text_shape" \
        awk -v N="$(<${lm_token_list} wc -l)" '{ print $0 "," N }' \
        >"${lm_stats_dir}/valid/text_shape.${lm_token_type}"
fi


if [ ${stage} -le 9 ] && [ ${stop_stage} -ge 9 ] && ! [[ " ${skip_stages} " =~ [[:space:]]9[[:space:]] ]]; then
    log "Stage 9: LM Training: train_set=${data_feats}/lm_train.txt, dev_set=${lm_dev_text}"

    _opts=
    if [ -n "${lm_config}" ]; then
        # To generate the config file: e.g.
        #   % python3 -m espnet2.bin.lm_train --print_config --optim adam
        _opts+="--config ${lm_config} "
    fi

    if [ "${num_splits_lm}" -gt 1 ]; then
        # If you met a memory error when parsing text files, this option may help you.
        # The corpus is split into subsets and each subset is used for training one by one in order,
        # so the memory footprint can be limited to the memory required for each dataset.

        _split_dir="${lm_stats_dir}/splits${num_splits_lm}"
        if [ ! -f "${_split_dir}/.done" ]; then
            rm -f "${_split_dir}/.done"
            ${python} -m espnet2.bin.split_scps \
                --scps "${data_feats}/lm_train.txt" "${lm_stats_dir}/train/text_shape.${lm_token_type}" \
                --num_splits "${num_splits_lm}" \
                --output_dir "${_split_dir}"
            touch "${_split_dir}/.done"
        else
            log "${_split_dir}/.done exists. Spliting is skipped"
        fi

        _opts+="--train_data_path_and_name_and_type ${_split_dir}/lm_train.txt,text,text "
        _opts+="--train_shape_file ${_split_dir}/text_shape.${lm_token_type} "
        _opts+="--multiple_iterator true "

    else
        _opts+="--train_data_path_and_name_and_type ${data_feats}/lm_train.txt,text,text "
        _opts+="--train_shape_file ${lm_stats_dir}/train/text_shape.${lm_token_type} "
    fi

    # NOTE(kamo): --fold_length is used only if --batch_type=folded and it's ignored in the other case

    log "Generate '${lm_exp}/run.sh'. You can resume the process from stage 9 using this script"
    mkdir -p "${lm_exp}"; echo "${run_args} --stage 9 \"\$@\"; exit \$?" > "${lm_exp}/run.sh"; chmod +x "${lm_exp}/run.sh"

    log "LM training started... log: '${lm_exp}/train.log'"
    if echo "${cuda_cmd}" | grep -e queue.pl -e queue-freegpu.pl &> /dev/null; then
        # SGE can't include "/" in a job name
        jobname="$(basename ${lm_exp})"
    else
        jobname="${lm_exp}/train.log"
    fi

    # shellcheck disable=SC2086
    ${python} -m espnet2.bin.launch \
        --cmd "${cuda_cmd} --name ${jobname}" \
        --log "${lm_exp}"/train.log \
        --ngpu "${ngpu}" \
        --num_nodes "${num_nodes}" \
        --init_file_prefix "${lm_exp}"/.dist_init_ \
        --multiprocessing_distributed true -- \
        ${python} -m espnet2.bin.lm_train \
            --ngpu "${ngpu}" \
            --use_preprocessor true \
            --bpemodel "${tgt_bpemodel}" \
            --token_type "${lm_token_type}"\
            --token_list "${lm_token_list}" \
            --non_linguistic_symbols "${nlsyms_txt}" \
            --cleaner "${cleaner}" \
            --g2p "${g2p}" \
            --valid_data_path_and_name_and_type "${lm_dev_text},text,text" \
            --valid_shape_file "${lm_stats_dir}/valid/text_shape.${lm_token_type}" \
            --fold_length "${lm_fold_length}" \
            --resume true \
            --output_dir "${lm_exp}" \
            ${_opts} ${lm_args}

fi


if [ ${stage} -le 10 ] && [ ${stop_stage} -ge 10 ] && ! [[ " ${skip_stages} " =~ [[:space:]]10[[:space:]] ]]; then
    log "Stage 10: Calc perplexity: ${lm_test_text}"
    _opts=
    # TODO(kamo): Parallelize?
    log "Perplexity calculation started... log: '${lm_exp}/perplexity_test/lm_calc_perplexity.log'"
    # shellcheck disable=SC2086
    ${cuda_cmd} --gpu "${ngpu}" "${lm_exp}"/perplexity_test/lm_calc_perplexity.log \
        ${python} -m espnet2.bin.lm_calc_perplexity \
            --ngpu "${ngpu}" \
            --data_path_and_name_and_type "${lm_test_text},text,text" \
            --train_config "${lm_exp}"/config.yaml \
            --model_file "${lm_exp}/${inference_lm}" \
            --output_dir "${lm_exp}/perplexity_test" \
            ${_opts}
    log "PPL: ${lm_test_text}: $(cat ${lm_exp}/perplexity_test/ppl)"

fi


if [ ${stage} -le 11 ] && [ ${stop_stage} -ge 11 ] && ! [[ " ${skip_stages} " =~ [[:space:]]11[[:space:]] ]]; then
    log "Stage 11: Ngram Training: train_set=${data_feats}/lm_train.txt"
    mkdir -p ${ngram_exp}
    cut -f 2- -d " " ${data_feats}/lm_train.txt | lmplz -S "20%" --discount_fallback -o ${ngram_num} - >${ngram_exp}/${ngram_num}gram.arpa
    build_binary -s ${ngram_exp}/${ngram_num}gram.arpa ${ngram_exp}/${ngram_num}gram.bin
fi


if [ ${stage} -le 12 ] && [ ${stop_stage} -ge 12 ] && ! [[ " ${skip_stages} " =~ [[:space:]]12[[:space:]] ]]; then
    _asr_train_dir="${data_feats}/${train_set}"
    _asr_valid_dir="${data_feats}/${valid_set}"
    log "Stage 12: ASR collect stats: train_set=${_asr_train_dir}, valid_set=${_asr_valid_dir}"

    _opts=
    if [ -n "${asr_config}" ]; then
        # To generate the config file: e.g.
        #   % python3 -m espnet2.bin.mt_train --print_config --optim adam
        _opts+="--config ${asr_config} "
    fi

    # 1. Split the key file
    _logdir="${asr_stats_dir}/logdir"
    mkdir -p "${_logdir}"

    _scp=text.${src_case}.${src_lang}

    # Get the minimum number among ${nj} and the number lines of input files
    _nj=$(min "${nj}" "$(<${_asr_train_dir}/${_scp} wc -l)" "$(<${_asr_valid_dir}/${_scp} wc -l)")

    key_file="${_asr_train_dir}/${_scp}"
    split_scps=""
    for n in $(seq "${_nj}"); do
        split_scps+=" ${_logdir}/train.${n}.scp"
    done
    # shellcheck disable=SC2086
    utils/split_scp.pl "${key_file}" ${split_scps}

    key_file="${_asr_valid_dir}/${_scp}"
    split_scps=""
    for n in $(seq "${_nj}"); do
        split_scps+=" ${_logdir}/valid.${n}.scp"
    done
    # shellcheck disable=SC2086
    utils/split_scp.pl "${key_file}" ${split_scps}

    # 2. Generate run.sh
    log "Generate '${asr_stats_dir}/run.sh'. You can resume the process from stage 12 using this script"
    mkdir -p "${asr_stats_dir}"; echo "${run_args} --stage 12 \"\$@\"; exit \$?" > "${asr_stats_dir}/run.sh"; chmod +x "${asr_stats_dir}/run.sh"

    # 3. Submit jobs
    log "ASR collect-stats started... log: '${_logdir}/stats.*.log'"

    # NOTE: --*_shape_file doesn't require length information if --batch_type=unsorted,
    #       but it's used only for deciding the sample ids.

    # shellcheck disable=SC2046,SC2086
    ${train_cmd} JOB=1:"${_nj}" "${_logdir}"/stats.JOB.log \
        ${python} -m espnet2.bin.mt_train \
            --collect_stats true \
            --use_preprocessor true \
            --bpemodel "${tgt_bpemodel}" \
            --src_bpemodel "${src_bpemodel}" \
            --token_type "${tgt_token_type}" \
            --src_token_type "${src_token_type}" \
            --token_list "${tgt_token_list}" \
            --src_token_list "${src_token_list}" \
            --non_linguistic_symbols "${nlsyms_txt}" \
            --cleaner "${cleaner}" \
            --g2p "${g2p}" \
            --train_data_path_and_name_and_type "${_asr_train_dir}/text.${tgt_case}.${tgt_lang},text,text" \
            --train_data_path_and_name_and_type "${_asr_train_dir}/text.${src_case}.${src_lang},src_text,${input_src_type}" \
            --valid_data_path_and_name_and_type "${_asr_valid_dir}/text.${tgt_case}.${tgt_lang},text,text" \
            --valid_data_path_and_name_and_type "${_asr_valid_dir}/text.${src_case}.${src_lang},src_text,${input_src_type}" \
            --train_shape_file "${_logdir}/train.JOB.scp" \
            --valid_shape_file "${_logdir}/valid.JOB.scp" \
            --output_dir "${_logdir}/stats.JOB" \
            ${_opts} ${asr_args} || { cat $(grep -l -i error "${_logdir}"/stats.*.log) ; exit 1; }

    # 4. Aggregate shape files
    _opts=
    for i in $(seq "${_nj}"); do
        _opts+="--input_dir ${_logdir}/stats.${i} "
    done
    # shellcheck disable=SC2086
    ${python} -m espnet2.bin.aggregate_stats_dirs ${_opts} --output_dir "${asr_stats_dir}"

    # Append the num-tokens at the last dimensions. This is used for batch-bins count
    <"${asr_stats_dir}/train/text_shape" \
        awk -v N="$(<${tgt_token_list} wc -l)" '{ print $0 "," N }' \
        >"${asr_stats_dir}/train/text_shape.${tgt_token_type}"

    <"${asr_stats_dir}/train/src_text_shape" \
        awk -v N="$(<${src_token_list} wc -l)" '{ print $0 "," N }' \
        >"${asr_stats_dir}/train/src_text_shape.${src_token_type}"

    <"${asr_stats_dir}/valid/text_shape" \
        awk -v N="$(<${tgt_token_list} wc -l)" '{ print $0 "," N }' \
        >"${asr_stats_dir}/valid/text_shape.${tgt_token_type}"

    <"${asr_stats_dir}/valid/src_text_shape" \
        awk -v N="$(<${src_token_list} wc -l)" '{ print $0 "," N }' \
        >"${asr_stats_dir}/valid/src_text_shape.${src_token_type}"
fi


if [ ${stage} -le 13 ] && [ ${stop_stage} -ge 13 ] && ! [[ " ${skip_stages} " =~ [[:space:]]13[[:space:]] ]]; then
    _asr_train_dir="${data_feats}/${train_set}"
    _asr_valid_dir="${data_feats}/${valid_set}"
    log "Stage 13: ASR Training: train_set=${_asr_train_dir}, valid_set=${_asr_valid_dir}"

    _opts=
    if [ -n "${asr_config}" ]; then
        # To generate the config file: e.g.
        #   % python3 -m espnet2.bin.mt_train --print_config --optim adam
        _opts+="--config ${asr_config} "
    fi

    if [ "${num_splits_asr}" -gt 1 ]; then
        # If you met a memory error when parsing text files, this option may help you.
        # The corpus is split into subsets and each subset is used for training one by one in order,
        # so the memory footprint can be limited to the memory required for each dataset.

        _split_dir="${asr_stats_dir}/splits${num_splits_asr}"
        if [ ! -f "${_split_dir}/.done" ]; then
            rm -f "${_split_dir}/.done"
            ${python} -m espnet2.bin.split_scps \
                --scps \
                    "${_asr_train_dir}/${_scp}" \
                    "${_asr_train_dir}/text.${tgt_case}.${tgt_lang}" \
                    "${_asr_train_dir}/text.${src_case}.${src_lang}" \
                    "${asr_stats_dir}/train/text_shape.${tgt_token_type}" \
                    "${asr_stats_dir}/train/src_text_shape.${src_token_type}" \
                --num_splits "${num_splits_asr}" \
                --output_dir "${_split_dir}"
            touch "${_split_dir}/.done"
        else
            log "${_split_dir}/.done exists. Spliting is skipped"
        fi

        _opts+="--train_data_path_and_name_and_type ${_split_dir}/text.${src_case}.${src_lang},src_text,${input_src_type} "
        _opts+="--train_data_path_and_name_and_type ${_split_dir}/text.${tgt_case}.${tgt_lang},text,text "
        _opts+="--train_shape_file ${_split_dir}/src_text_shape.${src_token_type} "
        _opts+="--train_shape_file ${_split_dir}/text_shape.${tgt_token_type} "
        _opts+="--multiple_iterator true "
    else
        _opts+="--train_data_path_and_name_and_type ${_asr_train_dir}/text.${src_case}.${src_lang},src_text,${input_src_type} "
        _opts+="--train_data_path_and_name_and_type ${_asr_train_dir}/text.${tgt_case}.${tgt_lang},text,text "
        _opts+="--train_shape_file ${asr_stats_dir}/train/src_text_shape.${src_token_type} "
        _opts+="--train_shape_file ${asr_stats_dir}/train/text_shape.${tgt_token_type} "
    fi

    log "Generate '${asr_exp}/run.sh'. You can resume the process from stage 13 using this script"
    mkdir -p "${asr_exp}"; echo "${run_args} --stage 10 \"\$@\"; exit \$?" > "${asr_exp}/run.sh"; chmod +x "${asr_exp}/run.sh"

    # NOTE(kamo): --fold_length is used only if --batch_type=folded and it's ignored in the other case
    log "ASR training started... log: '${asr_exp}/train.log'"
    if echo "${cuda_cmd}" | grep -e queue.pl -e queue-freegpu.pl &> /dev/null; then
        # SGE can't include "/" in a job name
        jobname="$(basename ${asr_exp})"
    else
        jobname="${asr_exp}/train.log"
    fi

    # TODO(jiatong): fix bpe
    # shellcheck disable=SC2086
    ${python} -m espnet2.bin.launch \
        --cmd "${cuda_cmd} --name ${jobname}" \
        --log "${asr_exp}"/train.log \
        --ngpu "${ngpu}" \
        --num_nodes "${num_nodes}" \
        --init_file_prefix "${asr_exp}"/.dimt_init_ \
        --multiprocessing_distributed true -- \
        ${python} -m espnet2.bin.mt_train \
            --use_preprocessor true \
            --bpemodel "${tgt_bpemodel}" \
            --token_type "${tgt_token_type}" \
            --token_list "${tgt_token_list}" \
            --src_bpemodel "${src_bpemodel}" \
            --src_token_type "${src_token_type}" \
            --src_token_list "${src_token_list}" \
            --non_linguistic_symbols "${nlsyms_txt}" \
            --cleaner "${cleaner}" \
            --g2p "${g2p}" \
            --valid_data_path_and_name_and_type "${_asr_valid_dir}/text.${tgt_case}.${tgt_lang},text,text" \
            --valid_data_path_and_name_and_type "${_asr_valid_dir}/text.${src_case}.${src_lang},src_text,${input_src_type}" \
            --valid_shape_file "${asr_stats_dir}/valid/text_shape.${tgt_token_type}" \
            --valid_shape_file "${asr_stats_dir}/valid/src_text_shape.${src_token_type}" \
            --resume true \
            --ignore_init_mismatch ${ignore_init_mismatch} \
            --fold_length "${asr_text_fold_length}" \
            --fold_length "${asr_text_fold_length}" \
            --output_dir "${asr_exp}" \
            ${_opts} ${asr_args}

fi


if [ -n "${download_model}" ]; then
    log "Use ${download_model} for decoding and evaluation"
    asr_exp="${expdir}/${download_model}"
    mkdir -p "${asr_exp}"

    # If the model already exists, you can skip downloading
    espnet_model_zoo_download --unpack true "${download_model}" > "${asr_exp}/config.txt"

    # Get the path of each file
    _asr_model_file=$(<"${asr_exp}/config.txt" sed -e "s/.*'asr_model_file': '\([^']*\)'.*$/\1/")
    _asr_train_config=$(<"${asr_exp}/config.txt" sed -e "s/.*'asr_train_config': '\([^']*\)'.*$/\1/")

    # Create symbolic links
    ln -sf "${_asr_model_file}" "${asr_exp}"
    ln -sf "${_asr_train_config}" "${asr_exp}"
    inference_asr_model=$(basename "${_asr_model_file}")

    if [ "$(<${asr_exp}/config.txt grep -c lm_file)" -gt 0 ]; then
        _lm_file=$(<"${asr_exp}/config.txt" sed -e "s/.*'lm_file': '\([^']*\)'.*$/\1/")
        _lm_train_config=$(<"${asr_exp}/config.txt" sed -e "s/.*'lm_train_config': '\([^']*\)'.*$/\1/")

        lm_exp="${expdir}/${download_model}/lm"
        mkdir -p "${lm_exp}"

        ln -sf "${_lm_file}" "${lm_exp}"
        ln -sf "${_lm_train_config}" "${lm_exp}"
        inference_lm=$(basename "${_lm_file}")
    fi

fi


if [ ${stage} -le 14 ] && [ ${stop_stage} -ge 14 ] && ! [[ " ${skip_stages} " =~ [[:space:]]14[[:space:]] ]]; then
    log "Stage 14: Decoding: training_dir=${asr_exp}"

    if ${gpu_inference}; then
        _cmd="${cuda_cmd}"
        _ngpu=1
    else
        _cmd="${decode_cmd}"
        _ngpu=0
    fi

    _opts=
    if [ -n "${inference_config}" ]; then
        _opts+="--config ${inference_config} "
    fi
    if "${use_lm}"; then
        if "${use_word_lm}"; then
            _opts+="--word_lm_train_config ${lm_exp}/config.yaml "
            _opts+="--word_lm_file ${lm_exp}/${inference_lm} "
        else
            _opts+="--lm_train_config ${lm_exp}/config.yaml "
            _opts+="--lm_file ${lm_exp}/${inference_lm} "
        fi
    fi
    if "${use_ngram}"; then
        _opts+="--ngram_file ${ngram_exp}/${inference_ngram}"
    fi

    # 2. Generate run.sh
    log "Generate '${asr_exp}/${inference_tag}/run.sh'. You can resume the process from stage 14 using this script"
    mkdir -p "${asr_exp}/${inference_tag}"; echo "${run_args} --stage 14 \"\$@\"; exit \$?" > "${asr_exp}/${inference_tag}/run.sh"; chmod +x "${asr_exp}/${inference_tag}/run.sh"

    if "${eval_valid_set}"; then
        _dsets="org/${valid_set} ${test_sets}"
    else
        _dsets="${test_sets}"
    fi
    for dset in ${_dsets}; do
        _data="${data_feats}/${dset}"
        _dir="${asr_exp}/${inference_tag}/${dset}"
        _logdir="${_dir}/logdir"
        mkdir -p "${_logdir}"

        _scp=text.${src_case}.${src_lang}

        # 1. Split the key file
        key_file=${_data}/${_scp}
        split_scps=""
        _nj=$(min "${inference_nj}" "$(<${key_file} wc -l)")
        asr_inference_tool="espnet2.bin.mt_inference"

        for n in $(seq "${_nj}"); do
            split_scps+=" ${_logdir}/keys.${n}.scp"
        done
        # shellcheck disable=SC2086
        utils/split_scp.pl "${key_file}" ${split_scps}

        # 2. Submit decoding jobs
        log "Decoding started... log: '${_logdir}/asr_inference.*.log'"
        # shellcheck disable=SC2046,SC2086
        ${_cmd} --gpu "${_ngpu}" JOB=1:"${_nj}" "${_logdir}"/asr_inference.JOB.log \
            ${python} -m ${asr_inference_tool} \
                --batch_size ${batch_size} \
                --ngpu "${_ngpu}" \
                --data_path_and_name_and_type "${_data}/${_scp},src_text,${input_src_type}" \
                --key_file "${_logdir}"/keys.JOB.scp \
                --mt_train_config "${asr_exp}"/config.yaml \
                --mt_model_file "${asr_exp}"/"${inference_asr_model}" \
                --output_dir "${_logdir}"/output.JOB \
                ${_opts} ${inference_args} || { cat $(grep -l -i error "${_logdir}"/asr_inference.*.log) ; exit 1; }

        # 3. Concatenates the output files from each jobs
        for f in token token_int score text; do
            for i in $(seq "${_nj}"); do
                cat "${_logdir}/output.${i}/1best_recog/${f}"
            done | LC_ALL=C sort -k1 >"${_dir}/${f}"
        done
    done
fi

if [ ${stage} -le 15 ] && [ ${stop_stage} -ge 15 ] && ! [[ " ${skip_stages} " =~ [[:space:]]15[[:space:]] ]]; then
    log "Stage 15: Scoring"

    if "${eval_valid_set}"; then
        _dsets="org/${valid_set} ${test_sets}"
    else
        _dsets="${test_sets}"
    fi
    for dset in ${_dsets}; do
        _data="${data_feats}/${dset}"
        _dir="${asr_exp}/${inference_tag}/${dset}"

        for _tok_type in "char" "word" "bpe"; do
            [ "${_tok_type}" = bpe ] && [ ! -f "${tgt_bpemodel}" ] && continue

            _opts="--token_type ${_tok_type} "
            if [ "${_tok_type}" = "char" ] || [ "${_tok_type}" = "word" ]; then
                _type="${_tok_type:0:1}er"
                _opts+="--non_linguistic_symbols ${nlsyms_txt} "
                _opts+="--remove_non_linguistic_symbols true "

            elif [ "${_tok_type}" = "bpe" ]; then
                _type="ter"
                _opts+="--bpemodel ${tgt_bpemodel} "

            else
                log "Error: unsupported token type ${_tok_type}"
            fi

            _scoredir="${_dir}/score_${_type}"
            mkdir -p "${_scoredir}"

            # Tokenize text to ${_tok_type} level
            paste \
                <(perl -p -e 's/^(\S+) (\*\s*)+/$1 /' "${_data}/text.${tgt_case}.${tgt_lang}" | \
                    ${python} -m espnet2.bin.tokenize_text  \
                        -f 2- --input - --output - \
                        --token_type ${_tok_type} \
                        --cleaner "${cleaner}" \
                        ${_opts} \
                        ) \
                <(<"${_data}/utt2spk" awk '{ print "(" $2 "-" $1 ")" }') \
                    >"${_scoredir}/ref.trn"

            # NOTE(kamo): Don't use cleaner for hyp
            paste \
                <(perl -p -e 's/^(\S+) (\*\s*)+/$1 /' "${_dir}/text" | \
                    ${python} -m espnet2.bin.tokenize_text  \
                        -f 2- --input - --output - \
                        --token_type ${_tok_type} \
                        ${_opts} \
                        ) \
                <(<"${_data}/utt2spk" awk '{ print "(" $2 "-" $1 ")" }') \
                    >"${_scoredir}/hyp.trn"

            sclite \
                ${score_opts} \
                -r "${_scoredir}/ref.trn" trn \
                -h "${_scoredir}/hyp.trn" trn \
                -i rm -o all stdout > "${_scoredir}/result.txt"

            log "Write ${_type} result in ${_scoredir}/result.txt"
            grep -e Avg -e SPKR -m 2 "${_scoredir}/result.txt"
        done
    done

    [ -f local/score.sh ] && local/score.sh ${local_score_opts} "${asr_exp}"

    # Show results in Markdown syntax
    scripts/utils/show_asr_result.sh "${asr_exp}" > "${asr_exp}"/RESULTS.md
    cat "${asr_exp}"/RESULTS.md

fi


packed_model="${asr_exp}/${asr_exp##*/}_${inference_asr_model%.*}.zip"
if [ ${stage} -le 16 ] && [ ${stop_stage} -ge 16 ] && ! [[ " ${skip_stages} " =~ [[:space:]]16[[:space:]] ]]; then
    log "Stage 16: Pack model: ${packed_model}"

    _opts=
    if "${use_lm}"; then
        _opts+="--lm_train_config ${lm_exp}/config.yaml "
        _opts+="--lm_file ${lm_exp}/${inference_lm} "
        _opts+="--option ${lm_exp}/perplexity_test/ppl "
        _opts+="--option ${lm_exp}/images "
    fi
    if [ "${tgt_token_type}" = bpe ]; then
        _opts+="--option ${tgt_bpemodel} "
        _opts+="--option ${src_bpemodel} "
    fi
    if [ "${nlsyms_txt}" != none ]; then
        _opts+="--option ${nlsyms_txt} "
    fi
    _km_dir="exp/kmeans/$(echo ${kmeans_feature} | tr '/' '_')_${nclusters}clusters"
    _opts+="--option ${_km_dir}/km_${nclusters}.mdl "
    # shellcheck disable=SC2086
    ${python} -m espnet2.bin.pack asr \
        --asr_train_config "${asr_exp}"/config.yaml \
        --asr_model_file "${asr_exp}"/"${inference_asr_model}" \
        ${_opts} \
        --option "${asr_exp}"/RESULTS.md \
        --option "${asr_exp}"/images \
        --outpath "${packed_model}"
fi

if [ ${stage} -le 17 ] && [ ${stop_stage} -ge 17 ] && ! [[ " ${skip_stages} " =~ [[:space:]]18[[:space:]] ]]; then
    [ -z "${hf_repo}" ] && \
        log "ERROR: You need to setup the variable hf_repo with the name of the repository located at HuggingFace, follow the following steps described here https://github.com/espnet/espnet/blob/master/CONTRIBUTING.md#132-espnet2-recipes" && \
    exit 1
    log "Stage 17: Upload model to HuggingFace: ${hf_repo}"

    if [ ! -f "${packed_model}" ]; then
        log "ERROR: ${packed_model} does not exist. Please run stage 16 first."
        exit 1
    fi

    gitlfs=$(git lfs --version 2> /dev/null || true)
    [ -z "${gitlfs}" ] && \
        log "ERROR: You need to install git-lfs first" && \
        exit 1

    dir_repo=${expdir}/hf_${hf_repo//"/"/"_"}
    [ ! -d "${dir_repo}" ] && git clone https://huggingface.co/${hf_repo} ${dir_repo}

    if command -v git &> /dev/null; then
        _creator_name="$(git config user.name)"
        _checkout="git checkout $(git show -s --format=%H)"
    else
        _creator_name="$(whoami)"
        _checkout=""
    fi
    # /some/where/espnet/egs2/foo/asr1/ -> foo/asr1
    _task="$(pwd | rev | cut -d/ -f2 | rev)"
    # foo/asr1 -> foo
    _corpus="${_task%/*}"
    _model_name="${_creator_name}/${_corpus}_$(basename ${packed_model} .zip)"

    # copy files in ${dir_repo}
    unzip -o ${packed_model} -d ${dir_repo}
    # Generate description file
    # shellcheck disable=SC2034
    hf_task=automatic-speech-recognition
    # shellcheck disable=SC2034
    espnet_task=ASR
    # shellcheck disable=SC2034
    task_exp=${asr_exp}
    # shellcheck disable=SC2034
    lang=${tgt_lang}
    eval "echo \"$(cat scripts/utils/TEMPLATE_HF_Readme.md)\"" > "${dir_repo}"/README.md

    this_folder=${PWD}
    cd ${dir_repo}
    if [ -n "$(git status --porcelain)" ]; then
        git lfs track *.mdl
        git add .
        git commit -m "Update model"
    fi
    git push
    cd ${this_folder}
fi

log "Successfully finished. [elapsed=${SECONDS}s]"<|MERGE_RESOLUTION|>--- conflicted
+++ resolved
@@ -788,7 +788,6 @@
         _dev_set="${valid_set}"
     fi
 
-<<<<<<< HEAD
     if [ "${tokenization_choice}" == "ssl" ]; then
         log "Stage 5a: Perform Kmeans using ${kmeans_feature_type} features"
         scripts/feats/perform_kmeans.sh \
@@ -821,35 +820,6 @@
             fi
             python3 -c "for i in range(${nclusters}): print(i, chr(int('4e00', 16) + i))" \
                 > "${km_dir}/../"distinct_cjk_token_lists
-=======
-    scripts/feats/perform_kmeans.sh \
-        --stage 3 --stop-stage 3 \
-        --train_set "${train_set}" \
-        --dev_set "${_dev_set}" \
-        --other_sets "${test_sets} ${train_sp_sets}" \
-        --datadir "${data_audio}" \
-        --featdir "${data_extract}" \
-        --audio_format "${audio_format}" \
-        --feature_type "${kmeans_feature_type}" \
-        --layer "${layer}" \
-        --feature_conf "${kmeans_feature_conf}" \
-        --km_dir "${km_dir}" \
-        --portion "${portion}" \
-        --nclusters "${nclusters}" \
-        --storage_save_mode ${storage_save_mode} \
-        --use_gpu ${gpu_kmeans} \
-        --nj ${nj} \
-        --cpu_cmd "${train_cmd}" \
-        --cuda_cmd "${cuda_cmd}" \
-        ${kmeans_opts}
-
-    log "Stage 5b: Prepare token_list and convert number indices to CJK tokens"
-
-    # Get uniq chars
-    if [ ! -f "${km_dir}/../"distinct_cjk_token_lists ]; then
-        if [ ${nclusters} -ge 20900 ]; then
-            echo "Warning: too many clusters, be careful with the distinct token list."
->>>>>>> 0aa3624f
         fi
 
         _suf=
