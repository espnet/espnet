--- conflicted
+++ resolved
@@ -41,11 +41,7 @@
 
 
 # Symlinks to TEMPLATE
-<<<<<<< HEAD
-for f in hubert.sh path.sh beats.sh scripts; do
-=======
-for f in ssl.sh path.sh scripts; do
->>>>>>> 3bff1f00
+for f in ssl.sh path.sh beats.sh scripts; do
     target=../../TEMPLATE/ssl1/"${f}"
     ln -sf "${target}" "${dir}"
     targets+="${dir}/${target} "
