--- conflicted
+++ resolved
@@ -42,13 +42,8 @@
     )
     parser.add_argument(
         "--checkpoint_path",
-<<<<<<< HEAD
         type=str_or_none,
         default=None,
-=======
-        type=str,
-        default=str_or_none,
->>>>>>> c1829bfe
         help="checkpoint path for Espnet (and potentially other) codec model",
     )
     parser.add_argument(
@@ -58,17 +53,10 @@
         help="config path for Espnet (and potentially other) codec model",
     )
     parser.add_argument(
-<<<<<<< HEAD
         "--hf_model_card",
         type=str_or_none,
         default=None,
         help="huggingface model card for Espnet codec model",
-=======
-        "--hf_model_tag",
-        type=str_or_none,
-        default=None,
-        help="model tag for Espnet codec models hosted in HuggingFace",
->>>>>>> c1829bfe
     )
     parser.add_argument(
         "rspecifier", type=str, help="Read specifier for feats. e.g. ark:some.ark"
@@ -93,11 +81,7 @@
     rank: int,
     checkpoint_path: str = None,
     config_path: str = None,
-<<<<<<< HEAD
-    hf_model_card: str = None,
-=======
     hf_model_tag: str = None,
->>>>>>> c1829bfe
 ):
     # (1) Device
     if torch.cuda.is_available():
@@ -114,23 +98,6 @@
 
     # (2) Codec Tokenizer Implementation
     logger.info(f"build with codec_choice: {codec_choice}")
-<<<<<<< HEAD
-    for _ in range(1000):
-        try:
-            tokenizer = CodecTokenizer(
-                codec_choice=codec_choice,
-                codec_fs=codec_fs,
-                device=device,
-                dump_audio=dump_audio,
-                checkpoint_path=checkpoint_path,
-                config_path=config_path,
-                hf_model_card=hf_model_card,
-            )
-            break
-        except:
-            logging.info("waiting GPUs ..")
-            time.sleep(2)
-=======
     tokenizer = CodecTokenizer(
         codec_choice,
         codec_fs,
@@ -140,7 +107,6 @@
         config_path,
         hf_model_tag,
     )
->>>>>>> c1829bfe
 
     # (3) Tokenizer loop
     codec_writer = kaldiio.WriteHelper(wspecifier)
