--- conflicted
+++ resolved
@@ -72,14 +72,8 @@
         type=str,
         nargs="+",
         default=[],
-<<<<<<< HEAD
-        help="Additional tasks that need task ids"
-    )
-
-=======
         help="Additional tasks that need task ids",
     )
->>>>>>> 5d62025a
 
     return parser
 
@@ -140,18 +134,11 @@
     for modality_name, vocab in additional_vocabs:
 
         if modality_name in token_bias:
-<<<<<<< HEAD
-            raise ValueError(f"Modality {modality_name} is already in current vocabulary")
+            raise ValueError(
+                f"Modality {modality_name} is already in current vocabulary"
+            )
 
         token_bias[modality_name] = len(token_list_dict)
-
-=======
-            raise ValueError(
-                f"Modality {modality_name} is already in current vocabulary"
-            )
-
-        token_bias[modality_name] = len(token_list_dict)
->>>>>>> 5d62025a
         if modality_name not in MODALITIES:
             raise ValueError(
                 f"The modality {modality_name} is not supported "
@@ -160,14 +147,6 @@
         if f"<{modality_name}_start/end>" not in token_list_dict:
             for idx in range(32, 64):
                 if f"<unused_token_{idx}>" in token_list_dict:
-<<<<<<< HEAD
-                    token_list_dict[f"<{modality_name}_start/end>"] = token_list_dict[f"<unused_token_{idx}>"]
-                    del token_list_dict[f"<unused_token_{idx}>"]
-                    logging.info(f"replace <unused_token_{idx}> by <{modality_name}_start/end>")
-                    break
-
-
-=======
                     token_list_dict[f"<{modality_name}_start/end>"] = token_list_dict[
                         f"<unused_token_{idx}>"
                     ]
@@ -177,7 +156,6 @@
                     )
                     break
 
->>>>>>> 5d62025a
         for tok in vocab:
             if tok in token_list_dict:
                 logging.warning(
@@ -202,13 +180,9 @@
         if f"<{task_name}_task>" not in token_list_dict:
             for idx in range(64, 128):
                 if f"<unused_token_{idx}>" in token_list_dict:
-<<<<<<< HEAD
-                    token_list_dict[f"<{task_name}_task>"] = token_list_dict[f"<unused_token_{idx}>"]
-=======
                     token_list_dict[f"<{task_name}_task>"] = token_list_dict[
                         f"<unused_token_{idx}>"
                     ]
->>>>>>> 5d62025a
                     del token_list_dict[f"<unused_token_{idx}>"]
                     logging.info(f"replace <unused_token_{idx}> by <{task_name}_task>")
                     break
