if [[ "$(hostname -d)" == clsp.jhu.edu ]]; then
    AISHELL=
    WSJ0=
    WSJ1=
    WSJCAM0=
    REVERB=
    CHIME3=
    CHIME4=
    CSJDATATOP=
    CSJVER=dvd  ## Set your CSJ format (dvd or usb).
                ## Usage    :
                ## Case DVD : We assume CSJ DVDs are copied in this directory with the names dvd1, dvd2,...,dvd17.
                ##            Neccesary directory is dvd3 - dvd17.
                ##            e.g. $ ls $CSJDATATOP(DVD) => 00README.txt dvd1 dvd2 ... dvd17
                ##
                ## Case USB : Neccesary directory is MORPH/SDB and WAV
                ##            e.g. $ ls $CSJDATATOP(USB) => 00README.txt DOC MORPH ... WAV fileList.csv
                ## Case merl :MERL setup. Neccesary directory is WAV and sdb
<<<<<<< HEAD
    EVAL2000="/export/corpora2/LDC/LDC2002S09/hub5e_00 /export/corpora2/LDC/LDC2002T43"
    FISHER="/export/corpora3/LDC/LDC2004T19 /export/corpora3/LDC/LDC2005T19 /export/corpora3/LDC/LDC2004S13 /export/corpora3/LDC/LDC2005S13"
    LIBRISPEECH=
    RT03=/export/corpora/LDC/LDC2007S10
    SWBD=/export/corpora3/LDC/LDC97S62
=======
    HKUST1=
    HKUST2=
    LIBRISPEECH=
    TIMIT=
>>>>>>> 8360ed1a
    VOXFORGE=
    VIVOS=
    YESNO=

else
    AISHELL=
    WSJ0=
    WSJ1=
    WSJCAM0=
    REVERB=
    CHIME3=
    CHIME4=
    CSJDATATOP=
    CSJVER=dvd  ## Set your CSJ format (dvd or usb).
                ## Usage    :
                ## Case DVD : We assume CSJ DVDs are copied in this directory with the names dvd1, dvd2,...,dvd17.
                ##            Neccesary directory is dvd3 - dvd17.
                ##            e.g. $ ls $CSJDATATOP(DVD) => 00README.txt dvd1 dvd2 ... dvd17
                ##
                ## Case USB : Neccesary directory is MORPH/SDB and WAV
                ##            e.g. $ ls $CSJDATATOP(USB) => 00README.txt DOC MORPH ... WAV fileList.csv
                ## Case merl :MERL setup. Neccesary directory is WAV and sdb
<<<<<<< HEAD
    EVAL2000=
    FISHER=
    LIBRISPEECH=
    RT03=
    SWBD=
=======
    HKUST1=
    HKUST2=
    LIBRISPEECH=
    TIMIT=
>>>>>>> 8360ed1a
    VOXFORGE=downloads
    VIVOS=downloads
    YESNO=downloads

fi<|MERGE_RESOLUTION|>--- conflicted
+++ resolved
@@ -16,18 +16,15 @@
                 ## Case USB : Neccesary directory is MORPH/SDB and WAV
                 ##            e.g. $ ls $CSJDATATOP(USB) => 00README.txt DOC MORPH ... WAV fileList.csv
                 ## Case merl :MERL setup. Neccesary directory is WAV and sdb
-<<<<<<< HEAD
     EVAL2000="/export/corpora2/LDC/LDC2002S09/hub5e_00 /export/corpora2/LDC/LDC2002T43"
     FISHER="/export/corpora3/LDC/LDC2004T19 /export/corpora3/LDC/LDC2005T19 /export/corpora3/LDC/LDC2004S13 /export/corpora3/LDC/LDC2005S13"
     LIBRISPEECH=
     RT03=/export/corpora/LDC/LDC2007S10
     SWBD=/export/corpora3/LDC/LDC97S62
-=======
     HKUST1=
     HKUST2=
     LIBRISPEECH=
     TIMIT=
->>>>>>> 8360ed1a
     VOXFORGE=
     VIVOS=
     YESNO=
@@ -50,18 +47,15 @@
                 ## Case USB : Neccesary directory is MORPH/SDB and WAV
                 ##            e.g. $ ls $CSJDATATOP(USB) => 00README.txt DOC MORPH ... WAV fileList.csv
                 ## Case merl :MERL setup. Neccesary directory is WAV and sdb
-<<<<<<< HEAD
     EVAL2000=
     FISHER=
     LIBRISPEECH=
     RT03=
     SWBD=
-=======
     HKUST1=
     HKUST2=
     LIBRISPEECH=
     TIMIT=
->>>>>>> 8360ed1a
     VOXFORGE=downloads
     VIVOS=downloads
     YESNO=downloads
