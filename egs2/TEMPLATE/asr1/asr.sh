--- conflicted
+++ resolved
@@ -45,19 +45,11 @@
 speed_perturb_factors=  # perturbation factors, e.g. "0.9 1.0 1.1" (separated by space).
 
 # Feature extraction related
-<<<<<<< HEAD
-feats_type=raw         # Feature type (raw or fbank_pitch).
-audio_format=flac      # Audio format: wav, flac, wav.ark, flac.ark  (only in feats_type=raw).
-fs=16k                 # Sampling rate.
-min_wav_duration=0.1   # Minimum duration in second
-max_wav_duration=20    # Maximum duration in second
-=======
 feats_type=raw       # Feature type (raw or fbank_pitch).
-audio_format=flac    # Audio format (only in feats_type=raw).
+audio_format=flac    # Audio format: wav, flac, wav.ark, flac.ark  (only in feats_type=raw).
 fs=16k               # Sampling rate.
 min_wav_duration=0.1 # Minimum duration in second.
 max_wav_duration=20  # Maximum duration in second.
->>>>>>> ac7510ea
 
 # Tokenization related
 token_type=bpe      # Tokenization type (char or bpe).
@@ -149,15 +141,9 @@
     --speed_perturb_factors # speed perturbation factors, e.g. "0.9 1.0 1.1" (separated by space, default="${speed_perturb_factors}").
 
     # Feature extraction related
-<<<<<<< HEAD
-    --feats_type      # Feature type (raw, fbank_pitch or extracted, default="${feats_type}").
-    --audio_format    # Audio format: wav, flac, wav.ark, flac.ark  (only in feats_type=raw, default="${audio_format}").
-    --fs              # Sampling rate (default="${fs}").
-=======
     --feats_type       # Feature type (raw, fbank_pitch or extracted, default="${feats_type}").
-    --audio_format     # Audio format (only in feats_type=raw, default="${audio_format}").
+    --audio_format     # Audio format: wav, flac, wav.ark, flac.ark  (only in feats_type=raw, default="${audio_format}").
     --fs               # Sampling rate (default="${fs}").
->>>>>>> ac7510ea
     --min_wav_duration # Minimum duration in second (default="${min_wav_duration}").
     --max_wav_duration # Maximum duration in second (default="${max_wav_duration}").
 
