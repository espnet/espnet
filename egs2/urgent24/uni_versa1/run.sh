--- conflicted
+++ resolved
@@ -6,21 +6,15 @@
 set -o pipefail
 
 ./uni_versa.sh \
-<<<<<<< HEAD
-    --audio_format flac.ark \
-    --nj 10 \
-    --inference_nj 10 \
-=======
-    --nj 16 \
-    --inference_nj 16 \
+    --nj 8 \
+    --inference_nj 2 \
     --dumpdir dump_ark \
     --audio_format flac.ark \
->>>>>>> 4a1246a1
     --train_config conf/train_universa.yaml \
     --inference_config conf/decode_universa.yaml \
     --dumpdir dump_ark \
-    --train_set train_temp \
-    --valid_set dev_temp \
-    --test_sets "dev_temp test_temp" \
+    --train_set train \
+    --valid_set dev \
+    --test_sets "dev test" \
     --nbpe 500  \
     --ngpu 1 "$@"