--- conflicted
+++ resolved
@@ -8,11 +8,7 @@
 
 # Dataloader
 batch_type: numel
-<<<<<<< HEAD
-batch_bins: 22000
-=======
 batch_bins: 8000
->>>>>>> a400c4d2
 num_iters_per_epoch: 10000
 accum_grad: 1
 grad_clip: 5
