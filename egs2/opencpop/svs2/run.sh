#!/usr/bin/env bash
# Set bash to 'debug' mode, it will exit on :
# -e 'error', -u 'undefined variable', -o ... 'error in pipeline', -x 'print commands',
set -e
set -u
set -o pipefail

# spectrogram-related arguments
fs=24000
fmin=80
fmax=7600
n_fft=2048
n_shift=320
win_length=1200
score_feats_extract=syllable_score_feats   # frame_score_feats | syllable_score_feats

kmeans_feature="wavlm_large/6" # split with '/'
# "multi/wavlm6+large6"
# "wavlm_large/6" | "encodec/1" | "xls_r_300m/6", use model_type/layer_index
multi_token= # "hubert_large_ll60k_128_6_RVQ_0 wavlm_large_128_6_RVQ_0 wavlm_large_128_23_RVQ_0"
# "wavlm_large_128_6 hubert_large_ll60k_128_6"
# "wavlm_large_128_6 wavlm_large_128_23"
# "wavlm_large_128_6 hubert_large_ll60k_128_6"
# "wavlm_large_128_6_RVQ_0 wavlm_large_128_6_RVQ_1 wavlm_large_128_6_RVQ_2 wavlm_large_128_6_RVQ_3"
# "wavlm_large_1024_6_RVQ_0 wavlm_large_1024_6_RVQ_1 wavlm_large_1024_6_RVQ_2 wavlm_large_1024_6_RVQ_3 wavlm_large_1024_6_RVQ_4 wavlm_large_1024_6_RVQ_5 wavlm_large_1024_6_RVQ_6 wavlm_large_1024_6_RVQ_7"
# "wavlm_large_1024_6 xls_r_330m_1024_6", use prepared 'model_type_nclusters_layer_index' tokens
mix_type="frame"
# frame | sequencee
nclusters=128
RVQ_layers=2
preset_layer=none
preset_token=none

train_set=tr_no_dev
valid_set=dev
test_sets="test"

train_config=conf/tuning/train_naive_rnn_dp.yaml
inference_config=conf/tuning/decode_rnn.yaml

# text related processing arguments
g2p=none
cleaner=none
pitch_extract=dio

./svs2.sh \
    --lang zh \
    --stage 1 \
    --stop_stage 9 \
    --local_data_opts "--stage 0" \
    --feats_type raw \
    --pitch_extract "${pitch_extract}" \
    --fs "${fs}" \
    --fmax "${fmax}" \
    --fmin "${fmin}" \
    --n_fft "${n_fft}" \
    --n_shift "${n_shift}" \
    --win_length "${win_length}" \
    --token_type phn \
    --g2p ${g2p} \
    --cleaner ${cleaner} \
    --preset_layer ${preset_layer} \
    --preset_token ${preset_token} \
    --train_config "${train_config}" \
    --inference_config "${inference_config}" \
    --train_set "${train_set}" \
    --valid_set "${valid_set}" \
    --test_sets "${test_sets}" \
    --score_feats_extract "${score_feats_extract}" \
    --srctexts "data/${train_set}/text" \
<<<<<<< HEAD
    --kmeans_opts "--batch_bins 100000" \
=======
    --RVQ_layers "${RVQ_layers}" \
    --kmeans_opts "--batch_bins 4800000" \
>>>>>>> 80e51411
    --kmeans_feature "${kmeans_feature}" \
    --multi_token "${multi_token}" \
    --mix_type "${mix_type}" \
    --nclusters "${nclusters}" \
    --RVQ_layers "${RVQ_layers}" \
    --ngpu 1 \
    "$@"<|MERGE_RESOLUTION|>--- conflicted
+++ resolved
@@ -68,12 +68,8 @@
     --test_sets "${test_sets}" \
     --score_feats_extract "${score_feats_extract}" \
     --srctexts "data/${train_set}/text" \
-<<<<<<< HEAD
-    --kmeans_opts "--batch_bins 100000" \
-=======
     --RVQ_layers "${RVQ_layers}" \
     --kmeans_opts "--batch_bins 4800000" \
->>>>>>> 80e51411
     --kmeans_feature "${kmeans_feature}" \
     --multi_token "${multi_token}" \
     --mix_type "${mix_type}" \
