#!/usr/bin/env bash

set -e
set -u
set -o pipefail

log() {
    local fname=${BASH_SOURCE[1]##*/}
    echo -e "$(date '+%Y-%m-%dT%H:%M:%S') (${fname}:${BASH_LINENO[0]}:${FUNCNAME[1]}) $*"
}
SECONDS=0

stage=-1
stop_stage=2

use_mfa=false
token_type=phn
g2p=g2p_en_no_space
log "$0 $*"
. utils/parse_options.sh
if "${use_mfa}"; then
    if [ ${token_type} != "phn" ]; then
        echo "ERROR: token_type must be phn when use_mfa=true."
        exit 1
    fi
    if [ ${g2p} != "none" ]; then
        echo "ERROR: g2p must be none when use_mfa=true."
        exit 1
    fi
    if ! [ -x "$(command -v mfa)" ]; then
        echo "ERROR: mfa must be installed when use_mfa=true."
        exit 1
    fi
fi

if [ $# -ne 0 ]; then
    log "Error: No positional arguments are required."
    exit 2
fi

. ./path.sh || exit 1;
. ./cmd.sh || exit 1;
. ./db.sh || exit 1;

if [ -z "${LJSPEECH}" ]; then
   log "Fill the value of 'JSUT' of db.sh"
   exit 1
fi
db_root=${LJSPEECH}

train_set=tr_no_dev
train_dev=dev
eval_set=eval1

if [ ${stage} -le -1 ] && [ ${stop_stage} -ge -1 ]; then
    log "stage -1: Data Download"
    local/data_download.sh "${db_root}"
fi

if [ ${stage} -le 0 ] && [ ${stop_stage} -ge 0 ]; then
    log "stage 0: Data Preparation"
    # set filenames
    scp=data/train/wav.scp
    utt2spk=data/train/utt2spk
    spk2utt=data/train/spk2utt
    text=data/train/text
    durations=data/train/durations

    # check file existence
    [ ! -e data/train ] && mkdir -p data/train
    [ -e ${scp} ] && rm ${scp}
    [ -e ${utt2spk} ] && rm ${utt2spk}
    [ -e ${spk2utt} ] && rm ${spk2utt}
    [ -e ${text} ] && rm ${text}
    [ -e ${durations} ] && rm ${durations}

    wavs_dir="${db_root}/LJSpeech-1.1/wavs"
    # make scp, utt2spk, and spk2utt
    find "${wavs_dir}" -name "*.wav" | sort | while read -r filename; do
        id=$(basename ${filename} | sed -e "s/\.[^\.]*$//g")
        echo "${id} ${filename}" >> ${scp}
        echo "${id} LJ" >> ${utt2spk}
    done
    utils/utt2spk_to_spk2utt.pl ${utt2spk} > ${spk2utt}

<<<<<<< HEAD
    if "${use_mfa}"; then  # text should be phonemes!
        log "Using phonemes for text"
        python scripts/utils/mfa_format.py validate  # please check: no output means all are ok
        python scripts/utils/mfa_format.py durations --wavs_dir "${wavs_dir}"
    else
        # make text using the original text
        # cleaning and phoneme conversion are performed on-the-fly during the training
        paste -d " " \
            <(cut -d "|" -f 1 < ${db_root}/LJSpeech-1.1/metadata.csv) \
            <(cut -d "|" -f 3 < ${db_root}/LJSpeech-1.1/metadata.csv) \
            > ${text}
    fi
=======
    # make text using the original text
    # cleaning and phoneme conversion are performed on-the-fly during the training
    paste -d " " \
        <(cut -d "|" -f 1 < ${db_root}/LJSpeech-1.1/metadata.csv) \
        <(cut -d "|" -f 3 < ${db_root}/LJSpeech-1.1/metadata.csv) \
        > ${text}
>>>>>>> ffbf7e03

    utils/validate_data_dir.sh --no-feats data/train
fi

if [ ${stage} -le 1 ] && [ ${stop_stage} -ge 1 ]; then
<<<<<<< HEAD
    log "stage 1: utils/subset_data_dir.sg"
=======
    log "stage 1: utils/subset_data_dir.sh"
>>>>>>> ffbf7e03
    # make evaluation and devlopment sets
    utils/subset_data_dir.sh --last data/train 2620 data/deveval
    utils/subset_data_dir.sh --last data/deveval 1310 data/${eval_set}
    utils/subset_data_dir.sh --first data/deveval 1310 data/${train_dev}
    n=$(( $(wc -l < data/train/wav.scp) - 2620 ))
    utils/subset_data_dir.sh --first data/train ${n} data/${train_set}
fi

log "Successfully finished. [elapsed=${SECONDS}s]"<|MERGE_RESOLUTION|>--- conflicted
+++ resolved
@@ -13,25 +13,8 @@
 stage=-1
 stop_stage=2
 
-use_mfa=false
-token_type=phn
-g2p=g2p_en_no_space
 log "$0 $*"
 . utils/parse_options.sh
-if "${use_mfa}"; then
-    if [ ${token_type} != "phn" ]; then
-        echo "ERROR: token_type must be phn when use_mfa=true."
-        exit 1
-    fi
-    if [ ${g2p} != "none" ]; then
-        echo "ERROR: g2p must be none when use_mfa=true."
-        exit 1
-    fi
-    if ! [ -x "$(command -v mfa)" ]; then
-        echo "ERROR: mfa must be installed when use_mfa=true."
-        exit 1
-    fi
-fi
 
 if [ $# -ne 0 ]; then
     log "Error: No positional arguments are required."
@@ -83,42 +66,23 @@
     done
     utils/utt2spk_to_spk2utt.pl ${utt2spk} > ${spk2utt}
 
-<<<<<<< HEAD
-    if "${use_mfa}"; then  # text should be phonemes!
-        log "Using phonemes for text"
-        python scripts/utils/mfa_format.py validate  # please check: no output means all are ok
-        python scripts/utils/mfa_format.py durations --wavs_dir "${wavs_dir}"
-    else
-        # make text using the original text
-        # cleaning and phoneme conversion are performed on-the-fly during the training
-        paste -d " " \
-            <(cut -d "|" -f 1 < ${db_root}/LJSpeech-1.1/metadata.csv) \
-            <(cut -d "|" -f 3 < ${db_root}/LJSpeech-1.1/metadata.csv) \
-            > ${text}
-    fi
-=======
     # make text using the original text
     # cleaning and phoneme conversion are performed on-the-fly during the training
     paste -d " " \
         <(cut -d "|" -f 1 < ${db_root}/LJSpeech-1.1/metadata.csv) \
         <(cut -d "|" -f 3 < ${db_root}/LJSpeech-1.1/metadata.csv) \
         > ${text}
->>>>>>> ffbf7e03
 
     utils/validate_data_dir.sh --no-feats data/train
 fi
 
 if [ ${stage} -le 1 ] && [ ${stop_stage} -ge 1 ]; then
-<<<<<<< HEAD
-    log "stage 1: utils/subset_data_dir.sg"
-=======
     log "stage 1: utils/subset_data_dir.sh"
->>>>>>> ffbf7e03
     # make evaluation and devlopment sets
-    utils/subset_data_dir.sh --last data/train 2620 data/deveval
-    utils/subset_data_dir.sh --last data/deveval 1310 data/${eval_set}
-    utils/subset_data_dir.sh --first data/deveval 1310 data/${train_dev}
-    n=$(( $(wc -l < data/train/wav.scp) - 2620 ))
+    utils/subset_data_dir.sh --last data/train 500 data/deveval
+    utils/subset_data_dir.sh --last data/deveval 250 data/${eval_set}
+    utils/subset_data_dir.sh --first data/deveval 250 data/${train_dev}
+    n=$(( $(wc -l < data/train/wav.scp) - 500 ))
     utils/subset_data_dir.sh --first data/train ${n} data/${train_set}
 fi
 
