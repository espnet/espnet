# Default configuration
command sbatch --export=PATH
option name=* --job-name $0
<<<<<<< HEAD
default time=2-00:00:00
=======
default time=8:00:00
>>>>>>> 7d68465c
option time=* --time $0
# default mem=2G
option mem=* --mem-per-cpu $0
option mem=0
option num_threads=*    # do not set anything
option num_nodes=* --nodes $0
default gpu=0
<<<<<<< HEAD
option gpu=0 -p cpu --account=bbjs-delta-cpu --mem 64G
option gpu=3 -p ghx4 --gres=gpu:3  -c 210 --mem 360G --account=bbjs-dtai-gh
option gpu=4 -p ghx4 --gres=gpu:4  -c 280 --mem 720G --account=bbjs-dtai-gh
option gpu=* -p ghx4 --gres=gpu:$0 -c $((70 * $0)) --mem $((120 * $0))G --account=bbjs-dtai-gh
=======
option gpu=0 -p cpu --mem-per-cpu 2G --account=bbjs-delta-cpu
option gpu=* -p gpuA40x4 --gres=gpu:$0 --cpus-per-gpu=16 --mem-per-gpu=30G --account=bbjs-delta-gpu
# option gpu=* -p ghx4 --gres=gpu:$0 --cpus-per-gpu=8 --mem-per-gpu=30G --account=bbjs-dtai-gh
>>>>>>> 7d68465c
option num_tasks=* --ntasks-per-node $0<|MERGE_RESOLUTION|>--- conflicted
+++ resolved
@@ -1,11 +1,7 @@
 # Default configuration
 command sbatch --export=PATH
 option name=* --job-name $0
-<<<<<<< HEAD
 default time=2-00:00:00
-=======
-default time=8:00:00
->>>>>>> 7d68465c
 option time=* --time $0
 # default mem=2G
 option mem=* --mem-per-cpu $0
@@ -13,14 +9,8 @@
 option num_threads=*    # do not set anything
 option num_nodes=* --nodes $0
 default gpu=0
-<<<<<<< HEAD
-option gpu=0 -p cpu --account=bbjs-delta-cpu --mem 64G
+option gpu=0 -p cpu --account=bbjs-delta-cpu --mem-per-cpu 2G
 option gpu=3 -p ghx4 --gres=gpu:3  -c 210 --mem 360G --account=bbjs-dtai-gh
 option gpu=4 -p ghx4 --gres=gpu:4  -c 280 --mem 720G --account=bbjs-dtai-gh
 option gpu=* -p ghx4 --gres=gpu:$0 -c $((70 * $0)) --mem $((120 * $0))G --account=bbjs-dtai-gh
-=======
-option gpu=0 -p cpu --mem-per-cpu 2G --account=bbjs-delta-cpu
-option gpu=* -p gpuA40x4 --gres=gpu:$0 --cpus-per-gpu=16 --mem-per-gpu=30G --account=bbjs-delta-gpu
-# option gpu=* -p ghx4 --gres=gpu:$0 --cpus-per-gpu=8 --mem-per-gpu=30G --account=bbjs-dtai-gh
->>>>>>> 7d68465c
 option num_tasks=* --ntasks-per-node $0