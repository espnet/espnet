#!/usr/bin/env bash
# Set bash to 'debug' mode, it will exit on :
# -e 'error', -u 'undefined variable', -o ... 'error in pipeline', -x 'print commands',
set -e
set -u
set -o pipefail

train_set="train"
valid_set="val"
test_sets="eval"
<<<<<<< HEAD
=======
# cls_config=conf/beats_cls.yaml
>>>>>>> 7d68465c
cls_config=conf/beats_cls_lightning.yaml

timestamp=$(date "+%Y%m%d.%H%M%S")
# mynametag=finl.EarLarge
mynametag=finl.beats

storage_dir=. # change this to where you have space, if needed
mkdir -p "${storage_dir}"


## plz change the the wandb_entity
use_wandb=false
wandb_project=BEATsAS20K
wandb_args="--use_wandb ${use_wandb} --wandb_project ${wandb_project} --wandb_name ${mynametag} --wandb_entity shikhar"


./cls.sh \
    --cls_tag "${mynametag}" \
    --datadir "${storage_dir}/data" \
    --dumpdir "${storage_dir}/dump" \
    --expdir "${storage_dir}/exp" \
<<<<<<< HEAD
    --gpu_inference true \
=======
    --classification_type multi-label \
    --gpu_inference false \
>>>>>>> 7d68465c
    --use_lightning true \
    --feats_normalize uttmvn \
    --ngpu 2 \
    --stage 6 \
    --stop_stage 6 \
    --nj 10 \
    --label_fold_length 600 \
    --inference_nj 1 \
    --max_wav_duration 12 \
    --inference_model valid.epoch_mAP.ave_1best.pth \
    --cls_config "${cls_config}" \
    --train_set "${train_set}" \
    --valid_set "${valid_set}" \
    --test_sets "${test_sets}" \
    --cls_args "${wandb_args}"<|MERGE_RESOLUTION|>--- conflicted
+++ resolved
@@ -8,10 +8,6 @@
 train_set="train"
 valid_set="val"
 test_sets="eval"
-<<<<<<< HEAD
-=======
-# cls_config=conf/beats_cls.yaml
->>>>>>> 7d68465c
 cls_config=conf/beats_cls_lightning.yaml
 
 timestamp=$(date "+%Y%m%d.%H%M%S")
@@ -33,12 +29,7 @@
     --datadir "${storage_dir}/data" \
     --dumpdir "${storage_dir}/dump" \
     --expdir "${storage_dir}/exp" \
-<<<<<<< HEAD
     --gpu_inference true \
-=======
-    --classification_type multi-label \
-    --gpu_inference false \
->>>>>>> 7d68465c
     --use_lightning true \
     --feats_normalize uttmvn \
     --ngpu 2 \
