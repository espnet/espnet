#!/usr/bin/env bash

# Copyright 2024 Aalborg University (Authors: Holger Severin Bovbjerg)
# Apache 2.0
set -e
set -u
set -o pipefail

. ./path.sh || exit 1;
. ./cmd.sh || exit 1;
. ./db.sh || exit 1;

log() {
  local fname=${BASH_SOURCE[1]##*/}
  echo -e "$(date '+%Y-%m-%dT%H:%M:%S') (${fname}:${BASH_LINENO[0]}:${FUNCNAME[1]}) $*"
}
SECONDS=0

stage=0
stop_stage=100
nj=32
seed=42

. utils/parse_options.sh || exit 1;

help_message=$(cat << EOF
Usage: $0 [--stage <stage>] [--stop_stage <stop_stage>] [--nj <nj>] [--seed <seed>]

  optional argument:
    [--stage]: 0 to 3 (default=0)
    [--stop_stage]: 0 to 100 (default=100)
    [--nj]: number of parallel processes for data simulation (default=4)
    [--seed]: seed for noisy data generation (default=42)
EOF
)

if [ $# -ne 0 ]; then
    echo "${help_message}"
    exit 1;
fi

if [ -z "${BINAURAL_LIBRISPEECH}" ]; then
    log "Fill the value of 'BINAURAL_LIBRISPEECH' of db.sh"
    exit 1
fi

if [ -z "${MUSAN}" ]; then
    log "Fill the value of 'MUSAN' in db.sh"
    log "(available at http://openslr.org/17/)"
    exit 1
elif [ ! -e "${MUSAN}/noise" ]; then
    log "Please ensure '${MUSAN}/noise' exists"
    exit 1
fi

# Path to current directory
cdir=$PWD

# Path to the directory containing MUSAN noise
musan=${MUSAN}

# Path to the directory containing Binaural LibriSpeech
binaural_librispeech="${BINAURAL_LIBRISPEECH}"
binaural_librispeech_subset="horizontal_plane_front_only"

# Subsets to include in data preparation
subsets=("train-clean-100" "dev-clean" "dev-other" "test-clean" "test-other")
subsets_total_files=39665 # Update number if subset list is changed

if [ $# -ne 0 ]; then
    log "${help_message}"
    exit 1;
fi

# Simulation parameters
log "Binaural LibriSpeech data preparation"

if [ ${stage} -le 0 ] && [ ${stop_stage} -ge 0 ]; then
    log "stage 0: Downloading BinauralLibriSpeech"
    # Download and extract BinauralLibriSpeech data
    if [! -e "${binaural_librispeech}" ]; then
        if [ -d "${cdir}/downloads/BinauralLibriSpeech/${binaural_librispeech_subset}" ]; then
            log "Binaural LibriSpeech data already exists in: ${cdir}/downloads/BinauralLibriSpeech."
            log "Skipping download.."
            # Verify dataset entegrity
            log "Verifying integrity of existing data..."
            n_files=$(find ${cdir}/downloads/BinauralLibriSpeech/${binaural_librispeech_subset} -iname "*.flac" | wc -l)
            expected_files="${subsets_total_files}"
            if [ "$n_files" -eq "$expected_files" ]; then
                log "Check passed: Number of files ($n_files) matches the expected value ($expected_files)."
            else
                log "Check failed: Number of files ($n_files) does not match the expected value ($expected_files)."
                exit 1
            fi
        else
            log "Downloading data from HuggingFace to '${cdir}/downloads/BinauralLibriSpeech'"
            log "Using Binaural Librispeech version: ${binaural_librispeech_subset}"
            mkdir -p "${cdir}/downloads/BinauralLibriSpeech"
            python local/download_binaural_librispeech.py ${binaural_librispeech_subset} "${cdir}/downloads/"
            # Remove HF cache after download is finished.
            rm -rf "${cdir}/downloads/.cache/huggingface/BinauralLibriSpeech/"
            # Move "BinauralLibriSpeech" up one level to "/downloads"
            mv "${cdir}/downloads/data/BinauralLibriSpeech" "${cdir}/downloads"
            # Remove the now-empty "data" folder 
            rmdir "${cdir}/downloads/data"
            # Extract data
            log "Extracting data..."
            local/extract_tar_and_delete.sh "${cdir}/downloads/BinauralLibriSpeech"
            log "Downloaded and extracted Binaural Librispeech data"
        fi
    else
        if [ "${binaural_librispeech}" = "downloads" ]; then
            log "Binaural LibriSpeech data already exists at ${cdir}/downloads/BinauralLibriSpeech'."
            # Verify dataset entegrity
            log "Verifying integrity of existing data..."
            n_files=$(find ${cdir}/downloads/BinauralLibriSpeech/${binaural_librispeech_subset} -iname "*.flac" | wc -l)
            expected_files="${subsets_total_files}"
            if [ "$n_files" -eq "$expected_files" ]; then
                log "Check passed: Number of files ($n_files) matches the expected value ($expected_files)."
            else
                log "Check failed: Number of files ($n_files) does not match the expected value ($expected_files)."
                exit 1
            fi
        else
            log "Binaural LibriSpeech data already exists at ${binaural_librispeech}, copying to '${cdir}/downloads/BinauralLibriSpeech'"
            # Copy BinauralLibriSpeech to user directory in case of permission issues.
            mkdir -p "${cdir}/downloads/BinauralLibriSpeech"
            log "Using Binaural Librispeech version: ${binaural_librispeech_subset}"
            rsync -r -P "${binaural_librispeech}/${binaural_librispeech_subset}" "${cdir}/downloads/BinauralLibriSpeech"
            # Verify dataset entegrity
            log "Verifying integrity of existing data..."
            n_files=$(find ${cdir}/downloads/BinauralLibriSpeech/${binaural_librispeech_subset} -iname "*.flac" | wc -l)
            expected_files="${subsets_total_files}"
            if [ "$n_files" -eq "$expected_files" ]; then
                log "Check passed: Number of files ($n_files) matches the expected value ($expected_files)."
            else
                log "Check failed: Number of files ($n_files) does not match the expected value ($expected_files)."
                exit 1
            fi
        fi
    fi

    log "stage 0: Downloading MUSAN noise data to '${cdir}/downloads/musan'"
    # Download and extract Musan noise data
    if [ ! -e "${musan}" ]; then
        mkdir -p ${cdir}/downloads/musan/
        num_wavs=$(find "${cdir}/downloads/musan" -iname "*.wav" | wc -l)
        log "Found ${num_wavs} noise files in ${cdir}/downloads/musan"
        if [ "${num_wavs}" = "930" ]; then
            log "'${cdir}/downloads/musan' already exists. Skipping download..."
        else
            musan_noise_url=https://www.openslr.org/resources/17/musan.tar.gz
            wget --continue -O "${cdir}/downloads/musan_noise.tar.gz" ${musan_noise_url}
            tar -zxvf "${cdir}/downloads/musan_noise.tar.gz" -C "${cdir}/downloads/"
            rm "${cdir}/downloads/musan_noise.tar.gz"
            rm -rf "${cdir}/downloads/musan/music/"
            rm -rf "${cdir}/downloads/musan/speech/"
        fi
    else
        log "MUSAN noise data already exists at ${musan}, copying to '${cdir}/downloads/musan'"
        # Copy Musan to user directory in case of permission issues.
        mkdir -p "${cdir}/downloads/musan"
        rsync -r -P "${musan}/noise" "${cdir}/downloads/musan/"

    fi
    # Set paths to downloads
    binaural_librispeech="${cdir}/downloads/BinauralLibriSpeech"
    musan="${cdir}/downloads/musan"
fi

if [ ${stage} -le 1 ] && [ ${stop_stage} -ge 1 ]; then
    AUDIO_DIR="${binaural_librispeech}/${binaural_librispeech_subset}"
    NOISE_DIR="${musan}/noise"
    AUDIO_NOISY_DIR="${AUDIO_DIR}_noisy"
    log "stage 1: Simulate noisy data"
    # Check if noisy data already exists 
    if [ -d "$AUDIO_NOISY_DIR" ]; then
        log "Noisy data already exists in: $AUDIO_NOISY_DIR"
        log "Verifying integrity of existing noisy data files..."
        n_files=$(find $AUDIO_NOISY_DIR -iname "*.flac" | wc -l)
        expected_files="${subsets_total_files}"
        if [ "$n_files" -eq "$expected_files" ]; then
            log "Check passed: Number of files ($n_files) matches the expected value ($expected_files)."
        else
            log "Check failed: Number of files ($n_files) does not match the expected value ($expected_files). Please check ${AUDIO_NOISY_DIR} for correctness."
            exit 1
        fi
        log "No further processing is required."
    else
        # Simulate noisy data
        log "Processing audio files from: $AUDIO_DIR"
        log "Using noise files from: $NOISE_DIR"
        log "Saving noisy audio files to: $AUDIO_NOISY_DIR"

<<<<<<< HEAD
        python local/create_noisy_speech.py "$AUDIO_DIR" "$NOISE_DIR" "$AUDIO_NOISY_DIR" "$nj" "$seed"
=======
        python local/create_noisy_speech.py "$AUDIO_DIR" "$NOISE_DIR" "$AUDIO_NOISY_DIR" ${nj}
>>>>>>> 26fd943e
    fi
fi

if [ ${stage} -le 2 ] && [ ${stop_stage} -ge 2 ]; then
    # Prepare data in wav.scp, spk2utt , utt2spk and spk1.scp
    log "stage 2: Prepare wav.scp, spk.scp and utt2spk"
    mkdir -p "data/"
    local/prepare_scp.sh "${AUDIO_DIR}" "${AUDIO_NOISY_DIR}" "data" "${subsets_total_files}"
fi

if [ ${stage} -le 3 ] && [ ${stop_stage} -ge 3 ]; then
    log "stage 3: Prepare data files for each subset"

    for subset in "${subsets[@]}"; do
        mkdir -p "data/${subset}"  # Ensure the directory exists for each subset
        grep -e "${subset}" "data/wav.scp" | sort -u > "data/${subset}/wav.scp" || true  # Continue even if no matches found

        # Copy matching lines from utt2spk based on wav.scp
        awk '{print $1}' "data/${subset}/wav.scp" | grep -Ff - "data/utt2spk" | sort -u > "data/${subset}/utt2spk" || true

        for f in data/*.scp; do
            [ "$f" = "data/wav.scp" ] || utils/filter_scp.pl "data/${subset}/wav.scp" "$f" > "data/${subset}/$(basename "$f")"
        done

        utils/utt2spk_to_spk2utt.pl data/"${subset}"/utt2spk > data/"${subset}"/spk2utt
    done
fi

log "Successfully finished. [elapsed=${SECONDS}s]"<|MERGE_RESOLUTION|>--- conflicted
+++ resolved
@@ -192,11 +192,7 @@
         log "Using noise files from: $NOISE_DIR"
         log "Saving noisy audio files to: $AUDIO_NOISY_DIR"
 
-<<<<<<< HEAD
         python local/create_noisy_speech.py "$AUDIO_DIR" "$NOISE_DIR" "$AUDIO_NOISY_DIR" "$nj" "$seed"
-=======
-        python local/create_noisy_speech.py "$AUDIO_DIR" "$NOISE_DIR" "$AUDIO_NOISY_DIR" ${nj}
->>>>>>> 26fd943e
     fi
 fi
 
