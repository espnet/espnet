--- conflicted
+++ resolved
@@ -6,15 +6,11 @@
 import time
 from functools import partial
 from multiprocessing import Lock
-
-<<<<<<< HEAD
 import librosa
 import numpy as np
 import soundfile as sf
 from tqdm import tqdm
 
-=======
->>>>>>> 5493f2bf
 # Create a lock for file writing
 file_lock = Lock()
 
