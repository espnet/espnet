// cudamatrix/cu-math-test.cc

// Copyright 2013 Johns Hopkins University (Author: David Snyder)

// See ../../COPYING for clarification regarding multiple authors
//
// Licensed under the Apache License, Version 2.0 (the "License");
// you may not use this file except in compliance with the License.
// You may obtain a copy of the License at
//
//  http://www.apache.org/licenses/LICENSE-2.0
//
// THIS CODE IS PROVIDED *AS IS* BASIS, WITHOUT WARRANTIES OR CONDITIONS OF ANY
// KIND, EITHER EXPRESS OR IMPLIED, INCLUDING WITHOUT LIMITATION ANY IMPLIED
// WARRANTIES OR CONDITIONS OF TITLE, FITNESS FOR A PARTICULAR PURPOSE,
// MERCHANTABLITY OR NON-INFRINGEMENT.
// See the Apache 2 License for the specific language governing permissions and
// limitations under the License.


#include <iostream>
#include <vector>
#include <cstdlib>

#include "base/kaldi-common.h"
#include "util/common-utils.h"
#include "cudamatrix/cu-matrix-lib.h"
#include "cudamatrix/cu-math.h"
#include "cudamatrix/cu-array.h"

#if defined(_MSC_VER)
#include <time.h>
#endif

using namespace kaldi;


namespace kaldi {


/*
 * Unit tests
 */

template<typename Real>
static void UnitTestCuMathRandomize() {
  int32 M = 100 + Rand() % 200, N = 100 + Rand() % 200;
  CuMatrix<Real> src(M, N);
  CuMatrix<Real> tgt(M, N);
  CuArray<int32> copy_from_idx;

  src.SetRandn();
  int32 n_rows = src.NumRows();
  int32 n_columns = src.NumCols();
  std::vector<int32> copy_from_idx_vec;

  for (int32 i = 0; i < n_rows; i++) {
    copy_from_idx_vec.push_back(Rand() % n_rows);
  }
  copy_from_idx.CopyFromVec(copy_from_idx_vec);
  cu::Randomize(src, copy_from_idx, &tgt);

  for (int32 i = 0; i < n_rows; i++) {
    for (int32 j = 0; j < n_columns; j++) {
      Real src_val = src(copy_from_idx_vec.at(i), j);
      Real tgt_val = tgt(i, j);
      AssertEqual(src_val, tgt_val);
    }
  }
}


template<typename Real>
static void UnitTestCuMathCopy() {
  int32 M = 100 + Rand() % 200, N = 100 + Rand() % 200;
  CuMatrix<Real> src(M, N);
  CuMatrix<Real> tgt(M, N);
  CuArray<int32> copy_from_idx;

  src.SetRandn();
  int32 n_rows = src.NumRows();
  int32 n_columns = src.NumCols();
  std::vector<int32> copy_from_idx_vec;

  for (int32 i = 0; i < n_columns; i++) {
    copy_from_idx_vec.push_back(Rand() % n_columns);
  }
  copy_from_idx.CopyFromVec(copy_from_idx_vec);
  cu::Copy(src, copy_from_idx, &tgt);

  for (int32 i = 0; i < n_rows; i++) {
    for (int32 j = 0; j < n_columns; j++) {
      Real src_val = src(i, copy_from_idx_vec.at(j));
      Real tgt_val = tgt(i, j);
      AssertEqual(src_val, tgt_val);
    }
  }
}

template<typename Real>
static void UnitTestCuMathSplice() {
  int32 M = 100 + Rand() % 200, N = 100 + Rand() % 200;
  CuMatrix<Real> src(M, N);
  CuArray<int32> frame_offsets;

  src.SetRandn();
  int32 n_rows = src.NumRows();
  int32 n_columns = src.NumCols();
  std::vector<int32> frame_offsets_vec;

  // The number of columns of tgt is rows(src)
  // times n_frame_offsets, so we keep n_frame_offsets
  // reasonably small (2 <= n <= 6).
  int32 n_frame_offsets = Rand() % 7 + 2;
  for (int32 i = 0; i < n_frame_offsets; i++) {
    frame_offsets_vec.push_back(Rand() % 2 * n_columns - n_columns);
  }

  CuMatrix<Real> tgt(M, N * n_frame_offsets);
  frame_offsets.CopyFromVec(frame_offsets_vec);
  cu::Splice(src, frame_offsets, &tgt);

  Matrix<Real> src_copy(src), tgt_copy(tgt);
  for (int32 i = 0; i < n_rows; i++) {
    for (int32 k = 0; k < n_frame_offsets; k++) {
      for (int32 j = 0; j < n_columns; j++) {
        Real src_val;
        if (i + frame_offsets_vec.at(k) >= n_rows) {
          src_val = src_copy(n_rows-1, j);
        } else if (i + frame_offsets_vec.at(k) <= 0) {
          src_val = src_copy(0, j);
        } else {
          src_val = src_copy(i + frame_offsets_vec.at(k), j);
        }
        Real tgt_val = tgt_copy(i, k * n_columns + j);
        AssertEqual(src_val, tgt_val);
      }
    }
  }
}

template<typename Real>
static void UnitTestCuMathComputeLstmNonlinearity() {
  for (int i = 0; i < 3; i++) {
    int32 num_rows = 1 + Rand() % 100;
    int32 cell_dim = 1 + Rand() % 2000;
    Matrix<Real> Hinput(num_rows, 5 * cell_dim);
    Matrix<Real> Hparams(3, cell_dim);
    Matrix<Real> Houtput(num_rows, 2 * cell_dim);
    Hinput.SetRandn();
    Hparams.SetRandn();

    CuMatrix<Real> Dinput(Hinput);
    CuMatrix<Real> Dparams(Hparams);
    CuMatrix<Real> Doutput(Houtput);

    cu::CpuComputeLstmNonlinearity(Hinput, Hparams, &Houtput);
    cu::ComputeLstmNonlinearity(Dinput, Dparams, &Doutput);

    Matrix<Real> HDoutput(Doutput);
    AssertEqual(Houtput, HDoutput);
  }

  for (int i = 16; i <= 1024; i *= 2) {
    BaseFloat time_in_secs = 0.025;
    int32 num_rows = i;
    int32 cell_dim = i;
    CuMatrix<Real> input(num_rows, 5 * cell_dim);
    CuMatrix<Real> params(3, cell_dim);
    CuMatrix<Real> output(num_rows, 2 * cell_dim);
    input.SetRandn();
    params.SetRandn();

    Timer tim;
    int32 iter = 0;
    for (; tim.Elapsed() < time_in_secs; iter++)
      cu::ComputeLstmNonlinearity(input, params, &output);

    BaseFloat gflops = ((BaseFloat) i * i * iter) / (tim.Elapsed() * 1.0e+09);
    KALDI_LOG << "For ComputeLstmNonlinearity"
              << (sizeof(Real)==8 ? "<double>" : "<float>") << ", for dim = "
              << i << ", speed was " << gflops << " gigaflops";
    if (tim.Elapsed() > 0.05)
      break;
  }
}

void UnitTestLstmNonlinearity() {
  for (int32 loop = 0; loop < 10; loop++) {

    // problem dimensions.
    int32 num_rows = RandInt(5, 20),
        cell_dim = RandInt(2, 200);

    // Pick the (input or params block), and output block, for which we'll
    // spot-check the derivative values.  This will give us test failures
    // that are fine-grained enough to assist debugging.
    int32 test_input = RandInt(0, 4),
        test_params = RandInt(0, 2),
        test_output = RandInt(0, 1);

    // set one of test_input or test_params to -1, meaning we're not testing that
    // thing.  only test one at a time.
    if (RandInt(0, 1) == 0)
      test_input = -1;
    else
      test_params = -1;


    CuMatrix<BaseFloat> input(num_rows, cell_dim * 5),
        params(3, cell_dim),
        output_deriv(num_rows, cell_dim * 2);
    input.SetRandn();
    params.SetRandn();
    // set just one block of the output deriv to a random value.
    output_deriv.ColRange(test_output * cell_dim, cell_dim).SetRandn();



    CuMatrix<BaseFloat> output(num_rows, cell_dim * 2);

    cu::ComputeLstmNonlinearity(input, params, &output);

    BaseFloat baseline_objf = TraceMatMat(output, output_deriv, kTrans);

    // not really testing self repair here... will debug it when we actually run
    // it, by looking at the diagnostics.
    CuMatrix<double> deriv_sum(5, cell_dim),
        value_sum(5, cell_dim);
    CuVector<BaseFloat> self_repair_config(10.0); // leave at zero... we don't really test this here.
    CuMatrix<BaseFloat>
        self_repair_sum(5, cell_dim),
        input_deriv(num_rows, 5 * cell_dim),
        params_deriv(3, cell_dim);

    double count_in = 0.0;

    // get derivative w.r.t. input and params, which we are testing.
    cu::BackpropLstmNonlinearity(input, params, output_deriv, deriv_sum,
                                 self_repair_config, count_in,
                                 &input_deriv, &params_deriv,
                                 &value_sum, &deriv_sum, &self_repair_sum);


    int32 test_dim = 5;  // number of separate offsets we add while testing the
    // derivatives... reduces randomness in test.
    BaseFloat delta = 1.0e-03;
    Vector<BaseFloat> predicted_objf_change(test_dim),
        measured_objf_change(test_dim);

    for (int32 i = 0; i < test_dim; i++) {
      CuMatrix<BaseFloat> delta_input(num_rows, 5 * cell_dim),
          delta_params(3, cell_dim);
      if (test_input >= 0) {
        delta_input.ColRange(test_input * cell_dim, cell_dim).SetRandn();
        delta_input.Scale(delta);
      }
      if (test_params >= 0) {
        delta_params.Row(test_params).SetRandn();
        delta_params.Scale(delta);
      }



      predicted_objf_change(i) = TraceMatMat(delta_input, input_deriv, kTrans) +
          TraceMatMat(delta_params, params_deriv, kTrans);


      CuMatrix<BaseFloat> perturbed_input(input);
      perturbed_input.AddMat(1.0, delta_input);

      CuMatrix<BaseFloat> perturbed_params(params);
      perturbed_params.AddMat(1.0, delta_params);

      CuMatrix<BaseFloat> perturbed_output(num_rows, 2 * cell_dim);
      cu::ComputeLstmNonlinearity(perturbed_input, perturbed_params,
                                  &perturbed_output);
      BaseFloat new_objf = TraceMatMat(perturbed_output, output_deriv, kTrans),
          objf_change = new_objf - baseline_objf;
      measured_objf_change(i) = objf_change;
    }
    KALDI_LOG << "LSTM nonlinearity test: num_rows=" << num_rows
              << ", cell_dim=" << cell_dim << ", test_input=" << test_input
              << ", test_params=" << test_params
              << ", test_output=" << test_output
              << ", predicted_objf_change=" << predicted_objf_change
              << ", measured_objf_change=" << measured_objf_change;

    if (!ApproxEqual(predicted_objf_change, measured_objf_change, BaseFloat(0.1F))) {
      KALDI_ERR << "LSTM nonlinearity test failed.";
    }
  }
}

template<typename Real>
static void UnitTestBackpropLstmNonlinearity() {
  for (int i = 0; i < 3; i++) {
    int32 num_rows = 1 + Rand() % 200;
    int32 cell_dim = 1 + Rand() % 2000;
//    KALDI_LOG << num_rows << ", " << cell_dim;

    Matrix<Real> hinput(num_rows, 5 * cell_dim);
    Matrix<Real> hparams(3, cell_dim);
    Matrix<Real> houtput_deriv(num_rows, 2 * cell_dim);
    Matrix<double> hderiv_sum_in(5, cell_dim);
    Vector<Real> hself_repair_config(10);
    double count_in;
    Matrix<Real> hinput_deriv(num_rows, 5 * cell_dim);
    Matrix<Real> hparams_deriv(3, cell_dim);
    Matrix<double> hvalue_sum_out(5, cell_dim);
    Matrix<double> hderiv_sum_out(5, cell_dim);
    Matrix<Real> hself_repair_sum_out(5, cell_dim);

    hinput.SetRandn();
    hparams.SetRandn();
    houtput_deriv.SetRandn();
    hderiv_sum_in.SetRandn();
    hself_repair_config.SetRandn();
    count_in = Rand() % num_rows;

    hinput_deriv.SetRandn();
    hparams_deriv.SetRandn();
    hvalue_sum_out.SetRandn();
    hderiv_sum_out.SetRandn();
    hself_repair_sum_out.SetRandn();

    CuMatrix<Real> dinput(hinput);
    CuMatrix<Real> dparams(hparams);
    CuMatrix<Real> doutput_deriv(houtput_deriv);
    CuMatrix<double> dderiv_sum_in(hderiv_sum_in);
    CuVector<Real> dself_repair_config(hself_repair_config);

    CuMatrix<Real> dinput_deriv(hinput_deriv);
    CuMatrix<Real> dparams_deriv(hparams_deriv);
    CuMatrix<double> dvalue_sum_out(hvalue_sum_out);
    CuMatrix<double> dderiv_sum_out(hderiv_sum_out);
    CuMatrix<Real> dself_repair_sum_out(hself_repair_sum_out);

    cu::CpuBackpropLstmNonlinearity(hinput, hparams, houtput_deriv,
                                    hderiv_sum_in, hself_repair_config,
                                    count_in, (MatrixBase<Real>*) NULL,
                                    (MatrixBase<Real>*) NULL,
                                    (MatrixBase<double>*) NULL,
                                    (MatrixBase<double>*) NULL,
                                    (MatrixBase<Real>*) NULL);
    cu::BackpropLstmNonlinearity(dinput, dparams, doutput_deriv, dderiv_sum_in,
                                 dself_repair_config, count_in,
                                 (CuMatrixBase<Real>*) NULL,
                                 (CuMatrixBase<Real>*) NULL,
                                 (CuMatrixBase<double>*) NULL,
                                 (CuMatrixBase<double>*) NULL,
                                 (CuMatrixBase<Real>*) NULL);

    cu::CpuBackpropLstmNonlinearity(hinput, hparams, houtput_deriv,
                                    hderiv_sum_in, hself_repair_config,
                                    count_in, (MatrixBase<Real>*) NULL,
                                    &hparams_deriv, &hvalue_sum_out,
                                    &hderiv_sum_out, &hself_repair_sum_out);
    cu::BackpropLstmNonlinearity(dinput, dparams, doutput_deriv, dderiv_sum_in,
                                 dself_repair_config, count_in,
                                 (CuMatrixBase<Real>*) NULL, &dparams_deriv,
                                 &dvalue_sum_out, &dderiv_sum_out,
                                 &dself_repair_sum_out);

    cu::CpuBackpropLstmNonlinearity(hinput, hparams, houtput_deriv,
                                    hderiv_sum_in, hself_repair_config,
                                    count_in, &hinput_deriv,
                                    (MatrixBase<Real>*) NULL,
                                    (MatrixBase<double>*) NULL,
                                    (MatrixBase<double>*) NULL,
                                    (MatrixBase<Real>*) NULL);
    cu::BackpropLstmNonlinearity(dinput, dparams, doutput_deriv, dderiv_sum_in,
                                 dself_repair_config, count_in, &dinput_deriv,
                                 (CuMatrixBase<Real>*) NULL,
                                 (CuMatrixBase<double>*) NULL,
                                 (CuMatrixBase<double>*) NULL,
                                 (CuMatrixBase<Real>*) NULL);

    cu::CpuBackpropLstmNonlinearity(hinput, hparams, houtput_deriv,
                                    hderiv_sum_in, hself_repair_config,
                                    count_in, &hinput_deriv, &hparams_deriv,
                                    &hvalue_sum_out, &hderiv_sum_out,
                                    &hself_repair_sum_out);
    cu::BackpropLstmNonlinearity(dinput, dparams, doutput_deriv, dderiv_sum_in,
                                 dself_repair_config, count_in, &dinput_deriv,
                                 &dparams_deriv, &dvalue_sum_out,
                                 &dderiv_sum_out, &dself_repair_sum_out);

    Matrix<Real> hdinput_deriv(dinput_deriv);
    Matrix<Real> hdparams_deriv(dparams_deriv);
    Matrix<double> hdvalue_sum_out(dvalue_sum_out);
    Matrix<double> hdderiv_sum_out(dderiv_sum_out);
    Matrix<Real> hdself_repair_sum_out(dself_repair_sum_out);

//    KALDI_LOG<< "input_deriv" << hinput_deriv << "d" << hdinput_deriv;
//    KALDI_LOG<< "hparams_deriv" << hparams_deriv << "d" << hdparams_deriv;
//    KALDI_LOG<< "hvalue_sum_out" << hvalue_sum_out << "d" << hdvalue_sum_out;
//    KALDI_LOG<< "hderiv_sum_out" << hderiv_sum_out << "d" << hdderiv_sum_out;
//    KALDI_LOG<< "hself_repair_sum_out" << hself_repair_sum_out << "d" << hdself_repair_sum_out;

    AssertEqual(hinput_deriv, hdinput_deriv);
    AssertEqual(hparams_deriv, hdparams_deriv);
    AssertEqual(hvalue_sum_out, hdvalue_sum_out);
    AssertEqual(hderiv_sum_out, hdderiv_sum_out);
    AssertEqual(hself_repair_sum_out, hdself_repair_sum_out);
  }

  for (int i = 16; i <= 2048; i *= 2) {
    BaseFloat time_in_secs = 0.025;
    int32 num_rows = i;
    int32 cell_dim = i;

    CuMatrix<Real> input(num_rows, 5 * cell_dim);
    CuMatrix<Real> params(3, cell_dim);
    CuMatrix<Real> output_deriv(num_rows, 2 * cell_dim);
    CuMatrix<double> deriv_sum_in(5, cell_dim);
    CuVector<Real> self_repair_config(10);
    double count_in;

    CuMatrix<Real> input_deriv(num_rows, 5 * cell_dim);
    CuMatrix<Real> params_deriv(3, cell_dim);
    CuMatrix<double> value_sum_out(5, cell_dim);
    CuMatrix<double> deriv_sum_out(5, cell_dim);
    CuMatrix<Real> self_repair_sum_out(5, cell_dim);

    input.SetRandn();
    params.SetRandn();
    output_deriv.SetRandn();
    deriv_sum_in.SetRandn();
    self_repair_config.SetRandn();
    count_in = Rand() % num_rows;

    Timer tim;
    int32 iter = 0;
    for (; tim.Elapsed() < time_in_secs; iter++)
      cu::BackpropLstmNonlinearity(input, params, output_deriv, deriv_sum_in,
                                   self_repair_config, count_in, &input_deriv,
                                   &params_deriv, &value_sum_out,
                                   &deriv_sum_out, &self_repair_sum_out);


    BaseFloat gflops = ((BaseFloat) i * i * iter) / (tim.Elapsed() * 1.0e+09);
    KALDI_LOG << "For BackpropLstmNonlinearity"
              << (sizeof(Real) == 8 ? "<double>" : "<float>") << ", for dim = "
              << i << ", speed was " << gflops << " gigaflops";
    if (tim.Elapsed() > 0.05)
      break;
  }
}

template<typename Real>
static void UnitTestCuMathNormalizePerRow() {

  for (int32 i = 0; i < 2; i++) {
    int row = 10 + Rand() % 40;
    int col = 10 + Rand() % 50;

    Matrix<Real> Hi(row,col);
    Matrix<Real> Ho(row,col+1);
    Hi.SetRandn();
    Hi.Scale(5.0);

    CuMatrix<Real> Di(row, col);
    CuMatrix<Real> Do(row, col+1);
    Di.CopyFromMat(Hi);

    Real target_rms = 0.3456;
    bool add_log_stddev = true;
    const Real kSquaredNormFloor = 1.35525271560688e-20; // 2^-66

    //gpu
    cu::NormalizePerRow(Di, target_rms, add_log_stddev, &Do);

    //cpu
    {
      MatrixBase<Real>& in(Hi);
      MatrixBase<Real>& out(Ho);
      Real target_rms=0.3456;
      SubMatrix<Real> out_no_log(out, 0, out.NumRows(), 0, in.NumCols());
      if (in.Data() != out_no_log.Data())
        out_no_log.CopyFromMat(in);
      Vector<Real> in_norm(in.NumRows());
      Real d_scaled = in.NumCols() * target_rms * target_rms;
      in_norm.AddDiagMat2(1.0 / d_scaled, in, kNoTrans, 0.0);
      in_norm.ApplyFloor(kSquaredNormFloor);
      in_norm.ApplyPow(-0.5);
      out_no_log.MulRowsVec(in_norm);
      if (add_log_stddev) {
        in_norm.ApplyLog();
        in_norm.Scale(-1.0);
        in_norm.Add(log(target_rms));
        out.CopyColFromVec(in_norm, in.NumCols());
      }
    }

    Matrix<Real> Ho2(Do);
    AssertEqual(Ho,Ho2,0.00001);
  }

  for (int dim = 16; dim <= 1024; dim *= 2) {
    BaseFloat time_in_secs = 0.025;
    CuMatrix<Real> M(dim, dim), N(dim, dim + 1);
    M.SetRandn();
    N.SetRandn();
    Timer tim;
    int32 iter = 0;
    for (; tim.Elapsed() < time_in_secs; iter++) {
      cu::NormalizePerRow(M, Real(1), true, &N);
    }

    BaseFloat gflops = ((BaseFloat) dim * dim * iter)
        / (tim.Elapsed() * 1.0e+09);
    KALDI_LOG << "For CuMatrix::NormalizePerRow"
              << (sizeof(Real)==8?"<double>":"<float>") << ", for dim = "
              << dim << ", speed was " << gflops << " gigaflops.";
    if (tim.Elapsed() > 0.05)
      break;
  }
}


template<typename Real> void CudaMathUnitTest() {
#if HAVE_CUDA == 1
  if (CuDevice::Instantiate().DoublePrecisionSupported())
#endif

  UnitTestCuMathComputeLstmNonlinearity<Real>();
  UnitTestCuMathRandomize<Real>();
  UnitTestCuMathSplice<Real>();
  UnitTestCuMathCopy<Real>();
  UnitTestLstmNonlinearity();
  UnitTestBackpropLstmNonlinearity<Real>();
  UnitTestCuMathNormalizePerRow<Real>();
}

} // namespace kaldi


int main() {
  int32 loop = 0;
#if HAVE_CUDA == 1
<<<<<<< HEAD
  for (; loop < 2; loop++) {
=======
  for (loop = 0; loop < 2; loop++) {
>>>>>>> 68cee215
    CuDevice::Instantiate().SetDebugStrideMode(true);
    if (loop == 0)
      CuDevice::Instantiate().SelectGpuId("no"); // -1 means no GPU
    else
      CuDevice::Instantiate().SelectGpuId("yes"); // -2 .. automatic selection
#endif
    srand(time(NULL));
    kaldi::CudaMathUnitTest<float>();

#if HAVE_CUDA == 1
    if (CuDevice::Instantiate().DoublePrecisionSupported()) {
      kaldi::CudaMathUnitTest<double>();
    } else {
      KALDI_WARN << "Double precision not supported";
    }
#else
    kaldi::CudaMathUnitTest<float>();
#endif

    if (loop == 0)
      KALDI_LOG << "Tests without GPU use succeeded.";
    else
      KALDI_LOG << "Tests with GPU use (if available) succeeded.";
#if HAVE_CUDA == 1
<<<<<<< HEAD
  }
=======
  } // No for loop if 'HAVE_CUDA != 1',
>>>>>>> 68cee215
  CuDevice::Instantiate().PrintProfile();
#endif
  return 0;
}<|MERGE_RESOLUTION|>--- conflicted
+++ resolved
@@ -539,11 +539,7 @@
 int main() {
   int32 loop = 0;
 #if HAVE_CUDA == 1
-<<<<<<< HEAD
   for (; loop < 2; loop++) {
-=======
-  for (loop = 0; loop < 2; loop++) {
->>>>>>> 68cee215
     CuDevice::Instantiate().SetDebugStrideMode(true);
     if (loop == 0)
       CuDevice::Instantiate().SelectGpuId("no"); // -1 means no GPU
@@ -568,11 +564,7 @@
     else
       KALDI_LOG << "Tests with GPU use (if available) succeeded.";
 #if HAVE_CUDA == 1
-<<<<<<< HEAD
-  }
-=======
   } // No for loop if 'HAVE_CUDA != 1',
->>>>>>> 68cee215
   CuDevice::Instantiate().PrintProfile();
 #endif
   return 0;
