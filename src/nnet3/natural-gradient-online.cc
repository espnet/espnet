// nnet3/natural-gradient-online.cc

// Copyright 2013   Johns Hopkins University (author: Daniel Povey)

// See ../../COPYING for clarification regarding multiple authors
//
// Licensed under the Apache License, Version 2.0 (the "License");
// you may not use this file except in compliance with the License.
// You may obtain a copy of the License at
//
//  http://www.apache.org/licenses/LICENSE-2.0
//
// THIS CODE IS PROVIDED *AS IS* BASIS, WITHOUT WARRANTIES OR CONDITIONS OF ANY
// KIND, EITHER EXPRESS OR IMPLIED, INCLUDING WITHOUT LIMITATION ANY IMPLIED
// WARRANTIES OR CONDITIONS OF TITLE, FITNESS FOR A PARTICULAR PURPOSE,
// MERCHANTABLITY OR NON-INFRINGEMENT.
// See the Apache 2 License for the specific language governing permissions and
// limitations under the License.

#include "nnet3/natural-gradient-online.h"

namespace kaldi {
namespace nnet3 {


static void CheckOrthogonal(CuMatrixBase<BaseFloat> *N,
                            bool quiet = false,
                            int32 recurse_count = 0) {
  if (recurse_count > 100)
    KALDI_ERR << "CheckOrthogonal recursed >100 times, something is wrong.";

  int32 R = N->NumRows();
  CuSpMatrix<BaseFloat> S(R);
  S.AddMat2(1.0, *N, kNoTrans, 0.0);
  if (!S.IsUnit(1.0e-04)) {
    {
      SpMatrix<BaseFloat> S_cpu(S);
      if (!quiet)
        KALDI_WARN << "Matrix N is not orthogonal, fixing it.  N N^T is "
                   << S_cpu;
      Vector<BaseFloat> s(R);
      S_cpu.Eig(&s);
      BaseFloat threshold = 0.001;
      if (s.Min() < threshold) {
        if (!quiet) {
          KALDI_WARN << "Minimum eigenvalue of N N^T is less than " << threshold
                     << ", may be hard to fix: re-initializing from random "
                     << "start. Eigs are" << s;
        }
        N->SetRandn();
        CheckOrthogonal(N, quiet, recurse_count + 1);
        return;
      }
    }
    CuTpMatrix<BaseFloat> Cinv(R);
    Cinv.Cholesky(S);
    Cinv.Invert();
    CuMatrix<BaseFloat> N_copy(*N);
    N->AddTpMat(1.0, Cinv, kNoTrans, N_copy, kNoTrans, 0.0);
    CheckOrthogonal(N, quiet, recurse_count + 1); // Check that it worked.
  }
}

OnlineNaturalGradient::OnlineNaturalGradient():
    rank_(40), update_period_(1), num_samples_history_(2000.0), alpha_(4.0),
    epsilon_(1.0e-10), delta_(5.0e-04), t_(-1),
    num_updates_skipped_(0), self_debug_(false) { }


// static
void OnlineNaturalGradient::InitOrthonormalSpecial(CuMatrixBase<BaseFloat> *R) {
  int32 num_rows = R->NumRows(), num_cols = R->NumCols();
  KALDI_ASSERT(num_cols >= num_rows);
  R->SetZero();
  std::vector<MatrixElement<BaseFloat> > elems;
  elems.reserve(num_cols);
  for (int32 r = 0; r < num_rows; r++) {
    std::vector<int32> cols;  // columns that have an entry for this row
    for (int32 c = r; c < num_cols; c += num_rows)
      cols.push_back(c);
    BaseFloat val = 1.0 / sqrt(cols.size());
    for (size_t i = 0; i < cols.size(); i++) {
      int32 c = cols[i];
      MatrixElement<BaseFloat> elem = { r, c, val };
      elems.push_back(elem);
    }
  }
  R->AddElements(1.0, elems);
  { // TODO: remove this testing code.
    CuMatrix<BaseFloat> prod(num_rows, num_rows);
    prod.AddMatMat(1.0, *R, kNoTrans, *R, kTrans, 0.0);
    KALDI_ASSERT(prod.IsUnit());
  }
}


void OnlineNaturalGradient::InitDefault(int32 D) {
  if (rank_ >= D) {
    KALDI_WARN << "Rank " << rank_ << " of online preconditioner is >= dim " << D
               << ", setting it to "
               << (D - 1) << " (but this is probably still too high)";
    rank_ = D - 1;
  }
  if (rank_ == 0) {
    // Dimension of input data was 1, so the natural gradient preconditioner
    // would always be the unit matrix.
    // We'll handle this as a special case, for generality.
    return;
  }
  KALDI_ASSERT(num_samples_history_ > 0.0 && num_samples_history_ <= 1.0e+6);
  KALDI_ASSERT(alpha_ >= 0.0);
  KALDI_ASSERT(rank_ > 0);
  KALDI_ASSERT(epsilon_ > 0.0 && epsilon_ <= 1.0e-05);  // plausible values.
  KALDI_ASSERT(delta_ > 0.0 && delta_ <= 1.0e-02);  // plausible values.

  // to initialize, in the equation
  //   F_t =(def) R_t^T D_t R_t + \rho_t I
  // we will set the orthogonal R_t to a special orthogonal matrix with no zero
  // rows or columns (see the function), rho_t to epsilon,
  // and D_t to epsilon.  But we don't store R_t directly.  Instead, we store
  //   W_t =(def)  E_t^{0.5} R_t,
  // where E_t =(def)  1/\beta_t (D_t^{-1} + 1/\beta_t I)^{-1}
  // from (eqn:tii),
  //  e_{tii} =   1/(\beta_t/d_{tii} + 1),
  // where
  // \beta_t =(def) \rho_t + \alpha/D tr(F_t)
  //         =      epsilon + alpha/D * (epsilon * D + epsilon * rank)
  //         =     epsilon * (1 + alpha * (D + rank) / D)
  // And  d_{tii} is epsilon, so
  //  e_{tii} =   1/((1 + alpha * (D + rank) / D) + 1)  [for each i.]
  //          =   1/(2 + alpha * (D + rank) / D)).
  BaseFloat epsilon = epsilon_;  // we could make this a bit more.
  rho_t_ = epsilon;
  d_t_.Resize(rank_, kUndefined);
  d_t_.Set(epsilon);
  W_t_.Resize(rank_, D, kUndefined);
  // after the next line, W_ will store the orthogonal matrix R_t.
  InitOrthonormalSpecial(&W_t_);
  BaseFloat E_tii = 1.0 / ( 2.0 + (D + rank_) * alpha_ / D );
  // W_t =(def) E_t^{0.5} R_t.
  W_t_.Scale(sqrt(E_tii));
  t_ = 0;
}

void OnlineNaturalGradient::Init(const CuMatrixBase<BaseFloat> &R0) {
  int32 D = R0.NumCols();
  // for locking reasons it's better to use a different object.
  OnlineNaturalGradient this_copy(*this);
  this_copy.InitDefault(D);

  CuMatrix<BaseFloat> R0_copy(R0.NumRows(), R0.NumCols(), kUndefined);
  // number of iterations with the same data from a pseudorandom start.
  // this is a faster way of starting than doing eigenvalue decomposition.
  int32 num_init_iters = 3;
  for (int32 i = 0; i < num_init_iters; i++) {
    BaseFloat scale;
    R0_copy.CopyFromMat(R0);
    this_copy.PreconditionDirections(&R0_copy, NULL, &scale);
  }
  W_t_.Swap(&this_copy.W_t_);
  d_t_.Swap(&this_copy.d_t_);
  rho_t_ = this_copy.rho_t_;
  t_ = 0;
}

void OnlineNaturalGradient::PreconditionDirections(
    CuMatrixBase<BaseFloat> *X_t,
    CuVectorBase<BaseFloat> *row_prod,
    BaseFloat *scale) {
  if (X_t->NumCols() == 1) {
    // If the dimension of the space equals one then our natural gradient update
    // with rescaling becomes a no-op, but the code wouldn't naturally handle it
    // because rank would be zero.  Support this as a special case.
    if (row_prod)
      row_prod->AddDiagMat2(1.0, *X_t, kNoTrans, 0.0);
    *scale = 1.0;
    return;
  }

  if (row_prod == NULL) {
    CuVector<BaseFloat> row_prod_tmp(X_t->NumRows());
    PreconditionDirections(X_t, &row_prod_tmp, scale);
    return;
  }

  read_write_mutex_.Lock();
  if (t_ == -1) // not initialized
    Init(*X_t);

  // Now t_ >= 0.
  // We create local copies  of the class variables... this is intended for
  // multi-threaded safety so we can't read them in an inconsistent state,
  // but we don't really waste anything here (a copy of W_t is needed anyway,
  // if we're to update it).
  int32 t = t_, R = W_t_.NumRows(), D = W_t_.NumCols();
  // space for W_t, J_t, K_t, L_t.
  CuMatrix<BaseFloat> WJKL_t(2 * R, D + R);
  WJKL_t.Range(0, R, 0, D).CopyFromMat(W_t_);
  BaseFloat rho_t(rho_t_);
  Vector<BaseFloat> d_t(d_t_);
  read_write_mutex_.Unlock();
  PreconditionDirectionsInternal(t, rho_t, d_t, &WJKL_t, X_t, row_prod, scale);
}

void OnlineNaturalGradient::ReorthogonalizeXt1(
    const VectorBase<BaseFloat> &d_t1,
    BaseFloat rho_t1,
    CuMatrixBase<BaseFloat> *W_t1,
    CuMatrixBase<BaseFloat> *temp_W,
    CuMatrixBase<BaseFloat> *temp_O) {
  // threshold is a configuration value: a desired threshold on orthogonality,
  // below which we won't reorthogonalize.
  const BaseFloat threshold = 1.0e-03;

  int32 R = W_t1->NumRows(), D = W_t1->NumCols();
  BaseFloat beta_t1 = rho_t1 * (1.0 + alpha_) + alpha_ * d_t1.Sum() / D;
  Vector<BaseFloat> e_t1(R, kUndefined), sqrt_e_t1(R, kUndefined),
      inv_sqrt_e_t1(R, kUndefined);
  ComputeEt(d_t1, beta_t1, &e_t1, &sqrt_e_t1, &inv_sqrt_e_t1);

  temp_O->SymAddMat2(1.0, *W_t1, kNoTrans, 0.0);
  // O_t =  E_t^{-0.5} W_t W_t^T E_t^{-0.5}
  Matrix<BaseFloat> O_mat(*temp_O);
  SpMatrix<BaseFloat> O(O_mat, kTakeLower);
  for (int32 i = 0; i < R; i++) {
    BaseFloat i_factor = inv_sqrt_e_t1(i);
    for (int32 j = 0; j <= i; j++) {
      BaseFloat j_factor = inv_sqrt_e_t1(j);
      O(i, j) *= i_factor * j_factor;
    }
  }
  if (O.IsUnit(threshold)) {
    if (self_debug_) {
      KALDI_WARN << "Not reorthogonalizing since already orthognoal: " << O;
    }
    return;
  }
  TpMatrix<BaseFloat> C(R);
  try {
    C.Cholesky(O);
  } catch (...) {
    // It would be very strange to reach this point, but we try to handle it
    // gracefully anyway.
    KALDI_WARN << "Cholesky failed while re-orthogonalizing R_t. "
               << "Re-initializing as arbitrary orthogonal matrix.";
    // set R_t to [I; 0] which is orthogonal.
    W_t1->SetZero();
    W_t1->AddToDiag(1.0);
    // W_{t+1} = E_{t+1}^{0.5} R_{t+1}
    CuVector<BaseFloat> sqrt_e_t1_gpu(sqrt_e_t1);
    W_t1->MulRowsVec(sqrt_e_t1_gpu);
    return;
  }
  C.Invert();  // Now it's C^{-1}.
  // Next, compute (E_t^{0.5} C^{-1} E_t^{-0.5})
  // but it's really t+1, not t.
  for (int32 i = 0; i < R; i++) {
    BaseFloat i_factor = sqrt_e_t1(i);
    for (int32 j = 0; j < i; j++) {
      // skip j == i because i_factor * j_factor == 1 for j == i.
      BaseFloat j_factor = inv_sqrt_e_t1(j);
      C(i, j) *= i_factor * j_factor;
    }
  }
  O_mat.CopyFromTp(C);
  temp_O->CopyFromMat(O_mat);
  temp_W->CopyFromMat(*W_t1);
  W_t1->AddMatMat(1.0, *temp_O, kNoTrans, *temp_W, kNoTrans, 0.0);
}

void OnlineNaturalGradient::PreconditionDirectionsInternal(
    const int32 t,
    const BaseFloat rho_t,
    const Vector<BaseFloat> &d_t,
    CuMatrixBase<BaseFloat> *WJKL_t,
    CuMatrixBase<BaseFloat> *X_t,
    CuVectorBase<BaseFloat> *row_prod,
    BaseFloat *scale) {
  int32 N = X_t->NumRows(),  // Minibatch size.
      D = X_t->NumCols(),  // Dimensions of vectors we're preconditioning
      R = rank_;  // Rank of correction to unit matrix.
  KALDI_ASSERT(R > 0 && R < D);
  BaseFloat eta = Eta(N);

  CuMatrix<BaseFloat> H_t(N, R);
  const CuSubMatrix<BaseFloat> W_t(*WJKL_t, 0, R, 0, D);
  // Below, WJ_t and LK_t are combinations of two matrices,
  // which we define in order to combine two separate multiplications into one.
  CuSubMatrix<BaseFloat> J_t(*WJKL_t, R, R, 0, D),
      L_t(*WJKL_t, 0, R, D, R),
      K_t(*WJKL_t, R, R, D, R),
      WJ_t(*WJKL_t, 0, 2 * R, 0, D),
      LK_t(*WJKL_t, 0, 2 * R, D, R);

  H_t.AddMatMat(1.0, *X_t, kNoTrans, W_t, kTrans, 0.0);  // H_t = X_t W_t^T

  bool locked = update_mutex_.TryLock();
  if (locked) {
    // Just hard-code it here that we do 10 updates before skipping any.
    const int num_initial_updates = 10;
    if (t_ > t || (num_updates_skipped_ < update_period_ - 1 &&
                   t_ >= num_initial_updates)) {
      update_mutex_.Unlock();
      // We got the lock but we were already beaten to it by another thread, or
      // we don't want to update yet due to update_period_ > 1 (this saves
      // compute), so release the lock.
      locked = false;
    }
  }

  if (!locked) {
    // We're not updating the parameters, either because another thread is
    // working on updating them, or because another thread already did so from
    // the same or later starting point (making our update stale), or because
    // update_period_ > 1.  We just apply the preconditioning and return.

    // note: we don't bother with any locks before incrementing
    // num_updates_skipped_ below, because the worst that could happen is that,
    // on very rare occasions, we could skip one or two more updates than we
    // intended.
    num_updates_skipped_++;

    BaseFloat tr_Xt_XtT = TraceMatMat(*X_t, *X_t, kTrans);
    // X_hat_t = X_t - H_t W_t
    X_t->AddMatMat(-1.0, H_t, kNoTrans, W_t, kNoTrans, 1.0);
    // each element i of row_prod will be inner product of row i of X_hat_t with
    // itself.
    row_prod->AddDiagMat2(1.0, *X_t, kNoTrans, 0.0);
    BaseFloat tr_Xhat_XhatT = row_prod->Sum();
    KALDI_ASSERT(tr_Xhat_XhatT == tr_Xhat_XhatT);  // Check for NaN.
    BaseFloat gamma_t = (tr_Xhat_XhatT == 0.0 ? 1.0 :
                         sqrt(tr_Xt_XtT / tr_Xhat_XhatT));
    *scale = gamma_t;
    return;
  }
  J_t.AddMatMat(1.0, H_t, kTrans, *X_t, kNoTrans, 0.0);  // J_t = H_t^T X_t

  bool compute_lk_together = (N > D);

  if (compute_lk_together) {
    // do the following two multiplies in one operation...
    // note
    // L_t = W_t J_t^T
    // K_t = J_t J_t^T
    // Note: L_t was defined as L_t = J_t W_t^T, but it's actually symmetric,
    // so we can compute it as L_t = W_t J_t^T.
    LK_t.AddMatMat(1.0, WJ_t, kNoTrans, J_t, kTrans, 0.0);
  } else {
    K_t.SymAddMat2(1.0, J_t, kNoTrans, 0.0);
    L_t.SymAddMat2(1.0, H_t, kTrans, 0.0);
  }

  Matrix<BaseFloat> LK_cpu(LK_t);  // contains L and K on the CPU.
  SubMatrix<BaseFloat> L_t_cpu(LK_cpu, 0, R, 0, R),
      K_t_cpu(LK_cpu, R, R, 0, R);
  if (!compute_lk_together) {
    // the SymAddMat2 operations only set the lower triangle and diagonal.
    L_t_cpu.CopyLowerToUpper();
    K_t_cpu.CopyLowerToUpper();
  }

  // beta_t = \rho_t(1+\alpha) + \alpha/D tr(D_t)
  BaseFloat beta_t = rho_t * (1.0 + alpha_) + alpha_ * d_t.Sum() / D;
  Vector<BaseFloat> e_t(R), sqrt_e_t(R), inv_sqrt_e_t(R);
  ComputeEt(d_t, beta_t, &e_t, &sqrt_e_t, &inv_sqrt_e_t);
  KALDI_VLOG(5) << "e_t = " << e_t;

  // The double-precision Z_t here, and the scaling, is to avoid potential
  // overflow, because Z_t is proportional to the fourth power of data.
  SpMatrix<double> Z_t_double(R);
  ComputeZt(N, rho_t, d_t, inv_sqrt_e_t, K_t_cpu, L_t_cpu, &Z_t_double);
  BaseFloat z_t_scale = std::max<double>(1.0, Z_t_double.Trace());
  Z_t_double.Scale(1.0 / z_t_scale);
  SpMatrix<BaseFloat> Z_t_scaled(Z_t_double);

  Matrix<BaseFloat> U_t(R, R);
  Vector<BaseFloat> c_t(R);
  // do the symmetric eigenvalue decomposition Z_t = U_t C_t U_t^T.
  Z_t_scaled.Eig(&c_t, &U_t);
  SortSvd(&c_t, &U_t);
  c_t.Scale(z_t_scale);

  const BaseFloat condition_threshold = 1.0e+06;
  // must_reorthogonalize will be true if the last diagonal element of c_t is
  // negative, since we don't take the absolute value, but this is the right
  // thing anyway.
  bool must_reorthogonalize = (c_t(0) > condition_threshold * c_t(R - 1));

  BaseFloat c_t_floor = pow(rho_t * (1 - eta), 2);
  int32 nf = c_t.ApplyFloor(c_t_floor);
  if (nf > 0)
    must_reorthogonalize = true;
  if (nf > 0 && self_debug_) {
    KALDI_WARN << "Floored " << nf << " elements of C_t.";
  }
  BaseFloat tr_Xt_XtT_check;
  if (self_debug_)
    tr_Xt_XtT_check = TraceMatMat(*X_t, *X_t, kTrans);

  X_t->AddMatMat(-1.0, H_t, kNoTrans, W_t, kNoTrans, 1.0);  // X_hat_t = X_t - H_t W_t
  // set *row_prod to inner products of each row of X_hat_t with itself.
  row_prod->AddDiagMat2(1.0, *X_t, kNoTrans, 0.0);

  BaseFloat tr_Xhat_XhatT = row_prod->Sum();
  //  tr(X_t X_t^T) = tr(X_hat_t X_hat_t^T) - tr(L_t E_t) + 2 tr(L_t)
  double tr_Xt_XtT = tr_Xhat_XhatT;
  for (int32 i = 0; i < R; i++)
    tr_Xt_XtT += L_t_cpu(i, i) * (2.0 - e_t(i));
  if (self_debug_) {
    KALDI_ASSERT(ApproxEqual(tr_Xt_XtT, tr_Xt_XtT_check));
  }
  BaseFloat gamma_t = (tr_Xhat_XhatT == 0.0 ? 1.0 :
                       sqrt(tr_Xt_XtT / tr_Xhat_XhatT));
  *scale = gamma_t;

  Vector<BaseFloat> sqrt_c_t(c_t);
  sqrt_c_t.ApplyPow(0.5);

  // \rho_{t+1} = 1/(D - R) (\eta/N tr(X_t X_t^T) + (1-\eta)(D \rho_t + tr(D_t)) - tr(C_t^{0.5})).
  BaseFloat rho_t1 = 1.0 / (D - R) * (eta / N * tr_Xt_XtT
                                      + (1-eta)*(D * rho_t + d_t.Sum())
                                      - sqrt_c_t.Sum());
  // D_{t+1} = C_t^{0.5} - \rho_{t+1} I
  Vector<BaseFloat> d_t1(sqrt_c_t);
  d_t1.Add(-rho_t1);
  BaseFloat floor_val = std::max(epsilon_, delta_ * sqrt_c_t.Max());
  if (rho_t1 < floor_val)
    rho_t1 = floor_val;
  d_t1.ApplyFloor(epsilon_);

  CuMatrix<BaseFloat> W_t1(R, D);  // W_{t+1}
  ComputeWt1(N, d_t, d_t1, rho_t, rho_t1, U_t, sqrt_c_t, inv_sqrt_e_t,
             W_t, &J_t, &W_t1);

  if (must_reorthogonalize) {
    if (self_debug_) {
      KALDI_WARN << "Reorthogonalizing.";
    }
    ReorthogonalizeXt1(d_t1,
                       rho_t1,
                       &W_t1,
                       &J_t,
                       &L_t);
  }


  // Commit the new parameters.
  read_write_mutex_.Lock();
  KALDI_ASSERT(t_ == t);  // we already ensured this.
  t_ = t + 1;
  num_updates_skipped_ = 0;
  W_t_.Swap(&W_t1);
  d_t_.CopyFromVec(d_t1);
  rho_t_ = rho_t1;

  read_write_mutex_.Unlock();
  update_mutex_.Unlock();
}

BaseFloat OnlineNaturalGradient::Eta(int32 N) const {
  KALDI_ASSERT(num_samples_history_ > 0.0);
  return 1.0 - exp(-N / num_samples_history_);
}

void OnlineNaturalGradient::ComputeWt1(int32 N,
                                      const VectorBase<BaseFloat> &d_t,
                                      const VectorBase<BaseFloat> &d_t1,
                                      BaseFloat rho_t,
                                      BaseFloat rho_t1,
                                      const MatrixBase<BaseFloat> &U_t,
                                      const VectorBase<BaseFloat> &sqrt_c_t,
                                      const VectorBase<BaseFloat> &inv_sqrt_e_t,
                                      const CuMatrixBase<BaseFloat> &W_t,
                                      CuMatrixBase<BaseFloat> *J_t,
                                      CuMatrixBase<BaseFloat> *W_t1) const {

  int32 R = d_t.Dim(), D = W_t.NumCols();
  BaseFloat eta = Eta(N);

  // \beta_{t+1} = \rho_{t+1} (1+\alpha) + \alpha/D tr(D_{t+1})
  BaseFloat beta_t1 = rho_t1 * (1.0 + alpha_) + alpha_ * d_t1.Sum() / D;
  KALDI_ASSERT(beta_t1 > 0.0);
  Vector<BaseFloat> e_t1(R, kUndefined), sqrt_e_t1(R, kUndefined),
      inv_sqrt_e_t1(R, kUndefined);
  ComputeEt(d_t1, beta_t1, &e_t1, &sqrt_e_t1, &inv_sqrt_e_t1);
  Vector<BaseFloat> inv_sqrt_c_t(sqrt_c_t);
  inv_sqrt_c_t.InvertElements();

  Vector<BaseFloat> w_t_coeff(R);
  for (int32 i = 0; i < R; i++)
    w_t_coeff(i) = (1.0 - eta) / (eta/N) * (d_t(i) + rho_t);
  CuVector<BaseFloat> w_t_coeff_gpu(w_t_coeff);
  // B_t = J_t + (1-\eta)/(\eta/N) (D_t + \rho_t I) W_t
  J_t->AddDiagVecMat(1.0, w_t_coeff_gpu, W_t, kNoTrans, 1.0);

  // A_t = (\eta/N) E_{t+1}^{0.5} C_t^{-0.5} U_t^T E_t^{-0.5} B_t
  Matrix<BaseFloat> A_t(U_t, kTrans);
  for (int32 i = 0; i < R; i++) {
    BaseFloat i_factor = (eta / N) * sqrt_e_t1(i) * inv_sqrt_c_t(i);
    for (int32 j = 0; j < R; j++) {
      BaseFloat j_factor = inv_sqrt_e_t(j);
      A_t(i, j) *= i_factor * j_factor;
    }
  }
  // W_{t+1} = A_t B_t
  CuMatrix<BaseFloat> A_t_gpu(A_t);
  W_t1->AddMatMat(1.0, A_t_gpu, kNoTrans, *J_t, kNoTrans, 0.0);

  if (self_debug_) {
    CuMatrix<BaseFloat> W_t1_prod(R, R);
    W_t1_prod.SymAddMat2(1.0, *W_t1, kNoTrans, 0.0);
    W_t1_prod.CopyLowerToUpper();
    Matrix<BaseFloat> W_t1_prod_cpu(W_t1_prod);
    // Verifying that W_{t+1} W_{t+1}^T == E_t, via
    // E_{-0.5} W_{t+1} W_{t+1}^T E_{-0.5} == I.
    for (int32 i = 0; i < R; i++)
      for (int32 j = 0; j < R; j++)
        W_t1_prod_cpu(i, j) *= inv_sqrt_e_t1(i) * inv_sqrt_e_t1(j);

    BaseFloat worst_error = 0.0;
    int32 worst_i = 0, worst_j = 0;
    for (int32 i = 0; i < R; i++) {
      for (int32 j = 0; j < R; j++) {
        BaseFloat elem = W_t1_prod_cpu(i, j);
        BaseFloat error = fabs(elem - (i == j ? 1.0 : 0.0));
        if (error > worst_error) {
          worst_error = error;
          worst_i = i;
          worst_j = j;
        }
      }
    }
    if (worst_error > 1.0e-02) {
      KALDI_WARN << "Failed to verify W_{t+1}, the following should be unit: "
                 << W_t1_prod_cpu << " (worst error: W_{t+1}[" << worst_i << ','
                 << worst_j << "] = " << W_t1_prod_cpu(worst_i, worst_j)
                 << ", d_t = " << d_t_;
    }
  }
}

void OnlineNaturalGradient::ComputeZt(int32 N,
                                     BaseFloat rho_t,
                                     const VectorBase<BaseFloat> &d_t,
                                     const VectorBase<BaseFloat> &inv_sqrt_e_t,
                                     const MatrixBase<BaseFloat> &K_t,
                                     const MatrixBase<BaseFloat> &L_t,
                                     SpMatrix<double> *Z_t) const {
  // Use doubles because the range of quantities in Z_t can get large (fourth
  // power of data), and we want to avoid overflow.  This routine is fast.
  BaseFloat eta = Eta(N);
  Vector<BaseFloat> d_t_rho_t(d_t);
  d_t_rho_t.Add(rho_t);  // now d_t_rho_t is diag(D_t + \rho_t I).
  double etaN = eta / N, eta1 = 1.0 - eta,
      etaN_sq = etaN * etaN, eta1_sq = eta1 * eta1,
      etaN_eta1 = etaN * eta1;
  int32 R = d_t.Dim();
  for (int32 i = 0; i < R; i++) {
    double inv_sqrt_e_t_i = inv_sqrt_e_t(i), d_t_rho_t_i = d_t_rho_t(i);
    for (int32 j = 0; j <= i; j++) {
      double inv_sqrt_e_t_j = inv_sqrt_e_t(j), d_t_rho_t_j = d_t_rho_t(j),
          L_t_i_j = 0.5 * (L_t(i, j) + L_t(j, i)),
          K_t_i_j = 0.5 * (K_t(i, j) + K_t(j, i));
      // See (eqn:Zt) in header.
      (*Z_t)(i, j) = etaN_sq * inv_sqrt_e_t_i * K_t_i_j * inv_sqrt_e_t_j
          + etaN_eta1 * inv_sqrt_e_t_i * L_t_i_j * inv_sqrt_e_t_j * d_t_rho_t_j
          + etaN_eta1 * d_t_rho_t_i * inv_sqrt_e_t_i * L_t_i_j * inv_sqrt_e_t_j
          + (i == j ? eta1_sq * d_t_rho_t_i * d_t_rho_t_i : 0.0);
    }
  }
}

void OnlineNaturalGradient::ComputeEt(const VectorBase<BaseFloat> &d_t,
                                     BaseFloat beta_t,
                                     VectorBase<BaseFloat> *e_t,
                                     VectorBase<BaseFloat> *sqrt_e_t,
                                     VectorBase<BaseFloat> *inv_sqrt_e_t) const {
  // e_{tii} = 1/(\beta_t/d_{tii} + 1)
  int32 D = d_t.Dim();
  const BaseFloat *d = d_t.Data();
  BaseFloat *e = e_t->Data();
  for (int32 i = 0; i < D; i++)
    e[i] = 1.0 / (beta_t / d[i]  +  1);
  sqrt_e_t->CopyFromVec(*e_t);
  sqrt_e_t->ApplyPow(0.5);
  inv_sqrt_e_t->CopyFromVec(*sqrt_e_t);
  inv_sqrt_e_t->InvertElements();
}


<<<<<<< HEAD
/*
   See declaration in header for how the interface of this function is defined.
   
   I'm not very satisfied with the implementation of this function, but a
   careful GPU-oriented version would take a while to do correctly, mainly due
   to the necessity to implement orthogonalization of a matrix where the matrix
   might have a reduced rank and we might have to "complete" it with random
   rows.  Anyway, in the current implementation we just move an inner-product
   matrix to the CPU and compute the approximate top eigenvalues there.
 */
void ApproxEigsOfProduct(const CuMatrixBase<BaseFloat> &M,
                         MatrixTransposeType trans,
                         CuMatrixBase<BaseFloat> *P,
                         CuVectorBase<BaseFloat> *s) {
  int32 R = P->NumRows(), D = P->NumCols();

  // First make sure, for simplicity, that trans == kNoTrans.
  if (trans == kTrans) {
    CuMatrix<BaseFloat> M_trans(M, kTrans);
    ApproxEigsOfProduct(M_trans, kNoTrans, P, s);
    return;
  }
  // Next, make sure we can handle the case when the number of requested
  // eigenvalues is more than smaller of (#columns/#rows)... this makes sense
  // in a situation where we are asked for a number eigenvalues of R R^T that
  // is greater than the #cols of R.  The remaining eigenvectors should be zero.
  if (R > std::min(M.NumRows(), M.NumCols())) {
    KALDI_ASSERT(R <= D);
    int32 R_tmp = std::min(M.NumRows(), M.NumCols());
    CuSubMatrix<BaseFloat> P_part(*P, 0, R_tmp, 0, D);
    CuSubVector<BaseFloat> s_part(*s, 0, R_tmp);
    s->SetZero();
    ApproxEigsOfProduct(M, trans, &P_part, &s_part);
    Matrix<BaseFloat> P_cpu(*P);
    P_cpu.OrthogonalizeRows();  // Will fill the remaining rows of P_cpu with
                                // random vectors and ensure P P^T = I.
    P->CopyFromMat(P_cpu);
    return;
  }

  KALDI_ASSERT(R <= D && R > 0 && s->Dim() == R);
  if (trans == kNoTrans) {
    KALDI_ASSERT(D == M.NumRows());
  } else {
    KALDI_ASSERT(D == M.NumCols());
  }

  if (M.NumRows() < M.NumCols()) {
    // Quicker to compute eigenvalues of M M^T
    CuMatrix<BaseFloat> MMT(M.NumRows(), M.NumRows());
    MMT.SymAddMat2(1.0, M, kNoTrans, 0.0);
    CuSpMatrix<BaseFloat> MMT_sp(MMT, kTakeLower);
    SpMatrix<BaseFloat> MMT_cpu(MMT_sp);

    Vector<BaseFloat> s_cpu(R);
    Matrix<BaseFloat> P_cpu(D, R);  // It's actually the columns of P that are
                                    // the eigenvectors.
    // Uses default configuration to get top eigenvalues approximately.
    MMT_cpu.TopEigs(&s_cpu, &P_cpu);
    P->CopyFromMat(P_cpu, kTrans);
    s->CopyFromVec(s_cpu);
  } else {
    // Quicker to compute eigenvalues of M^T M
    int32 D = M.NumCols();
    CuMatrix<BaseFloat> MTM(D, D);
    MTM.SymAddMat2(1.0, M, kTrans, 0.0);
    CuSpMatrix<BaseFloat> MTM_sp(MTM, kTakeLower);
    SpMatrix<BaseFloat> MTM_cpu(MTM_sp);

    Vector<BaseFloat> s_cpu(R);
    Matrix<BaseFloat> Q_cpu(D, R);  // It's actually the columns of Q that are
                                    // the eigenvectors.
    MTM_cpu.TopEigs(&s_cpu, &Q_cpu);  // Uses default configuration.

    // OK, suppose we have some eigenvector v, so M^T M v = \lambda v.  Define w
    // = M v.  Then M M^T M v = M (M^T M v) = M (\lambda v) = \lambda M M^T w.
    // Then w = M v is also an eigenvector of M M^T, with the same eigenvalue
    // \lambda.
    // However, we might have a problem if M v == 0 (this is only possible if
    // some eigenvalues are zero); in this case we won't be able to renormalize
    // w to have unit norm.  We'll let OrthogonalizeRows() take care of that,
    // though.  Anyway, just to avoid having to think about it to hard,
    // we'll recompute the eigenvalues after computing P = Q^T M^T below
    // and orthogonalizing its rows.
    // Note: the tranpose on Q in the above equation is because our Q_cpu
    // has its columns, not rows, as the eigenvectors.

    Matrix<BaseFloat> P_cpu(R, M.NumRows());
    Matrix<BaseFloat> M_cpu(M);
    P_cpu.AddMatMat(1.0, Q_cpu, kTrans, M_cpu, kTrans, 0.0);
    P_cpu.OrthogonalizeRows();
    P->CopyFromMat(P_cpu);

    // we will set s according to diag(s) = P M M^T P^T,
    // which we can get by computing P M, and doing AddDiagMat2
    CuMatrix<BaseFloat> PM(R, M.NumCols());
    PM.AddMatMat(1.0, *P, kNoTrans, M, kNoTrans, 0.0);
    s->SetZero();  // In case it had NaN's in it.
    s->AddDiagMat2(1.0, PM, kNoTrans, 0.0);
  }
}

=======
>>>>>>> ba12223e
OnlineNaturalGradient::OnlineNaturalGradient(const OnlineNaturalGradient &other):
    rank_(other.rank_), update_period_(other.update_period_),
    num_samples_history_(other.num_samples_history_),
    alpha_(other.alpha_), epsilon_(other.epsilon_), delta_(other.delta_),
    t_(other.t_), num_updates_skipped_(other.num_updates_skipped_),
    self_debug_(other.self_debug_), W_t_(other.W_t_),
    rho_t_(other.rho_t_), d_t_(other.d_t_) {
  // use default constructor for the mutexes.
}

OnlineNaturalGradient& OnlineNaturalGradient::operator = (
    const OnlineNaturalGradient &other) {
  rank_ = other.rank_;
  update_period_ = other.update_period_;
  num_samples_history_ = other.num_samples_history_;
  alpha_ = other.alpha_;
  epsilon_ = other.epsilon_;
  t_ = other.t_;
  self_debug_ = other.self_debug_;
  W_t_ = other.W_t_;
  rho_t_ = other.rho_t_;
  d_t_ = other.d_t_;
  return *this;
}

void OnlineNaturalGradient::SetRank(int32 rank) {
  KALDI_ASSERT(rank > 0);
  rank_ = rank;
}
void OnlineNaturalGradient::SetUpdatePeriod(int32 update_period) {
  KALDI_ASSERT(update_period > 0);
  update_period_ = update_period;
}
void OnlineNaturalGradient::SetNumSamplesHistory(BaseFloat num_samples_history) {
  KALDI_ASSERT(num_samples_history > 0.0 &&
               num_samples_history < 1.0e+6);
  num_samples_history_ = num_samples_history;
}
void OnlineNaturalGradient::SetAlpha(BaseFloat alpha) {
  KALDI_ASSERT(alpha >= 0.0);
  alpha_ = alpha;
}


}
}<|MERGE_RESOLUTION|>--- conflicted
+++ resolved
@@ -588,111 +588,7 @@
 }
 
 
-<<<<<<< HEAD
-/*
-   See declaration in header for how the interface of this function is defined.
-   
-   I'm not very satisfied with the implementation of this function, but a
-   careful GPU-oriented version would take a while to do correctly, mainly due
-   to the necessity to implement orthogonalization of a matrix where the matrix
-   might have a reduced rank and we might have to "complete" it with random
-   rows.  Anyway, in the current implementation we just move an inner-product
-   matrix to the CPU and compute the approximate top eigenvalues there.
- */
-void ApproxEigsOfProduct(const CuMatrixBase<BaseFloat> &M,
-                         MatrixTransposeType trans,
-                         CuMatrixBase<BaseFloat> *P,
-                         CuVectorBase<BaseFloat> *s) {
-  int32 R = P->NumRows(), D = P->NumCols();
-
-  // First make sure, for simplicity, that trans == kNoTrans.
-  if (trans == kTrans) {
-    CuMatrix<BaseFloat> M_trans(M, kTrans);
-    ApproxEigsOfProduct(M_trans, kNoTrans, P, s);
-    return;
-  }
-  // Next, make sure we can handle the case when the number of requested
-  // eigenvalues is more than smaller of (#columns/#rows)... this makes sense
-  // in a situation where we are asked for a number eigenvalues of R R^T that
-  // is greater than the #cols of R.  The remaining eigenvectors should be zero.
-  if (R > std::min(M.NumRows(), M.NumCols())) {
-    KALDI_ASSERT(R <= D);
-    int32 R_tmp = std::min(M.NumRows(), M.NumCols());
-    CuSubMatrix<BaseFloat> P_part(*P, 0, R_tmp, 0, D);
-    CuSubVector<BaseFloat> s_part(*s, 0, R_tmp);
-    s->SetZero();
-    ApproxEigsOfProduct(M, trans, &P_part, &s_part);
-    Matrix<BaseFloat> P_cpu(*P);
-    P_cpu.OrthogonalizeRows();  // Will fill the remaining rows of P_cpu with
-                                // random vectors and ensure P P^T = I.
-    P->CopyFromMat(P_cpu);
-    return;
-  }
-
-  KALDI_ASSERT(R <= D && R > 0 && s->Dim() == R);
-  if (trans == kNoTrans) {
-    KALDI_ASSERT(D == M.NumRows());
-  } else {
-    KALDI_ASSERT(D == M.NumCols());
-  }
-
-  if (M.NumRows() < M.NumCols()) {
-    // Quicker to compute eigenvalues of M M^T
-    CuMatrix<BaseFloat> MMT(M.NumRows(), M.NumRows());
-    MMT.SymAddMat2(1.0, M, kNoTrans, 0.0);
-    CuSpMatrix<BaseFloat> MMT_sp(MMT, kTakeLower);
-    SpMatrix<BaseFloat> MMT_cpu(MMT_sp);
-
-    Vector<BaseFloat> s_cpu(R);
-    Matrix<BaseFloat> P_cpu(D, R);  // It's actually the columns of P that are
-                                    // the eigenvectors.
-    // Uses default configuration to get top eigenvalues approximately.
-    MMT_cpu.TopEigs(&s_cpu, &P_cpu);
-    P->CopyFromMat(P_cpu, kTrans);
-    s->CopyFromVec(s_cpu);
-  } else {
-    // Quicker to compute eigenvalues of M^T M
-    int32 D = M.NumCols();
-    CuMatrix<BaseFloat> MTM(D, D);
-    MTM.SymAddMat2(1.0, M, kTrans, 0.0);
-    CuSpMatrix<BaseFloat> MTM_sp(MTM, kTakeLower);
-    SpMatrix<BaseFloat> MTM_cpu(MTM_sp);
-
-    Vector<BaseFloat> s_cpu(R);
-    Matrix<BaseFloat> Q_cpu(D, R);  // It's actually the columns of Q that are
-                                    // the eigenvectors.
-    MTM_cpu.TopEigs(&s_cpu, &Q_cpu);  // Uses default configuration.
-
-    // OK, suppose we have some eigenvector v, so M^T M v = \lambda v.  Define w
-    // = M v.  Then M M^T M v = M (M^T M v) = M (\lambda v) = \lambda M M^T w.
-    // Then w = M v is also an eigenvector of M M^T, with the same eigenvalue
-    // \lambda.
-    // However, we might have a problem if M v == 0 (this is only possible if
-    // some eigenvalues are zero); in this case we won't be able to renormalize
-    // w to have unit norm.  We'll let OrthogonalizeRows() take care of that,
-    // though.  Anyway, just to avoid having to think about it to hard,
-    // we'll recompute the eigenvalues after computing P = Q^T M^T below
-    // and orthogonalizing its rows.
-    // Note: the tranpose on Q in the above equation is because our Q_cpu
-    // has its columns, not rows, as the eigenvectors.
-
-    Matrix<BaseFloat> P_cpu(R, M.NumRows());
-    Matrix<BaseFloat> M_cpu(M);
-    P_cpu.AddMatMat(1.0, Q_cpu, kTrans, M_cpu, kTrans, 0.0);
-    P_cpu.OrthogonalizeRows();
-    P->CopyFromMat(P_cpu);
-
-    // we will set s according to diag(s) = P M M^T P^T,
-    // which we can get by computing P M, and doing AddDiagMat2
-    CuMatrix<BaseFloat> PM(R, M.NumCols());
-    PM.AddMatMat(1.0, *P, kNoTrans, M, kNoTrans, 0.0);
-    s->SetZero();  // In case it had NaN's in it.
-    s->AddDiagMat2(1.0, PM, kNoTrans, 0.0);
-  }
-}
-
-=======
->>>>>>> ba12223e
+
 OnlineNaturalGradient::OnlineNaturalGradient(const OnlineNaturalGradient &other):
     rank_(other.rank_), update_period_(other.update_period_),
     num_samples_history_(other.num_samples_history_),
