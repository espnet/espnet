#!/usr/bin/env python

# Copyright 2017 Johns Hopkins University (Shinji Watanabe)
#  Apache 2.0  (http://www.apache.org/licenses/LICENSE-2.0)


import copy
import codecs
import json
import logging
import math
import os
import os.path
import pickle
<<<<<<< HEAD
import random
=======
import sys
>>>>>>> fb625bc0

# chainer related
import chainer

from chainer import reporter as reporter_module
from chainer import training
from chainer.training import extensions

# torch related
import torch

# spnet related
from asr_utils import adadelta_eps_decay
from asr_utils import CompareValueTrigger
from asr_utils import converter_augment
from asr_utils import converter_kaldi
from asr_utils import delete_feat
<<<<<<< HEAD
from asr_utils import make_augment_batchset
=======
from asr_utils import load_labeldict
>>>>>>> fb625bc0
from asr_utils import make_batchset
from asr_utils import PlotAttentionReport
from asr_utils import restore_snapshot
from e2e_asr_attctc_th import E2E
from e2e_asr_attctc_th import Loss

# for kaldi io
import kaldi_io_py

# rnnlm
import extlm_pytorch
import lm_pytorch

# matplotlib related
import matplotlib
matplotlib.use('Agg')


class PytorchSeqEvaluaterKaldi(extensions.Evaluator):
    '''Custom evaluater for pytorch'''

    def __init__(self, model, iterator, target, converter, device):
        super(PytorchSeqEvaluaterKaldi, self).__init__(
            iterator, target, converter=converter, device=device)
        self.model = model

    # The core part of the update routine can be customized by overriding.
    def evaluate(self):
        iterator = self._iterators['main']

        if self.eval_hook:
            self.eval_hook(self)

        if hasattr(iterator, 'reset'):
            iterator.reset()
            it = iterator
        else:
            it = copy.copy(iterator)

        summary = reporter_module.DictSummary()

        for batch in it:
            observation = {}
            if torch.__version__ != "0.3.1":
                torch.set_grad_enabled(False)
            with reporter_module.report_scope(observation):
                # read scp files
                # x: original json with loaded features
                #    will be converted to chainer variable later
                x = self.converter(batch)
                self.model.eval()
                self.model(x)
                delete_feat(x)

            if torch.__version__ != "0.3.1":
                torch.set_grad_enabled(True)

            summary.add(observation)

        self.model.train()

        return summary.compute_mean()


class PytorchSeqUpdaterKaldi(training.StandardUpdater):
    '''Custom updater for pytorch'''

    def __init__(self, model, grad_clip_threshold, train_iter,
                 optimizer, converter, device):
        super(PytorchSeqUpdaterKaldi, self).__init__(
            train_iter, optimizer, converter=converter, device=None)
        self.model = model
        self.grad_clip_threshold = grad_clip_threshold
        self.num_gpu = len(device)

    # The core part of the update routine can be customized by overriding.
    def update_core(self):
        # When we pass one iterator and optimizer to StandardUpdater.__init__,
        # they are automatically named 'main'.
        train_iter = self.get_iterator('main')
        optimizer = self.get_optimizer('main')

        # Get the next batch ( a list of json files)
        batch = train_iter.__next__()

        # read scp files
        # x: original json with loaded features
        #    will be converted to chainer variable later
        # batch only has one minibatch utterance, which is specified by batch[0]
        if len(batch[0]) < self.num_gpu:
            logging.warning('batch size is less than number of gpus. Ignored')
            return
        x = self.converter(batch)

        # Compute the loss at this time step and accumulate it
        loss = 1. / self.num_gpu * self.model(x)
        optimizer.zero_grad()  # Clear the parameter gradients
        if self.num_gpu > 1:
            loss.backward(torch.ones(self.num_gpu))  # Backprop
        else:
            loss.backward()  # Backprop
        loss.detach()  # Truncate the graph
        # compute the gradient norm to check if it is normal or not
        grad_norm = torch.nn.utils.clip_grad_norm(
            self.model.parameters(), self.grad_clip_threshold)
        logging.info('grad norm={}'.format(grad_norm))
        if math.isnan(grad_norm):
            logging.warning('grad norm is nan. Do not update model.')
        else:
            optimizer.step()
        delete_feat(x)


<<<<<<< HEAD
class PytorchSeqUpdaterKaldiWithAugment(PytorchSeqUpdaterKaldi):
    '''Custom updated for kaldi reader with augment data support'''

    def __init__(self, model, grad_clip_threshold, train_iter,
                 train_augment_iter, augment_metadata, augment_ratio, alternate_aug, pretrain_aug, expand_iline,
                 optimizer, reader, device):
        super(PytorchSeqUpdaterKaldiWithAugment, self).__init__(model, grad_clip_threshold,
                                                                train_iter, optimizer, reader, device=None)
        self.augment_metadata = augment_metadata
        self.train_augment_iter = train_augment_iter
        self.a2a_ratio = augment_ratio   # int(self.augment_metadata['a2a_ratio'])
        if 0.0 < self.a2a_ratio < 1.0:
            pass
        else:
            print("aug_ratio is now suppose to be a fraction! use 0.5 for equal aug and audio")
            print("use 0.75 for equal 3 aug to 1 audio batch etc...")
            assert 0.0 < self.a2a_ratio < 1.0
        self.pretrain_aug = pretrain_aug
        self.done_pretrain_aug = 0
        self.done_augment = 0
        self.done_audio = 0
        self.expand_iline = expand_iline
        self.alternate_aug = alternate_aug
        self.idict = self.augment_metadata['idict']
        self.odict = self.augment_metadata['odict']
        self.ifile = codecs.open(self.augment_metadata['ifilename'], 'r', encoding='utf-8')
        self.ofile = codecs.open(self.augment_metadata['ofilename'], 'r', encoding='utf-8')

    def update_core(self,):
        train_iter = self.get_iterator('main')
        optimizer = self.get_optimizer('main')
        if (self.done_pretrain_aug < self.pretrain_aug) or (random.random() < self.a2a_ratio):
        # if (self.done_augment < self.a2a_ratio):  # TODO(arendu): need a better way to switch between audio and augment
            batch = self.train_augment_iter.__next__()
            x = converter_augment(batch[0], self.idict, self.odict, self.ifile, self.ofile, self.expand_iline)
            if self.done_pretrain_aug < self.pretrain_aug:
                self.done_pretrain_aug += 1
            else:
                self.done_augment += 1
            is_aug = True
        else:
            batch = train_iter.__next__()
            x = converter_kaldi(batch[0], self.reader)
            if self.alternate_aug == 1:
                self.done_augment = 0
            else:
                # does not reset done_augment so only audio data will be done form now on
                pass
            is_aug = False

        # Compute the loss at this time step and accumulate it
        print('is aug', is_aug, 'done_aug', self.done_augment, 'done_pretrain_aug', self.done_pretrain_aug)
        loss = self.model(x, is_aug=is_aug)
        optimizer.zero_grad()  # Clear the parameter gradients
        loss.backward()  # Backprop
        loss.detach()  # Truncate the graph
        # compute the gradient norm to check if it is normal or not
        grad_norm = torch.nn.utils.clip_grad_norm(
            self.model.parameters(), self.grad_clip_threshold)
        logging.info('grad norm={}'.format(grad_norm))
        if math.isnan(grad_norm):
            logging.warning('grad norm is nan. Do not update model.')
            logging.warning(str(batch[0]))
        else:
            optimizer.step()
        delete_feat(x)
        logging.info('completed batch')
=======
class DataParallel(torch.nn.DataParallel):
    def scatter(self, inputs, kwargs, device_ids, dim):
        r"""Scatter with support for kwargs dictionary"""
        if len(inputs) == 1:
            inputs = inputs[0]
        avg = int(math.ceil(len(inputs) * 1. / len(device_ids)))
        # inputs = scatter(inputs, device_ids, dim) if inputs else []
        inputs = [[inputs[i:i + avg]] for i in range(0, len(inputs), avg)]
        kwargs = torch.nn.scatter(kwargs, device_ids, dim) if kwargs else []
        if len(inputs) < len(kwargs):
            inputs.extend([() for _ in range(len(kwargs) - len(inputs))])
        elif len(kwargs) < len(inputs):
            kwargs.extend([{} for _ in range(len(inputs) - len(kwargs))])
        inputs = tuple(inputs)
        kwargs = tuple(kwargs)
        return inputs, kwargs

    def forward(self, *inputs, **kwargs):
        if not self.device_ids:
            return self.module(*inputs, **kwargs)
        inputs, kwargs = self.scatter(inputs, kwargs, self.device_ids, self.dim)
        if len(self.device_ids) == 1:
            return self.module(*inputs[0], **kwargs[0])
        replicas = self.replicate(self.module, self.device_ids[:len(inputs)])
        outputs = self.parallel_apply(replicas, inputs, kwargs)
        return self.gather(outputs, self.output_device)
>>>>>>> fb625bc0


def train(args):
    '''Run training'''
    # seed setting
    torch.manual_seed(args.seed)

    # debug mode setting
    # 0 would be fastest, but 1 seems to be reasonable
    # by considering reproducability
    # revmoe type check
    if args.debugmode < 2:
        chainer.config.type_check = False
        logging.info('torch type check is disabled')
    # use determinisitic computation or not
    if args.debugmode < 1:
        torch.backends.cudnn.deterministic = False
        logging.info('torch cudnn deterministic is disabled')
    else:
        torch.backends.cudnn.deterministic = True

    # check cuda availability
    if not torch.cuda.is_available():
        logging.warning('cuda is not available')

    # get input and output dimension info
    with open(args.valid_json, 'rb') as f:
        valid_json = json.load(f)['utts']
    utts = list(valid_json.keys())
    # TODO(nelson) remove in future
    if 'input' not in valid_json[utts[0]]:
        logging.error(
            "input file format (json) is modified, please redo"
            "stage 2: Dictionary and Json Data Preparation")
        sys.exit(1)
    idim = int(valid_json[utts[0]]['input'][0]['shape'][1])
    odim = int(valid_json[utts[0]]['output'][0]['shape'][1])
    logging.info('#input dims : ' + str(idim))
    logging.info('#output dims: ' + str(odim))

    # specify attention, CTC, hybrid mode
    if args.mtlalpha == 1.0:
        mtl_mode = 'ctc'
        logging.info('Pure CTC mode')
    elif args.mtlalpha == 0.0:
        mtl_mode = 'att'
        logging.info('Pure attention mode')
    else:
        mtl_mode = 'mtl'
        logging.info('Multitask learning mode')

    # specify model architecture
    e2e = E2E(idim, odim, args)
    model = Loss(e2e, args.mtlalpha)

    # write model config
    if not os.path.exists(args.outdir):
        os.makedirs(args.outdir)
    model_conf = args.outdir + '/model.conf'
    with open(model_conf, 'wb') as f:
        logging.info('writing a model config file to' + model_conf)
        # TODO(watanabe) use others than pickle, possibly json, and save as a text
        pickle.dump((idim, odim, args), f)
    for key in sorted(vars(args).keys()):
        logging.info('ARGS: ' + key + ': ' + str(vars(args)[key]))

    # Set gpu
    reporter = model.reporter
    ngpu = args.ngpu
    if ngpu == 1:
        gpu_id = range(ngpu)
        logging.info('gpu id: ' + str(gpu_id))
        model.cuda()
    elif ngpu > 1:
        gpu_id = range(ngpu)
        logging.info('gpu id: ' + str(gpu_id))
        model = DataParallel(model, device_ids=gpu_id)
        model.cuda()
        logging.info('batch size is automatically increased (%d -> %d)' % (
            args.batch_size, args.batch_size * args.ngpu))
        args.batch_size *= args.ngpu
    else:
        gpu_id = [-1]

    # Setup an optimizer
    if args.opt == 'adadelta':
        optimizer = torch.optim.Adadelta(
            model.parameters(), rho=0.95, eps=args.eps)
    elif args.opt == 'adam':
        optimizer = torch.optim.Adam(model.parameters())

    # FIXME: TOO DIRTY HACK
    setattr(optimizer, "target", reporter)
    setattr(optimizer, "serialize", lambda s: reporter.serialize(s))

    # read json data
    with open(args.train_json, 'rb') as f:
        train_json = json.load(f)['utts']
    with open(args.valid_json, 'rb') as f:
        valid_json = json.load(f)['utts']
    # make minibatch list (variable length)
    train = make_batchset(train_json, args.batch_size,
                          args.maxlen_in, args.maxlen_out, args.minibatches)
    valid = make_batchset(valid_json, args.batch_size,
                          args.maxlen_in, args.maxlen_out, args.minibatches)
    # hack to make batchsze argument as 1
    # actual bathsize is included in a list
    train_iter = chainer.iterators.SerialIterator(train, 1)
    valid_iter = chainer.iterators.SerialIterator(
        valid, 1, repeat=False, shuffle=False)

<<<<<<< HEAD
    # prepare Kaldi reader
    train_reader = lazy_io.read_dict_scp(args.train_feat)
    valid_reader = lazy_io.read_dict_scp(args.valid_feat)
    if os.path.exists(args.train_aug) and args.use_aug:
        with codecs.open(args.train_aug, 'rb', encoding='utf-8') as f:
            augment_json = json.load(f)['aug']
        train_augment, meta = make_augment_batchset(augment_json, args.batch_size,
                                                    args.maxlen_in,
                                                    args.maxlen_out,
                                                    args.minibatches,
                                                    args.subsample)
        train_augment_iter = chainer.iterators.SerialIterator(train_augment, 1)
        updater = PytorchSeqUpdaterKaldiWithAugment(model,
                                                    args.grad_clip,
                                                    train_iter,
                                                    train_augment_iter,
                                                    meta,
                                                    args.aug_ratio,
                                                    args.aug_alternate,
                                                    args.aug_pretrain,
                                                    4 if args.aug_arch == 1 else 1,
                                                    optimizer,
                                                    train_reader,
                                                    gpu_id)
        trainer = training.Trainer(updater,
                                   (args.epochs, 'epoch'),
                                   out=args.outdir)
    else:
        # Set up a trainer
        updater = PytorchSeqUpdaterKaldi(
            model, args.grad_clip, train_iter, optimizer, train_reader, gpu_id)
        trainer = training.Trainer(
            updater, (args.epochs, 'epoch'), out=args.outdir)
=======
    # Set up a trainer
    updater = PytorchSeqUpdaterKaldi(
        model, args.grad_clip, train_iter, optimizer, converter=converter_kaldi, device=gpu_id)
    trainer = training.Trainer(
        updater, (args.epochs, 'epoch'), out=args.outdir)
>>>>>>> fb625bc0

    # Resume from a snapshot
    if args.resume:
        chainer.serializers.load_npz(args.resume, trainer)
        if ngpu > 1:
            model.module.load_state_dict(torch.load(args.outdir + '/model.acc.best'))
        else:
            model.load_state_dict(torch.load(args.outdir + '/model.acc.best'))
        model = trainer.updater.model

    # Evaluate the model with the test dataset for each epoch
    trainer.extend(PytorchSeqEvaluaterKaldi(
        model, valid_iter, reporter, converter=converter_kaldi, device=gpu_id))

    # Save attention weight each epoch
    if args.num_save_attention > 0 and args.mtlalpha != 1.0:
        data = sorted(list(valid_json.items())[:args.num_save_attention],
                      key=lambda x: int(x[1]['input'][0]['shape'][1]), reverse=True)
        data = converter_kaldi([data], device=gpu_id)
        trainer.extend(PlotAttentionReport(model, data, args.outdir + "/att_ws"), trigger=(1, 'epoch'))

    # Take a snapshot for each specified epoch
    trainer.extend(extensions.snapshot(), trigger=(1, 'epoch'))

    # Make a plot for training and validation values
    trainer.extend(extensions.PlotReport(['main/loss', 'validation/main/loss',
                                          'main/loss_ctc', 'validation/main/loss_ctc',
                                          'main/loss_att', 'validation/main/loss_att'],
                                         'epoch', file_name='loss.png'))
    trainer.extend(extensions.PlotReport(['main/acc', 'validation/main/acc'],
                                         'epoch', file_name='acc.png'))

    # Save best models
    def torch_save(path, _):
        if ngpu > 1:
            torch.save(model.module.state_dict(), path)
            torch.save(model.module, path + ".pkl")
        else:
            torch.save(model.state_dict(), path)
            torch.save(model, path + ".pkl")

    trainer.extend(extensions.snapshot_object(model, 'model.loss.best', savefun=torch_save),
                   trigger=training.triggers.MinValueTrigger('validation/main/loss'))
    if mtl_mode is not 'ctc':
        trainer.extend(extensions.snapshot_object(model, 'model.acc.best', savefun=torch_save),
                       trigger=training.triggers.MaxValueTrigger('validation/main/acc'))

    # epsilon decay in the optimizer
    def torch_load(path, obj):
        if ngpu > 1:
            model.module.load_state_dict(torch.load(path))
        else:
            model.load_state_dict(torch.load(path))
        return obj
    if args.opt == 'adadelta':
        if args.criterion == 'acc' and mtl_mode is not 'ctc':
            trainer.extend(restore_snapshot(model, args.outdir + '/model.acc.best', load_fn=torch_load),
                           trigger=CompareValueTrigger(
                               'validation/main/acc',
                               lambda best_value, current_value: best_value > current_value))
            trainer.extend(adadelta_eps_decay(args.eps_decay),
                           trigger=CompareValueTrigger(
                               'validation/main/acc',
                               lambda best_value, current_value: best_value > current_value))
        elif args.criterion == 'loss':
            trainer.extend(restore_snapshot(model, args.outdir + '/model.loss.best', load_fn=torch_load),
                           trigger=CompareValueTrigger(
                               'validation/main/loss',
                               lambda best_value, current_value: best_value < current_value))
            trainer.extend(adadelta_eps_decay(args.eps_decay),
                           trigger=CompareValueTrigger(
                               'validation/main/loss',
                               lambda best_value, current_value: best_value < current_value))

    # Write a log of evaluation statistics for each epoch
    trainer.extend(extensions.LogReport(trigger=(100, 'iteration')))
    report_keys = ['epoch', 'iteration', 'main/loss', 'main/loss_ctc', 'main/loss_att',
                   'validation/main/loss', 'validation/main/loss_ctc', 'validation/main/loss_att',
                   'main/acc', 'validation/main/acc', 'elapsed_time']
    if args.opt == 'adadelta':
        trainer.extend(extensions.observe_value(
            'eps', lambda trainer: trainer.updater.get_optimizer('main').param_groups[0]["eps"]),
            trigger=(100, 'iteration'))
        report_keys.append('eps')
    trainer.extend(extensions.PrintReport(
        report_keys), trigger=(100, 'iteration'))

    trainer.extend(extensions.ProgressBar())

    # Run the training
    trainer.run()
    if isinstance(updater, PytorchSeqUpdaterKaldiWithAugment):
        updater.ifile.close()
        updater.ofile.close()


def recog(args):
    '''Run recognition'''
    # seed setting
    torch.manual_seed(args.seed)

    # read training config
    with open(args.model_conf, "rb") as f:
        logging.info('reading a model config file from' + args.model_conf)
        idim, odim, train_args = pickle.load(f)
    
    for key in sorted(vars(args).keys()):
        logging.info('ARGS: ' + key + ': ' + str(vars(args)[key]))

    # specify model architecture
    logging.info('reading model parameters from' + args.model)
    e2e = E2E(idim, odim, train_args)
    model = Loss(e2e, train_args.mtlalpha)

    def cpu_loader(storage, location):
        return storage

    def remove_dataparallel(state_dict):
        from collections import OrderedDict
        new_state_dict = OrderedDict()
        for k, v in state_dict.items():
            if k.startswith("module."):
                k = k[7:]
            new_state_dict[k] = v
        return new_state_dict

    model.load_state_dict(remove_dataparallel(torch.load(args.model, map_location=cpu_loader)))

    # read rnnlm
    if args.rnnlm and os.path.isfile(args.rnnlm):
        rnnlm = lm_pytorch.ClassifierWithState(
            lm_pytorch.RNNLM(len(train_args.char_list), 650))
        rnnlm.load_state_dict(torch.load(args.rnnlm, map_location=cpu_loader))
        rnnlm.eval()
    else:
        logging.warning('No RNNLM found (or not provided).')
        rnnlm = None

    if args.word_rnnlm:
        if not args.word_dict:
            logging.error('word dictionary file is not specified for the word RNNLM.')
            sys.exit(1)

        word_dict = load_labeldict(args.word_dict)
        char_dict = {x: i for i, x in enumerate(train_args.char_list)}
        word_rnnlm = lm_pytorch.ClassifierWithState(lm_pytorch.RNNLM(len(word_dict), 650))
        word_rnnlm.load_state_dict(torch.load(args.word_rnnlm, map_location=cpu_loader))
        word_rnnlm.eval()

        if rnnlm is not None:
            rnnlm = lm_pytorch.ClassifierWithState(
                extlm_pytorch.MultiLevelLM(word_rnnlm.predictor,
                                           rnnlm.predictor, word_dict, char_dict))
        else:
            rnnlm = lm_pytorch.ClassifierWithState(
                extlm_pytorch.LookAheadWordLM(word_rnnlm.predictor,
                                              word_dict, char_dict))

    # read json data
    with open(args.recog_json, 'rb') as f:
        recog_json = json.load(f)['utts']

    new_json = {}
    for name in recog_json.keys():
        feat = kaldi_io_py.read_mat(recog_json[name]['input'][0]['feat'])
        nbest_hyps = e2e.recognize(feat, args, train_args.char_list, rnnlm=rnnlm)
        # get 1best and remove sos
        y_hat = nbest_hyps[0]['yseq'][1:]
        y_true = map(int, recog_json[name]['output'][0]['tokenid'].split())

        # print out decoding result
        seq_hat = [train_args.char_list[int(idx)] for idx in y_hat]
        seq_true = [train_args.char_list[int(idx)] for idx in y_true]
        seq_hat_text = "".join(seq_hat).replace('<space>', ' ')
        seq_true_text = "".join(seq_true).replace('<space>', ' ')
        logging.info("groundtruth[%s]: " + seq_true_text, name)
        logging.info("prediction [%s]: " + seq_hat_text, name)

        # copy old json info
        new_json[name] = dict()
        new_json[name]['utt2spk'] = recog_json[name]['utt2spk']

        # added recognition results to json
        logging.debug("dump token id")
        out_dic = dict()
        for _key in recog_json[name]['output'][0]:
            out_dic[_key] = recog_json[name]['output'][0][_key]

        # TODO(karita) make consistent to chainer as idx[0] not idx
        out_dic['rec_tokenid'] = " ".join([str(idx) for idx in y_hat])
        logging.debug("dump token")
        out_dic['rec_token'] = " ".join(seq_hat)
        logging.debug("dump text")
        out_dic['rec_text'] = seq_hat_text

        new_json[name]['output'] = [out_dic]
        # TODO(nelson): Modify this part when saving more than 1 hyp is enabled
        # add n-best recognition results with scores
        if args.beam_size > 1 and len(nbest_hyps) > 1:
            for i, hyp in enumerate(nbest_hyps):
                y_hat = hyp['yseq'][1:]
                seq_hat = [train_args.char_list[int(idx)] for idx in y_hat]
                seq_hat_text = "".join(seq_hat).replace('<space>', ' ')
                new_json[name]['rec_tokenid' + '[' + '{:05d}'.format(i) + ']'] = " ".join([str(idx) for idx in y_hat])
                new_json[name]['rec_token' + '[' + '{:05d}'.format(i) + ']'] = " ".join(seq_hat)
                new_json[name]['rec_text' + '[' + '{:05d}'.format(i) + ']'] = seq_hat_text
                new_json[name]['score' + '[' + '{:05d}'.format(i) + ']'] = hyp['score']

    # TODO(watanabe) fix character coding problems when saving it
    with open(args.result_label, 'wb') as f:
        f.write(json.dumps({'utts': new_json}, indent=4, sort_keys=True).encode('utf_8'))<|MERGE_RESOLUTION|>--- conflicted
+++ resolved
@@ -12,11 +12,8 @@
 import os
 import os.path
 import pickle
-<<<<<<< HEAD
 import random
-=======
 import sys
->>>>>>> fb625bc0
 
 # chainer related
 import chainer
@@ -34,11 +31,9 @@
 from asr_utils import converter_augment
 from asr_utils import converter_kaldi
 from asr_utils import delete_feat
-<<<<<<< HEAD
+from asr_utils import delete_feat_augment
 from asr_utils import make_augment_batchset
-=======
 from asr_utils import load_labeldict
->>>>>>> fb625bc0
 from asr_utils import make_batchset
 from asr_utils import PlotAttentionReport
 from asr_utils import restore_snapshot
@@ -152,16 +147,16 @@
         delete_feat(x)
 
 
-<<<<<<< HEAD
 class PytorchSeqUpdaterKaldiWithAugment(PytorchSeqUpdaterKaldi):
     '''Custom updated for kaldi reader with augment data support'''
 
     def __init__(self, model, grad_clip_threshold, train_iter,
                  train_augment_iter, augment_metadata, augment_ratio, alternate_aug, pretrain_aug, expand_iline,
-                 optimizer, reader, device):
+                 optimizer, converter_kaldi, converter_augment, device):
         super(PytorchSeqUpdaterKaldiWithAugment, self).__init__(model, grad_clip_threshold,
-                                                                train_iter, optimizer, reader, device=None)
+                                                                train_iter, optimizer, converter=converter_kaldi, device=device)
         self.augment_metadata = augment_metadata
+        self.converter_augment = converter_augment
         self.train_augment_iter = train_augment_iter
         self.a2a_ratio = augment_ratio   # int(self.augment_metadata['a2a_ratio'])
         if 0.0 < self.a2a_ratio < 1.0:
@@ -185,9 +180,9 @@
         train_iter = self.get_iterator('main')
         optimizer = self.get_optimizer('main')
         if (self.done_pretrain_aug < self.pretrain_aug) or (random.random() < self.a2a_ratio):
-        # if (self.done_augment < self.a2a_ratio):  # TODO(arendu): need a better way to switch between audio and augment
+            # if (self.done_augment < self.a2a_ratio):
             batch = self.train_augment_iter.__next__()
-            x = converter_augment(batch[0], self.idict, self.odict, self.ifile, self.ofile, self.expand_iline)
+            x = self.converter_augment(batch[0], self.idict, self.odict, self.ifile, self.ofile, self.expand_iline)
             if self.done_pretrain_aug < self.pretrain_aug:
                 self.done_pretrain_aug += 1
             else:
@@ -195,7 +190,10 @@
             is_aug = True
         else:
             batch = train_iter.__next__()
-            x = converter_kaldi(batch[0], self.reader)
+            if len(batch[0]) < self.num_gpu:
+                logging.warning('batch size is less than number of gpus. Ignored')
+                return
+            x = self.converter(batch)  # [0], self.reader)
             if self.alternate_aug == 1:
                 self.done_augment = 0
             else:
@@ -205,9 +203,13 @@
 
         # Compute the loss at this time step and accumulate it
         print('is aug', is_aug, 'done_aug', self.done_augment, 'done_pretrain_aug', self.done_pretrain_aug)
-        loss = self.model(x, is_aug=is_aug)
+        loss = 1. / self.num_gpu * self.model(x, is_aug=is_aug)
+        # loss = self.model(x, is_aug=is_aug)
         optimizer.zero_grad()  # Clear the parameter gradients
-        loss.backward()  # Backprop
+        if self.num_gpu > 1:
+            loss.backward(torch.ones(self.num_gpu))  # Backprop
+        else:
+            loss.backward()  # Backprop
         loss.detach()  # Truncate the graph
         # compute the gradient norm to check if it is normal or not
         grad_norm = torch.nn.utils.clip_grad_norm(
@@ -218,9 +220,13 @@
             logging.warning(str(batch[0]))
         else:
             optimizer.step()
-        delete_feat(x)
+        if is_aug:
+            delete_feat_augment(x)
+        else:
+            delete_feat(x)
         logging.info('completed batch')
-=======
+
+
 class DataParallel(torch.nn.DataParallel):
     def scatter(self, inputs, kwargs, device_ids, dim):
         r"""Scatter with support for kwargs dictionary"""
@@ -247,7 +253,6 @@
         replicas = self.replicate(self.module, self.device_ids[:len(inputs)])
         outputs = self.parallel_apply(replicas, inputs, kwargs)
         return self.gather(outputs, self.output_device)
->>>>>>> fb625bc0
 
 
 def train(args):
@@ -359,11 +364,11 @@
     valid_iter = chainer.iterators.SerialIterator(
         valid, 1, repeat=False, shuffle=False)
 
-<<<<<<< HEAD
     # prepare Kaldi reader
-    train_reader = lazy_io.read_dict_scp(args.train_feat)
-    valid_reader = lazy_io.read_dict_scp(args.valid_feat)
+    #train_reader = lazy_io.read_dict_scp(args.train_feat)
+    #valid_reader = lazy_io.read_dict_scp(args.valid_feat)
     if os.path.exists(args.train_aug) and args.use_aug:
+        print('im here', gpu_id)
         with codecs.open(args.train_aug, 'rb', encoding='utf-8') as f:
             augment_json = json.load(f)['aug']
         train_augment, meta = make_augment_batchset(augment_json, args.batch_size,
@@ -382,24 +387,18 @@
                                                     args.aug_pretrain,
                                                     4 if args.aug_arch == 1 else 1,
                                                     optimizer,
-                                                    train_reader,
-                                                    gpu_id)
+                                                    converter_kaldi=converter_kaldi,
+                                                    converter_augment=converter_augment,
+                                                    device=gpu_id)
         trainer = training.Trainer(updater,
                                    (args.epochs, 'epoch'),
                                    out=args.outdir)
     else:
         # Set up a trainer
         updater = PytorchSeqUpdaterKaldi(
-            model, args.grad_clip, train_iter, optimizer, train_reader, gpu_id)
+            model, args.grad_clip, train_iter, optimizer, converter=converter_kaldi, device=gpu_id)
         trainer = training.Trainer(
             updater, (args.epochs, 'epoch'), out=args.outdir)
-=======
-    # Set up a trainer
-    updater = PytorchSeqUpdaterKaldi(
-        model, args.grad_clip, train_iter, optimizer, converter=converter_kaldi, device=gpu_id)
-    trainer = training.Trainer(
-        updater, (args.epochs, 'epoch'), out=args.outdir)
->>>>>>> fb625bc0
 
     # Resume from a snapshot
     if args.resume:
