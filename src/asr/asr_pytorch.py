--- conflicted
+++ resolved
@@ -328,16 +328,13 @@
 
     new_json = {}
     for name, feat in reader:
-<<<<<<< HEAD
-        y_hat = e2e.recognize(feat, args, train_args.char_list, rnnlm=rnnlm)
-=======
         if args.beam_size == 1:
-            y_hat = e2e.recognize(feat, args, train_args.char_list)
+            y_hat = e2e.recognize(feat, args, train_args.char_list, rnnlm=rnnlm)
         else:
-            nbest_hyps = e2e.recognize(feat, args, train_args.char_list)
+            nbest_hyps = e2e.recognize(feat, args, train_args.char_list, rnnlm=rnnlm)
             # get 1best and remove sos
             y_hat = nbest_hyps[0]['yseq'][1:]
->>>>>>> cb48207f
+
         y_true = map(int, recog_json[name]['tokenid'].split())
 
         # print out decoding result
