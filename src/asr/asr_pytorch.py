#!/usr/bin/env python

# Copyright 2017 Johns Hopkins University (Shinji Watanabe)
#  Apache 2.0  (http://www.apache.org/licenses/LICENSE-2.0)


import copy
import codecs
import json
import logging
import math
import os
import os.path
import pickle
import random
import sys

# chainer related
import chainer

from chainer import reporter as reporter_module
from chainer import training
from chainer.training import extensions

# torch related
import torch

# spnet related
from asr_utils import adadelta_eps_decay
from asr_utils import CompareValueTrigger
from asr_utils import converter_augment
from asr_utils import converter_kaldi
from asr_utils import delete_feat
from asr_utils import delete_feat_augment
from asr_utils import make_augment_batchset
from asr_utils import load_labeldict
from asr_utils import make_batchset
from asr_utils import PlotAttentionReport
from asr_utils import restore_snapshot
from Datadelta import Datadelta
from e2e_asr_attctc_th import E2E
from e2e_asr_attctc_th import Loss
from e2e_asr_attctc_th import torch_is_old

# for kaldi io
import kaldi_io_py

# rnnlm
import extlm_pytorch
import lm_pytorch

# matplotlib related
import matplotlib
matplotlib.use('Agg')


class PytorchSeqEvaluaterKaldi(extensions.Evaluator):
    '''Custom evaluater for pytorch'''

    def __init__(self, model, iterator, target, converter, device):
        super(PytorchSeqEvaluaterKaldi, self).__init__(
            iterator, target, converter=converter, device=device)
        self.model = model

    # The core part of the update routine can be customized by overriding.
    def evaluate(self):
        iterator = self._iterators['main']

        if self.eval_hook:
            self.eval_hook(self)

        if hasattr(iterator, 'reset'):
            iterator.reset()
            it = iterator
        else:
            it = copy.copy(iterator)

        summary = reporter_module.DictSummary()

        for batch in it:
            observation = {}
            with reporter_module.report_scope(observation):
                # read scp files
                # x: original json with loaded features
                #    will be converted to chainer variable later
                x = self.converter(batch)
                self.model.eval()
                self.model(x)
                delete_feat(x)

            summary.add(observation)

        self.model.train()

        return summary.compute_mean()


class PytorchSeqUpdaterKaldi(training.StandardUpdater):
    '''Custom updater for pytorch'''

    def __init__(self, model, grad_clip_threshold, train_iter,
                 optimizer, converter, device):
        super(PytorchSeqUpdaterKaldi, self).__init__(
            train_iter, optimizer, converter=converter, device=None)
        self.model = model
        self.grad_clip_threshold = grad_clip_threshold
        self.num_gpu = len(device)

    # The core part of the update routine can be customized by overriding.
    def update_core(self):
        # When we pass one iterator and optimizer to StandardUpdater.__init__,
        # they are automatically named 'main'.
        train_iter = self.get_iterator('main')
        optimizer = self.get_optimizer('main')

        # Get the next batch ( a list of json files)
        batch = train_iter.__next__()

        # read scp files
        # x: original json with loaded features
        #    will be converted to chainer variable later
        # batch only has one minibatch utterance, which is specified by batch[0]
        if len(batch[0]) < self.num_gpu:
            logging.warning('batch size is less than number of gpus. Ignored')
            return
        x = self.converter(batch)

        # Compute the loss at this time step and accumulate it
        loss = 1. / self.num_gpu * self.model(x)
        optimizer.zero_grad()  # Clear the parameter gradients
        if self.num_gpu > 1:
            loss.backward(torch.ones(self.num_gpu))  # Backprop
        else:
            loss.backward()  # Backprop
        loss.detach()  # Truncate the graph
        # compute the gradient norm to check if it is normal or not
        if torch_is_old:
            clip = torch.nn.utils.clip_grad_norm
        else:
            clip = torch.nn.utils.clip_grad_norm_
        grad_norm = clip(
            self.model.parameters(), self.grad_clip_threshold)
        logging.info('grad norm={}'.format(grad_norm))
        if math.isnan(grad_norm):
            logging.warning('grad norm is nan. Do not update model.')
        else:
            optimizer.step()
        delete_feat(x)


class PytorchSeqUpdaterKaldiWithAugment(PytorchSeqUpdaterKaldi):
    '''Custom updated for kaldi reader with augment data support'''

    def __init__(self, model, grad_clip_threshold, train_iter,
                 train_augment_iter, augment_metadata, augment_ratio, alternate_aug, pretrain_aug, expand_iline,
                 optimizer, converter_kaldi, converter_augment, device, aug_optim='aug'):
        super(PytorchSeqUpdaterKaldiWithAugment, self).__init__(model, grad_clip_threshold,
                                                                train_iter, optimizer, converter=converter_kaldi, device=device)
        self.augment_metadata = augment_metadata
        self.converter_augment = converter_augment
        self.train_augment_iter = train_augment_iter
        self.a2a_ratio = augment_ratio   # int(self.augment_metadata['a2a_ratio'])
        if 0.0 < self.a2a_ratio < 1.0:
            pass
        else:
            print("aug_ratio is now suppose to be a fraction! use 0.5 for equal aug and audio")
            print("use 0.75 for equal 3 aug to 1 audio batch etc...")
            assert 0.0 < self.a2a_ratio < 1.0
        self.pretrain_aug = pretrain_aug
        self.done_pretrain_aug = 0
        self.done_augment = 0
        self.done_audio = 0
        self.expand_iline = expand_iline
        self.alternate_aug = alternate_aug
        self.idict = self.augment_metadata['idict']
        self.odict = self.augment_metadata['odict']
        self.ifile = codecs.open(self.augment_metadata['ifilename'], 'r', encoding='utf-8')
        self.ofile = codecs.open(self.augment_metadata['ofilename'], 'r', encoding='utf-8')
        self.aug_optim = aug_optim

    def update_core(self,):
        train_iter = self.get_iterator('main')
        if (self.done_pretrain_aug < self.pretrain_aug) or (random.random() < self.a2a_ratio):
            optimizer = self.get_optimizer(self.aug_optim)
            print("AUG Optim ID: ", id(optimizer))
            batch = self.train_augment_iter.__next__()
            x = self.converter_augment(batch[0], self.idict, self.odict, self.ifile, self.ofile, self.expand_iline)
            if self.done_pretrain_aug < self.pretrain_aug:
                self.done_pretrain_aug += 1
            else:
                self.done_augment += 1
            is_aug = True
        else:
            optimizer = self.get_optimizer('main')
            print("MAIN Optim ID: ", id(optimizer))
            batch = train_iter.__next__()
            if len(batch[0]) < self.num_gpu:
                logging.warning('batch size is less than number of gpus. Ignored')
                return
            x = self.converter(batch)  # [0], self.reader)
            if self.alternate_aug == 1:
                self.done_augment = 0
            else:
                # does not reset done_augment so only audio data will be done form now on
                pass
            is_aug = False

        # Compute the loss at this time step and accumulate it
        loss = 1. / self.num_gpu * self.model(x, is_aug=is_aug)
        # loss = self.model(x, is_aug=is_aug)
        optimizer.zero_grad()  # Clear the parameter gradients
        if self.num_gpu > 1:
            loss.backward(torch.ones(self.num_gpu))  # Backprop
        else:
            loss.backward()  # Backprop
        loss.detach()  # Truncate the graph
        # compute the gradient norm to check if it is normal or not
        grad_norm = torch.nn.utils.clip_grad_norm(
            self.model.parameters(), self.grad_clip_threshold)
        logging.info('grad norm={}'.format(grad_norm))
        if math.isnan(grad_norm):
            logging.warning('grad norm is nan. Do not update model.')
            logging.warning(str(batch[0]))
        else:
            if isinstance(optimizer, Datadelta):
                optimizer.step('aug' if is_aug else 'main')
            else:
                optimizer.step()
        if is_aug:
            delete_feat_augment(x)
        else:
            delete_feat(x)
        logging.info('completed batch')


class DataParallel(torch.nn.DataParallel):
    def scatter(self, inputs, kwargs, device_ids, dim):
        r"""Scatter with support for kwargs dictionary"""
        if len(inputs) == 1:
            inputs = inputs[0]
        avg = int(math.ceil(len(inputs) * 1. / len(device_ids)))
        # inputs = scatter(inputs, device_ids, dim) if inputs else []
        inputs = [[inputs[i:i + avg]] for i in range(0, len(inputs), avg)]
        kwargs = torch.nn.scatter(kwargs, device_ids, dim) if kwargs else []
        if len(inputs) < len(kwargs):
            inputs.extend([() for _ in range(len(kwargs) - len(inputs))])
        elif len(kwargs) < len(inputs):
            kwargs.extend([{} for _ in range(len(inputs) - len(kwargs))])
        inputs = tuple(inputs)
        kwargs = tuple(kwargs)
        return inputs, kwargs

    def forward(self, *inputs, **kwargs):
        if not self.device_ids:
            return self.module(*inputs, **kwargs)
        inputs, kwargs = self.scatter(inputs, kwargs, self.device_ids, self.dim)
        if len(self.device_ids) == 1:
            return self.module(*inputs[0], **kwargs[0])
        replicas = self.replicate(self.module, self.device_ids[:len(inputs)])
        outputs = self.parallel_apply(replicas, inputs, kwargs)
        return self.gather(outputs, self.output_device)


def train(args):
    '''Run training'''
    # seed setting
    torch.manual_seed(args.seed)

    # debug mode setting
    # 0 would be fastest, but 1 seems to be reasonable
    # by considering reproducability
    # revmoe type check
    if args.debugmode < 2:
        chainer.config.type_check = False
        logging.info('torch type check is disabled')
    # use determinisitic computation or not
    if args.debugmode < 1:
        torch.backends.cudnn.deterministic = False
        logging.info('torch cudnn deterministic is disabled')
    else:
        torch.backends.cudnn.deterministic = True

    # check cuda availability
    if not torch.cuda.is_available():
        logging.warning('cuda is not available')

    # get input and output dimension info
    with open(args.valid_json, 'rb') as f:
        valid_json = json.load(f)['utts']
    utts = list(valid_json.keys())
    # TODO(nelson) remove in future
    if 'input' not in valid_json[utts[0]]:
        logging.error(
            "input file format (json) is modified, please redo"
            "stage 2: Dictionary and Json Data Preparation")
        sys.exit(1)
    idim = int(valid_json[utts[0]]['input'][0]['shape'][1])
    odim = int(valid_json[utts[0]]['output'][0]['shape'][1])
    logging.info('#input dims : ' + str(idim))
    logging.info('#output dims: ' + str(odim))

    # specify attention, CTC, hybrid mode
    if args.mtlalpha == 1.0:
        mtl_mode = 'ctc'
        logging.info('Pure CTC mode')
    elif args.mtlalpha == 0.0:
        mtl_mode = 'att'
        logging.info('Pure attention mode')
    else:
        mtl_mode = 'mtl'
        logging.info('Multitask learning mode')

    # specify model architecture
    e2e = E2E(idim, odim, args)
    model = Loss(e2e, args.mtlalpha)

    # write model config
    if not os.path.exists(args.outdir):
        os.makedirs(args.outdir)
    model_conf = args.outdir + '/model.conf'
    with open(model_conf, 'wb') as f:
        logging.info('writing a model config file to' + model_conf)
        # TODO(watanabe) use others than pickle, possibly json, and save as a text
        pickle.dump((idim, odim, args), f)
    for key in sorted(vars(args).keys()):
        logging.info('ARGS: ' + key + ': ' + str(vars(args)[key]))

    # Set gpu
    reporter = model.reporter
    ngpu = args.ngpu
    if ngpu == 1:
        gpu_id = range(ngpu)
        logging.info('gpu id: ' + str(gpu_id))
        model.cuda()
    elif ngpu > 1:
        gpu_id = range(ngpu)
        logging.info('gpu id: ' + str(gpu_id))
        model = DataParallel(model, device_ids=gpu_id)
        model.cuda()
        logging.info('batch size is automatically increased (%d -> %d)' % (
            args.batch_size, args.batch_size * args.ngpu))
        args.batch_size *= args.ngpu
    else:
        gpu_id = [-1]

    # read json data
    with open(args.train_json, 'rb') as f:
        train_json = json.load(f)['utts']
    with open(args.valid_json, 'rb') as f:
        valid_json = json.load(f)['utts']
    # make minibatch list (variable length)
    train = make_batchset(train_json, args.batch_size,
                          args.maxlen_in, args.maxlen_out, args.minibatches)
    valid = make_batchset(valid_json, args.batch_size,
                          args.maxlen_in, args.maxlen_out, args.minibatches)
    # hack to make batchsze argument as 1
    # actual bathsize is included in a list
    train_iter = chainer.iterators.SerialIterator(train, 1)
    valid_iter = chainer.iterators.SerialIterator(
        valid, 1, repeat=False, shuffle=False)


    # Setup an optimizer
    if args.opt == 'adadelta':
        optimizer = torch.optim.Adadelta(
            model.parameters(), rho=0.95, eps=args.eps)
    elif args.opt == 'adam':
        optimizer = torch.optim.Adam(model.parameters())
    elif args.opt == 'datadelta':
        optimizer = Datadelta(model.parameters(),
                              model.predictor.forward,
                              converter=converter_kaldi,
                              undo_type=args.undo_type,
                              lr=1.0,
                              rho=0.95,
                              eps=args.eps,
                              weight_decay=0.,
                              valid_batches=valid,
                              which_batches_to_check=args.check_batch_types.strip().split(),
                              diff_threshold=0.)
    else:
        raise NotImplementedError("i dont know what optimizer to use")


    # FIXME: TOO DIRTY HACK
    setattr(optimizer, "target", reporter)
    setattr(optimizer, "serialize", lambda s: reporter.serialize(s))

    # prepare Kaldi reader
    #train_reader = lazy_io.read_dict_scp(args.train_feat)
    #valid_reader = lazy_io.read_dict_scp(args.valid_feat)
    if os.path.exists(args.train_aug) and args.use_aug:
        with codecs.open(args.train_aug, 'rb', encoding='utf-8') as f:
            augment_json = json.load(f)['aug']
        train_augment, meta = make_augment_batchset(augment_json, args.batch_size,
                                                    args.maxlen_in,
                                                    args.maxlen_out,
                                                    args.minibatches,
                                                    args.subsample)
        train_augment_iter = chainer.iterators.SerialIterator(train_augment, 1)

        aug_optimizer = torch.optim.Adadelta(model.parameters(), rho=0.95, eps=args.eps)
        # FIXME: TOO DIRTY HACK
        setattr(aug_optimizer, "target", reporter)
        setattr(aug_optimizer, "serialize", lambda s: reporter.serialize(s))

        updater = PytorchSeqUpdaterKaldiWithAugment(model,
                                                    args.grad_clip,
                                                    train_iter,
                                                    train_augment_iter,
                                                    meta,
                                                    args.aug_ratio,
                                                    args.aug_alternate,
                                                    args.aug_pretrain,
                                                    4 if args.aug_arch == 1 else 1,
                                                    {'main': optimizer, 'aug': aug_optimizer}, 
                                                    converter_kaldi=converter_kaldi,
                                                    converter_augment=converter_augment,
                                                    device=gpu_id, aug_optim=args.aug_optim)
        trainer = training.Trainer(updater,
                                   (args.epochs, 'epoch'),
                                   out=args.outdir)
    else:
        # Set up a trainer
        updater = PytorchSeqUpdaterKaldi(
            model, args.grad_clip, train_iter, optimizer, converter=converter_kaldi, device=gpu_id)
        trainer = training.Trainer(
            updater, (args.epochs, 'epoch'), out=args.outdir)

    # Resume from a snapshot
    if args.resume:
        chainer.serializers.load_npz(args.resume, trainer)
        if ngpu > 1:
            model.module.load_state_dict(torch.load(args.outdir + '/model.acc.best'))
        else:
            model.load_state_dict(torch.load(args.outdir + '/model.acc.best'))
        model = trainer.updater.model

    # Evaluate the model with the test dataset for each epoch
    trainer.extend(PytorchSeqEvaluaterKaldi(
        model, valid_iter, reporter, converter=converter_kaldi, device=gpu_id))

    # Save attention weight each epoch
    if args.num_save_attention > 0 and args.mtlalpha != 1.0:
        data = sorted(list(valid_json.items())[:args.num_save_attention],
                      key=lambda x: int(x[1]['input'][0]['shape'][1]), reverse=True)
        data = converter_kaldi([data], device=gpu_id)
        trainer.extend(PlotAttentionReport(model, data, args.outdir + "/att_ws"), trigger=(1, 'epoch'))

    # Take a snapshot for each specified epoch
    trainer.extend(extensions.snapshot(), trigger=(1, 'epoch'))

    # Make a plot for training and validation values
    trainer.extend(extensions.PlotReport(['main/loss', 'validation/main/loss',
                                          'main/loss_ctc', 'validation/main/loss_ctc',
                                          'main/loss_att', 'validation/main/loss_att'],
                                         'epoch', file_name='loss.png'))
    trainer.extend(extensions.PlotReport(['main/acc', 'validation/main/acc'],
                                         'epoch', file_name='acc.png'))

    # Save best models
    def torch_save(path, _):
        if ngpu > 1:
            torch.save(model.module.state_dict(), path)
            torch.save(model.module, path + ".pkl")
        else:
            torch.save(model.state_dict(), path)
            torch.save(model, path + ".pkl")

    trainer.extend(extensions.snapshot_object(model, 'model.loss.best', savefun=torch_save),
                   trigger=training.triggers.MinValueTrigger('validation/main/loss'))
    if mtl_mode is not 'ctc':
        trainer.extend(extensions.snapshot_object(model, 'model.acc.best', savefun=torch_save),
                       trigger=training.triggers.MaxValueTrigger('validation/main/acc'))

    # epsilon decay in the optimizer
    def torch_load(path, obj):
        if ngpu > 1:
            model.module.load_state_dict(torch.load(path))
        else:
            model.load_state_dict(torch.load(path))
        return obj
<<<<<<< HEAD
    if args.opt == 'adadelta' or args.opt == 'datadelta':
=======


    if args.opt == 'adadelta':
>>>>>>> 7206daf2
        if args.criterion == 'acc' and mtl_mode is not 'ctc':
            trainer.extend(restore_snapshot(model, args.outdir + '/model.acc.best', load_fn=torch_load),
                           trigger=CompareValueTrigger(
                               'validation/main/acc',
                               lambda best_value, current_value: best_value > current_value))
            trainer.extend(adadelta_eps_decay(args.eps_decay),
                           trigger=CompareValueTrigger(
                               'validation/main/acc',
                               lambda best_value, current_value: best_value > current_value))
        elif args.criterion == 'loss':
            trainer.extend(restore_snapshot(model, args.outdir + '/model.loss.best', load_fn=torch_load),
                           trigger=CompareValueTrigger(
                               'validation/main/loss',
                               lambda best_value, current_value: best_value < current_value))
            trainer.extend(adadelta_eps_decay(args.eps_decay),
                           trigger=CompareValueTrigger(
                               'validation/main/loss',
                               lambda best_value, current_value: best_value < current_value))

    # Write a log of evaluation statistics for each epoch
    trainer.extend(extensions.LogReport(trigger=(8, 'iteration')))
    report_keys = ['epoch', 'iteration', 'main/loss', 'main/loss_ctc', 'main/loss_att',
                   'validation/main/loss', 'validation/main/loss_ctc', 'validation/main/loss_att',
                   'main/acc', 'validation/main/acc', 'elapsed_time']
    if args.opt == 'adadelta' or args.opt == 'datadelta':
        trainer.extend(extensions.observe_value(
            'eps', lambda trainer: trainer.updater.get_optimizer('main').param_groups[0]["eps"]),
            trigger=(100, 'iteration'))
        report_keys.append('eps')
    trainer.extend(extensions.PrintReport(
        report_keys), trigger=(100, 'iteration'))

    trainer.extend(extensions.ProgressBar())

    # Run the training
    trainer.run()
    if isinstance(updater, PytorchSeqUpdaterKaldiWithAugment):
        updater.ifile.close()
        updater.ofile.close()


def recog(args):
    '''Run recognition'''
    # seed setting
    torch.manual_seed(args.seed)

    # read training config
    with open(args.model_conf, "rb") as f:
        logging.info('reading a model config file from' + args.model_conf)
        idim, odim, train_args = pickle.load(f)
    
    for key in sorted(vars(args).keys()):
        logging.info('ARGS: ' + key + ': ' + str(vars(args)[key]))

    # specify model architecture
    logging.info('reading model parameters from' + args.model)
    e2e = E2E(idim, odim, train_args)
    model = Loss(e2e, train_args.mtlalpha)

    def cpu_loader(storage, location):
        return storage

    def remove_dataparallel(state_dict):
        from collections import OrderedDict
        new_state_dict = OrderedDict()
        for k, v in state_dict.items():
            if k.startswith("module."):
                k = k[7:]
            new_state_dict[k] = v
        return new_state_dict

    model.load_state_dict(remove_dataparallel(torch.load(args.model, map_location=cpu_loader)))

    # read rnnlm
    if args.rnnlm and os.path.isfile(args.rnnlm):
        rnnlm = lm_pytorch.ClassifierWithState(
            lm_pytorch.RNNLM(len(train_args.char_list), 650))
        rnnlm.load_state_dict(torch.load(args.rnnlm, map_location=cpu_loader))
        rnnlm.eval()
    else:
        logging.warning('No RNNLM found (or not provided).')
        rnnlm = None

    if args.word_rnnlm:
        if not args.word_dict:
            logging.error('word dictionary file is not specified for the word RNNLM.')
            sys.exit(1)

        word_dict = load_labeldict(args.word_dict)
        char_dict = {x: i for i, x in enumerate(train_args.char_list)}
        word_rnnlm = lm_pytorch.ClassifierWithState(lm_pytorch.RNNLM(len(word_dict), 650))
        word_rnnlm.load_state_dict(torch.load(args.word_rnnlm, map_location=cpu_loader))
        word_rnnlm.eval()

        if rnnlm is not None:
            rnnlm = lm_pytorch.ClassifierWithState(
                extlm_pytorch.MultiLevelLM(word_rnnlm.predictor,
                                           rnnlm.predictor, word_dict, char_dict))
        else:
            rnnlm = lm_pytorch.ClassifierWithState(
                extlm_pytorch.LookAheadWordLM(word_rnnlm.predictor,
                                              word_dict, char_dict))

    # read json data
    with open(args.recog_json, 'rb') as f:
        recog_json = json.load(f)['utts']

    new_json = {}
    for name in recog_json.keys():
        feat = kaldi_io_py.read_mat(recog_json[name]['input'][0]['feat'])
        nbest_hyps = e2e.recognize(feat, args, train_args.char_list, rnnlm=rnnlm)
        # get 1best and remove sos
        y_hat = nbest_hyps[0]['yseq'][1:]
        y_true = map(int, recog_json[name]['output'][0]['tokenid'].split())

        # print out decoding result
        seq_hat = [train_args.char_list[int(idx)] for idx in y_hat]
        seq_true = [train_args.char_list[int(idx)] for idx in y_true]
        seq_hat_text = "".join(seq_hat).replace('<space>', ' ')
        seq_true_text = "".join(seq_true).replace('<space>', ' ')
        logging.info("groundtruth[%s]: " + seq_true_text, name)
        logging.info("prediction [%s]: " + seq_hat_text, name)

        # copy old json info
        new_json[name] = dict()
        new_json[name]['utt2spk'] = recog_json[name]['utt2spk']

        # added recognition results to json
        logging.debug("dump token id")
        out_dic = dict()
        for _key in recog_json[name]['output'][0]:
            out_dic[_key] = recog_json[name]['output'][0][_key]

        # TODO(karita) make consistent to chainer as idx[0] not idx
        out_dic['rec_tokenid'] = " ".join([str(idx) for idx in y_hat])
        logging.debug("dump token")
        out_dic['rec_token'] = " ".join(seq_hat)
        logging.debug("dump text")
        out_dic['rec_text'] = seq_hat_text

        new_json[name]['output'] = [out_dic]
        # TODO(nelson): Modify this part when saving more than 1 hyp is enabled
        # add n-best recognition results with scores
        if args.beam_size > 1 and len(nbest_hyps) > 1:
            for i, hyp in enumerate(nbest_hyps):
                y_hat = hyp['yseq'][1:]
                seq_hat = [train_args.char_list[int(idx)] for idx in y_hat]
                seq_hat_text = "".join(seq_hat).replace('<space>', ' ')
                new_json[name]['rec_tokenid' + '[' + '{:05d}'.format(i) + ']'] = " ".join([str(idx) for idx in y_hat])
                new_json[name]['rec_token' + '[' + '{:05d}'.format(i) + ']'] = " ".join(seq_hat)
                new_json[name]['rec_text' + '[' + '{:05d}'.format(i) + ']'] = seq_hat_text
                new_json[name]['score' + '[' + '{:05d}'.format(i) + ']'] = hyp['score']

    # TODO(watanabe) fix character coding problems when saving it
    with open(args.result_label, 'wb') as f:
        f.write(json.dumps({'utts': new_json}, indent=4, sort_keys=True).encode('utf_8'))<|MERGE_RESOLUTION|>--- conflicted
+++ resolved
@@ -480,13 +480,8 @@
         else:
             model.load_state_dict(torch.load(path))
         return obj
-<<<<<<< HEAD
+
     if args.opt == 'adadelta' or args.opt == 'datadelta':
-=======
-
-
-    if args.opt == 'adadelta':
->>>>>>> 7206daf2
         if args.criterion == 'acc' and mtl_mode is not 'ctc':
             trainer.extend(restore_snapshot(model, args.outdir + '/model.acc.best', load_fn=torch_load),
                            trigger=CompareValueTrigger(
