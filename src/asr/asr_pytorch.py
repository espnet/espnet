--- conflicted
+++ resolved
@@ -267,16 +267,9 @@
     train_iter = chainer.iterators.MultiprocessIterator(
         TransformDataset(train, converter.transform),
         batch_size=1, n_processes=1, n_prefetch=8, maxtasksperchild=20)
-<<<<<<< HEAD
-    valid_iter = chainer.iterators.MultiprocessIterator(
-        TransformDataset(valid, converter.transform),
-        batch_size=1, n_processes=1, n_prefetch=8,
-        repeat=False, shuffle=False, maxtasksperchild=20)
-=======
     valid_iter = chainer.iterators.SerialIterator(
         TransformDataset(valid, converter.transform),
         batch_size=1, repeat=False, shuffle=False)
->>>>>>> 66e4b40b
 
     # Set up a trainer
     updater = CustomUpdater(
