--- conflicted
+++ resolved
@@ -10,8 +10,15 @@
 # chainer related
 import chainer
 from chainer import training
-<<<<<<< HEAD
 import numpy as np
+from chainer.training import extension
+
+# io related
+import kaldi_io_py
+
+# matplotlib related
+import matplotlib
+matplotlib.use('Agg')
 
 
 # * -------------------- agumenting data prep -------------------- *
@@ -60,6 +67,8 @@
 
 
 def converter_augment(batch, idict, odict, ifile, ofile, expand_iline):
+    print('converter_augment')
+    converted_batch = []
     for b_idx, b_obj in batch:
         ifile.seek(b_obj['ioffset'])
         ofile.seek(b_obj['ooffset'])
@@ -74,23 +83,23 @@
             print(iline_items)
             assert len(iline) > 2
         iline = np.array(iline, dtype=np.int64)
-        #oline = oline.strip().split()[1:]  # so that we can use the same aug files from OpenNMT, removed "aug"
+        # oline = oline.strip().split()[1:]  # so that we can use the same aug files from OpenNMT, removed "aug"
         oline = oline.strip().split()  # so that we can use the same aug files from OpenNMT
         assert len(oline) > 0
         oline = ' '.join([str(odict.get(i, odict['<unk>'])) for i in oline])
         b_obj['feat'] = iline
         b_obj['tokenid'] = oline
+        b_convert = (b_idx, {'feat': iline, 'output': [{'tokenid': oline}]})
+        converted_batch.append(b_convert)
+    return converted_batch
+
+
+def delete_feat_augment(batch):
+    for data in batch:
+        del data[1]['feat']
+        del data[1]['output']
+
     return batch
-=======
-from chainer.training import extension
-
-# io related
-import kaldi_io_py
-
-# matplotlib related
-import matplotlib
-matplotlib.use('Agg')
->>>>>>> fb625bc0
 
 
 # * -------------------- training iterator related -------------------- *
@@ -126,6 +135,7 @@
 # and remove the data dump process in run.sh
 def converter_kaldi(batch, device=None):
     # batch only has one minibatch utterance, which is specified by batch[0]
+    print('kaldi converter_kaldi')
     batch = batch[0]
     for data in batch:
         feat = kaldi_io_py.read_mat(data[1]['input'][0]['feat'])
