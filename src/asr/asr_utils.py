--- conflicted
+++ resolved
@@ -199,10 +199,7 @@
             self._plot_and_save_attention(att_w, filename.format(trainer))
 
     def _plot_and_save_attention(self, att_w, filename):
-<<<<<<< HEAD
-=======
         # dynamically import matplotlib due to not found error
->>>>>>> 19d137ca
         import matplotlib.pyplot as plt
         if len(att_w.shape) == 3:
             for h, aw in enumerate(att_w, 1):
