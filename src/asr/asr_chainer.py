--- conflicted
+++ resolved
@@ -389,15 +389,9 @@
 
         # hack to make batchsize argument as 1
         # actual batchsize is included in a list
-<<<<<<< HEAD
-        train_iters = [chainer.iterators.MultiprocessIterator(
-            TransformDataset(train_subsets[gid], converter_kaldi),
-            1, n_processes=ngpu, n_prefetch=ngpu+1, maxtasksperchild=10)
-=======
         train_iters = [chainer.iterators.MultithreadIterator(
             TransformDataset(train_subsets[gid], functools.partial(converter_kaldi, device=gpu_id)),
             1, n_threads=4 * ngpu)
->>>>>>> 1efe8fff
             for gid in six.moves.xrange(ngpu)]
 
         # set up updater
