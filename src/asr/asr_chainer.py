--- conflicted
+++ resolved
@@ -326,11 +326,7 @@
         # actual batchsize is included in a list
         train_iters = [chainer.iterators.MultiprocessIterator(
             TransformDataset(train_subsets[gid], converter.transform),
-<<<<<<< HEAD
-            1, n_processes=1 * ngpu, n_prefetch=8, maxtasksperchild=20)
-=======
             1, n_processes=1, n_prefetch=8, maxtasksperchild=20)
->>>>>>> 66e4b40b
             for gid in six.moves.xrange(ngpu)]
 
         # set up updater
@@ -350,11 +346,7 @@
                           args.maxlen_in, args.maxlen_out, args.minibatches)
     valid_iter = chainer.iterators.SerialIterator(
         TransformDataset(valid, converter.transform),
-<<<<<<< HEAD
-        1, n_processes=1, n_prefetch=8, repeat=False, shuffle=False, maxtasksperchild=20)
-=======
         1, repeat=False, shuffle=False)
->>>>>>> 66e4b40b
     # Evaluate the model with the test dataset for each epoch
     trainer.extend(extensions.Evaluator(
         valid_iter, model, converter=converter, device=gpu_id))
