#!/usr/bin/env python

# Copyright 2017 Johns Hopkins University (Shinji Watanabe)
#  Apache 2.0  (http://www.apache.org/licenses/LICENSE-2.0)


from __future__ import division

import logging
import math
import sys

import chainer
import numpy as np
import six
import torch
import torch.nn.functional as F
import warpctc_pytorch as warp_ctc

from chainer import reporter
from torch.autograd import Variable
from torch.nn.utils.rnn import pack_padded_sequence
from torch.nn.utils.rnn import pad_packed_sequence

from ctc_prefix_score import CTCPrefixScore
from e2e_asr_common import end_detect
from e2e_asr_common import label_smoothing_dist

<<<<<<< HEAD
import pdb
=======

torch_is_old = torch.__version__.startswith("0.3.")
>>>>>>> db5fa123

CTC_LOSS_THRESHOLD = 10000
CTC_SCORING_RATIO = 1.5
MAX_DECODER_OUTPUT = 5

torch_is_old = torch.__version__.startswith("0.3.")


def to_cuda(m, x):
    assert isinstance(m, torch.nn.Module)
    device_id = torch.cuda.device_of(next(m.parameters()).data).idx
    if device_id == -1:
        return x
    return x.cuda(device_id)


def lecun_normal_init_parameters(module):
    for p in module.parameters():
        data = p.data
        if data.dim() == 1:
            # bias
            data.zero_()
        elif data.dim() == 2:
            # linear weight
            n = data.size(1)
            stdv = 1. / math.sqrt(n)
            data.normal_(0, stdv)
        elif data.dim() == 4:
            # conv weight
            n = data.size(1)
            for k in data.size()[2:]:
                n *= k
            stdv = 1. / math.sqrt(n)
            data.normal_(0, stdv)
        else:
            raise NotImplementedError


# get output dim for latter BLSTM
def _get_vgg2l_odim(idim, in_channel=3, out_channel=128):
    idim = idim / in_channel
    idim = np.ceil(np.array(idim, dtype=np.float32) / 2)  # 1st max pooling
    idim = np.ceil(np.array(idim, dtype=np.float32) / 2)  # 2nd max pooling
    return int(idim) * out_channel  # numer of channels


# get output dim for latter BLSTM
def _get_max_pooled_size(idim, out_channel=128, n_layers=2, ksize=2, stride=2):
    for _ in range(n_layers):
        idim = math.floor((idim - (ksize - 1) - 1) / stride)
    return idim  # numer of channels


def linear_tensor(linear, x):
    '''Apply linear matrix operation only for the last dimension of a tensor

    :param Link linear: Linear link (M x N matrix)
    :param Variable x: Tensor (D_1 x D_2 x ... x M matrix)
    :return:
    :param Variable x: Tensor (D_1 x D_2 x ... x N matrix)
    '''
    y = linear(x.contiguous().view((-1, x.size()[-1])))
    return y.view((x.size()[:-1] + (-1,)))


class Reporter(chainer.Chain):
    def report(self, loss_ctc, loss_att, acc, mtl_loss):
        reporter.report({'loss_ctc': loss_ctc}, self)
        reporter.report({'loss_att': loss_att}, self)
        reporter.report({'acc': acc}, self)
        logging.info('mtl loss:' + str(mtl_loss))
        reporter.report({'loss': mtl_loss}, self)


# TODO(watanabe) merge Loss and E2E: there is no need to make these separately
class Loss(torch.nn.Module):
    def __init__(self, predictor, mtlalpha):
        super(Loss, self).__init__()
        self.mtlalpha = mtlalpha
        self.loss = None
        self.accuracy = None
        self.predictor = predictor
        self.reporter = Reporter()

    def forward(self, x, is_aug=False):
        '''Loss forward

        :param x:
        :return:
        '''
        self.loss = None
        loss_ctc, loss_att, acc = self.predictor(x, is_aug)
        alpha = self.mtlalpha
        if alpha == 0:
            self.loss = loss_att
            loss_att_data = loss_att.data[0] if torch_is_old else float(loss_att)
            loss_ctc_data = None
        elif alpha == 1:
            self.loss = loss_ctc
            loss_att_data = None
            loss_ctc_data = loss_ctc.data[0] if torch_is_old else float(loss_ctc)
        else:
            self.loss = alpha * loss_ctc + (1 - alpha) * loss_att
            loss_att_data = loss_att.data[0] if torch_is_old else float(loss_att)
            loss_ctc_data = loss_ctc.data[0] if torch_is_old else float(loss_ctc)

        loss_data = self.loss.data[0] if torch_is_old else float(self.loss)
        if loss_data < CTC_LOSS_THRESHOLD and not math.isnan(loss_data):
            self.reporter.report(loss_ctc_data, loss_att_data, acc, loss_data)
        else:
            logging.warning('loss (=%f) is not correct', self.loss.data)

        return self.loss


def aug_pad_list(xs, pad_idx):
    max_len = xs[0].size(0)
    pad_xs = []
    for i in range(len(xs)):
        padded_xx = torch.cat((xs[i], pad_idx +
                               torch.zeros(max_len - xs[i].size(0)).type_as(xs[i])), dim=0).unsqueeze(0)
        pad_xs.append(padded_xx)
    padded = torch.cat(pad_xs, dim=0)  # (batch_size, seq_len)
    return padded


def pad_list(xs, pad_value=float("nan")):
    n_batch = len(xs)
    max_len = max(x.size(0) for x in xs)
    if torch_is_old:
        if isinstance(xs[0], Variable):
            new = xs[0].data.new
            v = xs[0].volatile
        else:
            new = xs[0].new
            v = False
        pad = Variable(
            new(n_batch, max_len, * xs[0].size()[1:]).zero_() + pad_value,
            volatile=v)
    else:
        pad = xs[0].data.new(
            n_batch, max_len, * xs[0].size()[1:]).zero_() + pad_value

    for i in range(n_batch):
        pad[i, :xs[i].size(0)] = xs[i]

    return pad


def set_forget_bias_to_one(bias):
    n = bias.size(0)
    start, end = n // 4, n // 2
    bias.data[start:end].fill_(1.)


class E2E(torch.nn.Module):
    def __init__(self, idim, odim, args):
        super(E2E, self).__init__()
        self.etype = args.etype
        self.verbose = args.verbose
        self.char_list = args.char_list
        self.outdir = args.outdir
        self.aug_arch = args.aug_arch
        self.mtlalpha = args.mtlalpha

        # below means the last number becomes eos/sos ID
        # note that sos/eos IDs are identical
        self.sos = odim - 1
        self.eos = odim - 1

        # subsample info
        # +1 means input (+1) and layers outputs (args.elayer)
        subsample = np.ones(args.elayers + 1, dtype=np.int)
        if args.etype == 'blstmp':
            ss = args.subsample.split("_")
            for j in range(min(args.elayers + 1, len(ss))):
                subsample[j] = int(ss[j])
        else:
            logging.warning(
                'Subsampling is not performed for vgg*. It is performed in max pooling layers at CNN.')
        logging.info('subsample: ' + ' '.join([str(x) for x in subsample]))
        self.subsample = subsample

        # label smoothing info
        if args.lsm_type:
            logging.info("Use label smoothing with " + args.lsm_type)
            labeldist = label_smoothing_dist(odim, args.lsm_type, transcript=args.train_json)
        else:
            labeldist = None

        # augment encoder
        if args.use_aug:
            if self.aug_arch == 0:
                self.aug_enc = AugmentEncoder(args.aug_vocab_size,
                                              args.etype, args.aug_idim,
                                              args.aug_layers, args.eunits,
                                              args.eprojs, args.dropout_rate)
            elif self.aug_arch == 1:
                self.aug_enc = AugmentEncoder(args.aug_vocab_size,
                                              args.etype, args.aug_idim,
                                              args.aug_layers, args.eunits,
                                              args.aug_idim, args.dropout_rate)
            elif self.aug_arch == 2:
                self.aug_enc = AugmentEncoder(args.aug_vocab_size,
                                              args.etype, args.eprojs,
                                              args.aug_layers, args.eunits,
                                              args.eprojs, args.dropout_rate)
            else:
                raise NotImplementedError("not yet implemented")
        else:
            self.aug_enc = None
        # encoder
        self.enc = Encoder(args.etype, idim, args.elayers, args.eunits, args.eprojs,
                           self.subsample, args.dropout_rate)
        # ctc
        self.ctc = CTC(odim, args.eprojs, args.dropout_rate)
        # attention
        if args.atype == 'noatt':
            self.att = NoAtt()
        elif args.atype == 'dot':
            self.att = AttDot(args.eprojs, args.dunits, args.adim)
        elif args.atype == 'add':
            self.att = AttAdd(args.eprojs, args.dunits, args.adim)
        elif args.atype == 'location':
            self.att = AttLoc(args.eprojs, args.dunits,
                              args.adim, args.aconv_chans, args.aconv_filts)
        elif args.atype == 'location2d':
            self.att = AttLoc2D(args.eprojs, args.dunits,
                                args.adim, args.awin, args.aconv_chans, args.aconv_filts)
        elif args.atype == 'location_recurrent':
            self.att = AttLocRec(args.eprojs, args.dunits,
                                 args.adim, args.aconv_chans, args.aconv_filts)
        elif args.atype == 'coverage':
            self.att = AttCov(args.eprojs, args.dunits, args.adim)
        elif args.atype == 'coverage_location':
            self.att = AttCovLoc(args.eprojs, args.dunits, args.adim,
                                 args.aconv_chans, args.aconv_filts)
        elif args.atype == 'multi_head_dot':
            self.att = AttMultiHeadDot(args.eprojs, args.dunits,
                                       args.aheads, args.adim, args.adim)
        elif args.atype == 'multi_head_add':
            self.att = AttMultiHeadAdd(args.eprojs, args.dunits,
                                       args.aheads, args.adim, args.adim)
        elif args.atype == 'multi_head_loc':
            self.att = AttMultiHeadLoc(args.eprojs, args.dunits,
                                       args.aheads, args.adim, args.adim,
                                       args.aconv_chans, args.aconv_filts)
        elif args.atype == 'multi_head_multi_res_loc':
            self.att = AttMultiHeadMultiResLoc(args.eprojs, args.dunits,
                                               args.aheads, args.adim, args.adim,
                                               args.aconv_chans, args.aconv_filts)
        else:
            logging.error(
                "Error: need to specify an appropriate attention archtecture")
            sys.exit()
        # decoder
        self.dec = Decoder(args.eprojs, odim, args.dlayers, args.dunits,
                           self.sos, self.eos, self.att, self.verbose, self.char_list,
                           labeldist, args.lsm_weight)

        # weight initialization
        self.init_like_chainer()
        # additional forget-bias init in encoder ?
        # for m in self.modules():
        #     if isinstance(m, torch.nn.LSTM):
        #         for name, p in m.named_parameters():
        #             if "bias_ih" in name:
        #                 set_forget_bias_to_one(p)

    def init_like_chainer(self):
        """Initialize weight like chainer

        chainer basically uses LeCun way: W ~ Normal(0, fan_in ** -0.5), b = 0
        pytorch basically uses W, b ~ Uniform(-fan_in**-0.5, fan_in**-0.5)

        however, there are two exceptions as far as I know.
        - EmbedID.W ~ Normal(0, 1)
        - LSTM.upward.b[forget_gate_range] = 1 (but not used in NStepLSTM)
        """
        lecun_normal_init_parameters(self)

        # exceptions
        # embed weight ~ Normal(0, 1)
        self.dec.embed.weight.data.normal_(0, 1)
        # forget-bias = 1.0
        # https://discuss.pytorch.org/t/set-forget-gate-bias-of-lstm/1745
        for l in six.moves.range(len(self.dec.decoder)):
            set_forget_bias_to_one(self.dec.decoder[l].bias_ih)

    # x[i]: ('utt_id', {'ilen':'xxx',...}})
    def forward(self, data, is_aug=False):
        '''E2E forward

        :param data:
        :return:
        '''
        if not torch_is_old:
            torch.set_grad_enabled(self.training)

        # utt list of frame x dim
        xs = [d[1]['feat'] for d in data]
        # remove 0-output-length utterances
        tids = [d[1]['output'][0]['tokenid'].split() for d in data]
        filtered_index = filter(lambda i: len(tids[i]) > 0, range(len(xs)))
        sorted_index = sorted(filtered_index, key=lambda i: -len(xs[i]))
        if len(sorted_index) != len(xs):
            logging.warning('Target sequences include empty tokenid (batch %d -> %d).' % (
                len(xs), len(sorted_index)))
        xs = [xs[i] for i in sorted_index]
        # utt list of olen
        ys = [np.fromiter(map(int, tids[i]), dtype=np.int64)
              for i in sorted_index]
        if torch_is_old:
            ys = [to_cuda(self, Variable(torch.from_numpy(y), volatile=not self.training)) for y in ys]
        else:
            ys = [to_cuda(self, torch.from_numpy(y)) for y in ys]

<<<<<<< HEAD
        if is_aug:
            # Augment Encoder
            xs = [torch.from_numpy(xx) for xx in xs]
            ilens = np.fromiter((xx.shape[0] for xx in xs), dtype=np.int64)
            padded_xs = aug_pad_list(xs, 0)
            xpad = to_cuda(self, Variable(padded_xs))
            if self.aug_arch == 0:
                hpad, hlens = self.aug_enc(xpad, ilens)
            elif self.aug_arch == 1:
                xpad, ilens = self.aug_enc(xpad, ilens)
                hpad, hlens = self.enc(xpad, ilens)
            elif self.aug_arch == 2:
                raise NotImplementedError("do not use arch 2")
            else:
                raise NotImplementedError("unknown arch")
        else:
            # subsample frame
            xs = [xx[::self.subsample[0], :] for xx in xs]
            ilens = np.fromiter((xx.shape[0] for xx in xs), dtype=np.int64)
            if self.training:
                hs = [to_cuda(self, Variable(torch.from_numpy(xx))) for xx in xs]
            else:
                hs = [to_cuda(self, Variable(torch.from_numpy(xx), volatile=True)) for xx in xs]
=======
        # subsample frame
        xs = [xx[::self.subsample[0], :] for xx in xs]
        ilens = np.fromiter((xx.shape[0] for xx in xs), dtype=np.int64)
        if torch_is_old:
            hs = [to_cuda(self, Variable(torch.from_numpy(xx), volatile=not self.training)) for xx in xs]
        else:
            hs = [to_cuda(self, torch.from_numpy(xx)) for xx in xs]
>>>>>>> db5fa123

            # 1. encoder
            xpad = pad_list(hs)
            hpad, hlens = self.enc(xpad, ilens)

        # # 3. CTC loss
        if self.mtlalpha == 0:
            loss_ctc = None
        else:
            loss_ctc = self.ctc(hpad, hlens, ys)

        # 4. attention loss
        if self.mtlalpha == 1:
            loss_att = None
            acc = None
        else:
            loss_att, acc = self.dec(hpad, hlens, ys)

        return loss_ctc, loss_att, acc

    def recognize(self, x, recog_args, char_list, rnnlm=None):
        '''E2E beam search

        :param x:
        :param recog_args:
        :param char_list:
        :return:
        '''
        prev = self.training
        self.eval()
        # subsample frame
        x = x[::self.subsample[0], :]
        ilen = [x.shape[0]]
        if torch_is_old:
            h = to_cuda(self, Variable(torch.from_numpy(
                np.array(x, dtype=np.float32)), volatile=True))
        else:
            torch.set_grad_enabled(False)
            h = to_cuda(self, torch.from_numpy(
                np.array(x, dtype=np.float32)))

        # 1. encoder
        # make a utt list (1) to use the same interface for encoder
        h, _ = self.enc(h.unsqueeze(0), ilen)

        # calculate log P(z_t|X) for CTC scores
        if recog_args.ctc_weight > 0.0:
            lpz = self.ctc.log_softmax(h).data[0]
        else:
            lpz = None

        # 2. decoder
        # decode the first utterance
        y = self.dec.recognize_beam(h[0], lpz, recog_args, char_list, rnnlm)

        if prev:
            self.train()
        return y

    def calculate_all_attentions(self, data):
        '''E2E attention calculation

        :param list data: list of dicts of the input (B)
        :return: attention weights with the following shape,
            1) multi-head case => attention weights (B, H, Lmax, Tmax),
            2) other case => attention weights (B, Lmax, Tmax).
         :rtype: float ndarray
        '''
        if not torch_is_old:
            torch.set_grad_enabled(False)

        # utt list of frame x dim
        xs = [d[1]['feat'] for d in data]

        # remove 0-output-length utterances
        tids = [d[1]['output'][0]['tokenid'].split() for d in data]
        filtered_index = filter(lambda i: len(tids[i]) > 0, range(len(xs)))
        sorted_index = sorted(filtered_index, key=lambda i: -len(xs[i]))
        if len(sorted_index) != len(xs):
            logging.warning('Target sequences include empty tokenid (batch %d -> %d).' % (
                len(xs), len(sorted_index)))
        xs = [xs[i] for i in sorted_index]

        # utt list of olen
        ys = [np.fromiter(map(int, tids[i]), dtype=np.int64)
              for i in sorted_index]
        if torch_is_old:
            ys = [to_cuda(self, Variable(torch.from_numpy(y), volatile=True)) for y in ys]
        else:
            ys = [to_cuda(self, torch.from_numpy(y)) for y in ys]

        # subsample frame
        xs = [xx[::self.subsample[0], :] for xx in xs]
        ilens = np.fromiter((xx.shape[0] for xx in xs), dtype=np.int64)
        if torch_is_old:
            hs = [to_cuda(self, Variable(torch.from_numpy(xx), volatile=True)) for xx in xs]
        else:
            hs = [to_cuda(self, torch.from_numpy(xx)) for xx in xs]

        # encoder
        xpad = pad_list(hs)
        hpad, hlens = self.enc(xpad, ilens)

        # decoder
        att_ws = self.dec.calculate_all_attentions(hpad, hlens, ys)

        return att_ws


# ------------- CTC Network --------------------------------------------------------------------------------------------
class _ChainerLikeCTC(warp_ctc._CTC):
    @staticmethod
    def forward(ctx, acts, labels, act_lens, label_lens):
        is_cuda = True if acts.is_cuda else False
        acts = acts.contiguous()
        loss_func = warp_ctc.gpu_ctc if is_cuda else warp_ctc.cpu_ctc
        grads = torch.zeros(acts.size()).type_as(acts)
        minibatch_size = acts.size(1)
        costs = torch.zeros(minibatch_size).cpu()
        loss_func(acts,
                  grads,
                  labels,
                  label_lens,
                  act_lens,
                  minibatch_size,
                  costs)
        # modified only here from original
        costs = torch.FloatTensor([costs.sum()]) / acts.size(1)
        ctx.grads = Variable(grads)
        ctx.grads /= ctx.grads.size(1)

        return costs


def chainer_like_ctc_loss(acts, labels, act_lens, label_lens):
    """Chainer like CTC Loss

    acts: Tensor of (seqLength x batch x outputDim) containing output from network
    labels: 1 dimensional Tensor containing all the targets of the batch in one sequence
    act_lens: Tensor of size (batch) containing size of each output sequence from the network
    act_lens: Tensor of (batch) containing label length of each example
    """
    assert len(labels.size()) == 1  # labels must be 1 dimensional
    from torch.nn.modules.loss import _assert_no_grad
    _assert_no_grad(labels)
    _assert_no_grad(act_lens)
    _assert_no_grad(label_lens)
    return _ChainerLikeCTC.apply(acts, labels, act_lens, label_lens)


class CTC(torch.nn.Module):
    def __init__(self, odim, eprojs, dropout_rate):
        super(CTC, self).__init__()
        self.dropout_rate = dropout_rate
        self.loss = None
        self.ctc_lo = torch.nn.Linear(eprojs, odim)
        self.loss_fn = chainer_like_ctc_loss  # CTCLoss()

    def forward(self, hpad, ilens, ys):
        '''CTC forward

        :param hs:
        :param ys:
        :return:
        '''
        self.loss = None
        ilens = Variable(torch.from_numpy(np.fromiter(ilens, dtype=np.int32)))
        olens = Variable(torch.from_numpy(np.fromiter(
            (x.size(0) for x in ys), dtype=np.int32)))

        # zero padding for hs
        y_hat = linear_tensor(
            self.ctc_lo, F.dropout(hpad, p=self.dropout_rate))

        # zero padding for ys
        y_true = torch.cat(ys).cpu().int()  # batch x olen

        # get length info
        logging.info(self.__class__.__name__ + ' input lengths:  ' + ''.join(str(ilens).split('\n')))
        logging.info(self.__class__.__name__ + ' output lengths: ' + ''.join(str(olens).split('\n')))

        # get ctc loss
        # expected shape of seqLength x batchSize x alphabet_size
        y_hat = y_hat.transpose(0, 1)
        self.loss = to_cuda(self, self.loss_fn(y_hat, y_true, ilens, olens))
        logging.info('ctc loss:' + str(self.loss.data[0]))

        return self.loss

    def log_softmax(self, hpad):
        '''log_softmax of frame activations

        :param hs:
        :return:
        '''
        return F.log_softmax(linear_tensor(self.ctc_lo, hpad), dim=2)


def mask_by_length(xs, length, fill=0):
    assert xs.size(0) == len(length)
    ret = Variable(xs.data.new(*xs.size()).fill_(fill))
    for i, l in enumerate(length):
        ret[i, :l] = xs[i, :l]
    return ret


# ------------- Attention Network --------------------------------------------------------------------------------------
class NoAtt(torch.nn.Module):
    '''No attention'''

    def __init__(self):
        super(NoAtt, self).__init__()
        self.h_length = None
        self.enc_h = None
        self.pre_compute_enc_h = None
        self.c = None

    def reset(self):
        '''reset states'''
        self.h_length = None
        self.enc_h = None
        self.pre_compute_enc_h = None
        self.c = None

    def forward(self, enc_hs_pad, enc_hs_len, dec_z, att_prev):
        '''NoAtt forward

        :param Variable enc_hs_pad: padded encoder hidden state (B x T_max x D_enc)
        :param list enc_h_len: padded encoder hidden state lenght (B)
        :param Variable dec_z: dummy (does not use)
        :param Variable att_prev: dummy (does not use)
        :return: attentioin weighted encoder state (B, D_enc)
        :rtype: Variable
        :return: previous attentioin weights
        :rtype: Variable
        '''
        batch = len(enc_hs_pad)
        # pre-compute all h outside the decoder loop
        if self.pre_compute_enc_h is None:
            self.enc_h = enc_hs_pad  # utt x frame x hdim
            self.h_length = self.enc_h.size(1)

        # initialize attention weight with uniform dist.
        if att_prev is None:
            att_prev = [Variable(enc_hs_pad.data.new(
                l).zero_() + (1.0 / l)) for l in enc_hs_len]
            # if no bias, 0 0-pad goes 0
            att_prev = pad_list(att_prev, 0)
            self.c = torch.sum(self.enc_h * att_prev.view(batch, self.h_length, 1), dim=1)

        return self.c, att_prev


class AttDot(torch.nn.Module):
    '''Dot product attention

    :param int eprojs: # projection-units of encoder
    :param int dunits: # units of decoder
    :param int att_dim: attention dimension
    '''

    def __init__(self, eprojs, dunits, att_dim):
        super(AttDot, self).__init__()
        self.mlp_enc = torch.nn.Linear(eprojs, att_dim)
        self.mlp_dec = torch.nn.Linear(dunits, att_dim)

        self.dunits = dunits
        self.eprojs = eprojs
        self.att_dim = att_dim
        self.h_length = None
        self.enc_h = None
        self.pre_compute_enc_h = None

    def reset(self):
        '''reset states'''
        self.h_length = None
        self.enc_h = None
        self.pre_compute_enc_h = None

    def forward(self, enc_hs_pad, enc_hs_len, dec_z, att_prev, scaling=2.0):
        '''AttDot forward

        :param Variable enc_hs_pad: padded encoder hidden state (B x T_max x D_enc)
        :param list enc_h_len: padded encoder hidden state lenght (B)
        :param Variable dec_z: dummy (does not use)
        :param Variable att_prev: dummy (does not use)
        :param float scaling: scaling parameter before applying softmax
        :return: attentioin weighted encoder state (B, D_enc)
        :rtype: Variable
        :return: previous attentioin weight (B x T_max)
        :rtype: Variable
        '''

        batch = enc_hs_pad.size(0)
        # pre-compute all h outside the decoder loop
        if self.pre_compute_enc_h is None:
            self.enc_h = enc_hs_pad  # utt x frame x hdim
            self.h_length = self.enc_h.size(1)
            # utt x frame x att_dim
            self.pre_compute_enc_h = torch.tanh(
                linear_tensor(self.mlp_enc, self.enc_h))

        if dec_z is None:
            dec_z = Variable(enc_hs_pad.data.new(batch, self.dunits).zero_())
        else:
            dec_z = dec_z.view(batch, self.dunits)

        e = torch.sum(self.pre_compute_enc_h * torch.tanh(self.mlp_dec(dec_z)).view(batch, 1, self.att_dim),
                      dim=2)  # utt x frame
        w = F.softmax(scaling * e, dim=1)

        # weighted sum over flames
        # utt x hdim
        # NOTE use bmm instead of sum(*)
        c = torch.sum(self.enc_h * w.view(batch, self.h_length, 1), dim=1)
        return c, w


class AttAdd(torch.nn.Module):
    '''Additive attention

    :param int eprojs: # projection-units of encoder
    :param int dunits: # units of decoder
    :param int att_dim: attention dimension
    '''

    def __init__(self, eprojs, dunits, att_dim):
        super(AttAdd, self).__init__()
        self.mlp_enc = torch.nn.Linear(eprojs, att_dim)
        self.mlp_dec = torch.nn.Linear(dunits, att_dim, bias=False)
        self.gvec = torch.nn.Linear(att_dim, 1)
        self.dunits = dunits
        self.eprojs = eprojs
        self.att_dim = att_dim
        self.h_length = None
        self.enc_h = None
        self.pre_compute_enc_h = None

    def reset(self):
        '''reset states'''
        self.h_length = None
        self.enc_h = None
        self.pre_compute_enc_h = None

    def forward(self, enc_hs_pad, enc_hs_len, dec_z, att_prev, scaling=2.0):
        '''AttLoc forward

        :param Variable enc_hs_pad: padded encoder hidden state (B x T_max x D_enc)
        :param list enc_h_len: padded encoder hidden state lenght (B)
        :param Variable dec_z: docoder hidden state (B x D_dec)
        :param Variable att_prev: dummy (does not use)
        :param float scaling: scaling parameter before applying softmax
        :return: attentioin weighted encoder state (B, D_enc)
        :rtype: Variable
        :return: previous attentioin weights (B x T_max)
        :rtype: Variable
        '''

        batch = len(enc_hs_pad)
        # pre-compute all h outside the decoder loop
        if self.pre_compute_enc_h is None:
            self.enc_h = enc_hs_pad  # utt x frame x hdim
            self.h_length = self.enc_h.size(1)
            # utt x frame x att_dim
            self.pre_compute_enc_h = linear_tensor(self.mlp_enc, self.enc_h)

        if dec_z is None:
            dec_z = Variable(enc_hs_pad.data.new(batch, self.dunits).zero_())
        else:
            dec_z = dec_z.view(batch, self.dunits)

        # dec_z_tiled: utt x frame x att_dim
        dec_z_tiled = self.mlp_dec(dec_z).view(batch, 1, self.att_dim)

        # dot with gvec
        # utt x frame x att_dim -> utt x frame
        # NOTE consider zero padding when compute w.
        e = linear_tensor(self.gvec, torch.tanh(
            self.pre_compute_enc_h + dec_z_tiled)).squeeze(2)
        w = F.softmax(scaling * e, dim=1)

        # weighted sum over flames
        # utt x hdim
        # NOTE use bmm instead of sum(*)
        c = torch.sum(self.enc_h * w.view(batch, self.h_length, 1), dim=1)

        return c, w


class AttLoc(torch.nn.Module):
    '''location-aware attention

    Reference: Attention-Based Models for Speech Recognition
        (https://arxiv.org/pdf/1506.07503.pdf)

    :param int eprojs: # projection-units of encoder
    :param int dunits: # units of decoder
    :param int att_dim: attention dimension
    :param int aconv_chans: # channels of attention convolution
    :param int aconv_filts: filter size of attention convolution
    '''

    def __init__(self, eprojs, dunits, att_dim, aconv_chans, aconv_filts):
        super(AttLoc, self).__init__()
        self.mlp_enc = torch.nn.Linear(eprojs, att_dim)
        self.mlp_dec = torch.nn.Linear(dunits, att_dim, bias=False)
        self.mlp_att = torch.nn.Linear(aconv_chans, att_dim, bias=False)
        self.loc_conv = torch.nn.Conv2d(
            1, aconv_chans, (1, 2 * aconv_filts + 1), padding=(0, aconv_filts), bias=False)
        self.gvec = torch.nn.Linear(att_dim, 1)

        self.dunits = dunits
        self.eprojs = eprojs
        self.att_dim = att_dim
        self.h_length = None
        self.enc_h = None
        self.pre_compute_enc_h = None
        self.aconv_chans = aconv_chans

    def reset(self):
        '''reset states'''
        self.h_length = None
        self.enc_h = None
        self.pre_compute_enc_h = None

    def forward(self, enc_hs_pad, enc_hs_len, dec_z, att_prev, scaling=2.0):
        '''AttLoc forward

        :param Variable enc_hs_pad: padded encoder hidden state (B x T_max x D_enc)
        :param list enc_h_len: padded encoder hidden state lenght (B)
        :param Variable dec_z: docoder hidden state (B x D_dec)
        :param Variable att_prev: previous attetion weight (B x T_max)
        :param float scaling: scaling parameter before applying softmax
        :return: attentioin weighted encoder state (B, D_enc)
        :rtype: Variable
        :return: previous attentioin weights (B x T_max)
        :rtype: Variable
        '''

        batch = len(enc_hs_pad)
        # pre-compute all h outside the decoder loop
        if self.pre_compute_enc_h is None:
            self.enc_h = enc_hs_pad  # utt x frame x hdim
            self.h_length = self.enc_h.size(1)
            # utt x frame x att_dim
            self.pre_compute_enc_h = linear_tensor(self.mlp_enc, self.enc_h)

        if dec_z is None:
            dec_z = Variable(enc_hs_pad.data.new(batch, self.dunits).zero_())
        else:
            dec_z = dec_z.view(batch, self.dunits)

        # initialize attention weight with uniform dist.
        if att_prev is None:
            att_prev = [Variable(enc_hs_pad.data.new(
                l).zero_() + (1.0 / l)) for l in enc_hs_len]
            # if no bias, 0 0-pad goes 0
            att_prev = pad_list(att_prev, 0)

        # att_prev: utt x frame -> utt x 1 x 1 x frame -> utt x att_conv_chans x 1 x frame
        att_conv = self.loc_conv(att_prev.view(batch, 1, 1, self.h_length))
        # att_conv: utt x att_conv_chans x 1 x frame -> utt x frame x att_conv_chans
        att_conv = att_conv.squeeze(2).transpose(1, 2)
        # att_conv: utt x frame x att_conv_chans -> utt x frame x att_dim
        att_conv = linear_tensor(self.mlp_att, att_conv)

        # dec_z_tiled: utt x frame x att_dim
        dec_z_tiled = self.mlp_dec(dec_z).view(batch, 1, self.att_dim)

        # dot with gvec
        # utt x frame x att_dim -> utt x frame
        # NOTE consider zero padding when compute w.
        e = linear_tensor(self.gvec, torch.tanh(
            att_conv + self.pre_compute_enc_h + dec_z_tiled)).squeeze(2)
        w = F.softmax(scaling * e, dim=1)

        # weighted sum over flames
        # utt x hdim
        # NOTE use bmm instead of sum(*)
        c = torch.sum(self.enc_h * w.view(batch, self.h_length, 1), dim=1)

        return c, w


class AttCov(torch.nn.Module):
    '''Coverage mechanism attention

    Reference: Get To The Point: Summarization with Pointer-Generator Network
       (https://arxiv.org/abs/1704.04368)

    :param int eprojs: # projection-units of encoder
    :param int dunits: # units of decoder
    :param int att_dim: attention dimension
    '''

    def __init__(self, eprojs, dunits, att_dim):
        super(AttCov, self).__init__()
        self.mlp_enc = torch.nn.Linear(eprojs, att_dim)
        self.mlp_dec = torch.nn.Linear(dunits, att_dim, bias=False)
        self.wvec = torch.nn.Linear(1, att_dim)
        self.gvec = torch.nn.Linear(att_dim, 1)

        self.dunits = dunits
        self.eprojs = eprojs
        self.att_dim = att_dim
        self.h_length = None
        self.enc_h = None
        self.pre_compute_enc_h = None

    def reset(self):
        '''reset states'''
        self.h_length = None
        self.enc_h = None
        self.pre_compute_enc_h = None

    def forward(self, enc_hs_pad, enc_hs_len, dec_z, att_prev_list, scaling=2.0):
        '''AttCov forward

        :param Variable enc_hs_pad: padded encoder hidden state (B x T_max x D_enc)
        :param list enc_h_len: padded encoder hidden state lenght (B)
        :param Variable dec_z: docoder hidden state (B x D_dec)
        :param list att_prev_list: list of previous attetion weight
        :param float scaling: scaling parameter before applying softmax
        :return: attentioin weighted encoder state (B, D_enc)
        :rtype: Variable
        :return: list of previous attentioin weights
        :rtype: list
        '''

        batch = len(enc_hs_pad)
        # pre-compute all h outside the decoder loop
        if self.pre_compute_enc_h is None:
            self.enc_h = enc_hs_pad  # utt x frame x hdim
            self.h_length = self.enc_h.size(1)
            # utt x frame x att_dim
            self.pre_compute_enc_h = linear_tensor(self.mlp_enc, self.enc_h)

        if dec_z is None:
            dec_z = Variable(enc_hs_pad.data.new(batch, self.dunits).zero_())
        else:
            dec_z = dec_z.view(batch, self.dunits)

        # initialize attention weight with uniform dist.
        if att_prev_list is None:
            att_prev = [Variable(enc_hs_pad.data.new(
                l).zero_() + (1.0 / l)) for l in enc_hs_len]
            # if no bias, 0 0-pad goes 0
            att_prev_list = [pad_list(att_prev, 0)]

        # att_prev_list: L' * [B x T] => cov_vec B x T
        cov_vec = sum(att_prev_list)
        # cov_vec: B x T => B x T x 1 => B x T x att_dim
        cov_vec = linear_tensor(self.wvec, cov_vec.unsqueeze(-1))

        # dec_z_tiled: utt x frame x att_dim
        dec_z_tiled = self.mlp_dec(dec_z).view(batch, 1, self.att_dim)

        # dot with gvec
        # utt x frame x att_dim -> utt x frame
        # NOTE consider zero padding when compute w.
        e = linear_tensor(self.gvec, torch.tanh(
            cov_vec + self.pre_compute_enc_h + dec_z_tiled)).squeeze(2)

        w = F.softmax(scaling * e, dim=1)
        att_prev_list += [w]

        # weighted sum over flames
        # utt x hdim
        # NOTE use bmm instead of sum(*)
        c = torch.sum(self.enc_h * w.view(batch, self.h_length, 1), dim=1)

        return c, att_prev_list


class AttLoc2D(torch.nn.Module):
    '''2D location-aware attention

    This attention is an extended version of location aware attention.
    It take not only one frame before attention weights, but also earlier frames into account.

    :param int eprojs: # projection-units of encoder
    :param int dunits: # units of decoder
    :param int att_dim: attention dimension
    :param int aconv_chans: # channels of attention convolution
    :param int aconv_filts: filter size of attention convolution
    :param int att_win: attention window size (default=5)
    '''

    def __init__(self, eprojs, dunits, att_dim, att_win, aconv_chans, aconv_filts):
        super(AttLoc2D, self).__init__()
        self.mlp_enc = torch.nn.Linear(eprojs, att_dim)
        self.mlp_dec = torch.nn.Linear(dunits, att_dim, bias=False)
        self.mlp_att = torch.nn.Linear(aconv_chans, att_dim, bias=False)
        self.loc_conv = torch.nn.Conv2d(
            1, aconv_chans, (att_win, 2 * aconv_filts + 1), padding=(0, aconv_filts), bias=False)
        self.gvec = torch.nn.Linear(att_dim, 1)

        self.dunits = dunits
        self.eprojs = eprojs
        self.att_dim = att_dim
        self.h_length = None
        self.enc_h = None
        self.pre_compute_enc_h = None
        self.aconv_chans = aconv_chans
        self.att_win = att_win

    def reset(self):
        '''reset states'''
        self.h_length = None
        self.enc_h = None
        self.pre_compute_enc_h = None

    def forward(self, enc_hs_pad, enc_hs_len, dec_z, att_prev, scaling=2.0):
        '''AttLoc2D forward

        :param Variable enc_hs_pad: padded encoder hidden state (B x T_max x D_enc)
        :param list enc_h_len: padded encoder hidden state lenght (B)
        :param Variable dec_z: docoder hidden state (B x D_dec)
        :param Variable att_prev: previous attetion weight (B x att_win x T_max)
        :param float scaling: scaling parameter before applying softmax
        :return: attentioin weighted encoder state (B, D_enc)
        :rtype: Variable
        :return: previous attentioin weights (B x att_win x T_max)
        :rtype: Variable
        '''

        batch = len(enc_hs_pad)
        # pre-compute all h outside the decoder loop
        if self.pre_compute_enc_h is None:
            self.enc_h = enc_hs_pad  # utt x frame x hdim
            self.h_length = self.enc_h.size(1)
            # utt x frame x att_dim
            self.pre_compute_enc_h = linear_tensor(self.mlp_enc, self.enc_h)

        if dec_z is None:
            dec_z = Variable(enc_hs_pad.data.new(batch, self.dunits).zero_())
        else:
            dec_z = dec_z.view(batch, self.dunits)

        # initialize attention weight with uniform dist.
        if att_prev is None:
            # B * [Li x att_win]
            att_prev = [Variable(
                enc_hs_pad.data.new(l, self.att_win).zero_() + 1.0 / l) for l in enc_hs_len]
            # if no bias, 0 0-pad goes 0
            att_prev = pad_list(att_prev, 0).transpose(1, 2)

        # att_prev: B x att_win x Tmax -> B x 1 x att_win x Tmax -> B x C x 1 x Tmax
        att_conv = self.loc_conv(att_prev.unsqueeze(1))
        # att_conv: B x C x 1 x Tmax -> B x Tmax x C
        att_conv = att_conv.squeeze(2).transpose(1, 2)
        # att_conv: utt x frame x att_conv_chans -> utt x frame x att_dim
        att_conv = linear_tensor(self.mlp_att, att_conv)

        # dec_z_tiled: utt x frame x att_dim
        dec_z_tiled = self.mlp_dec(dec_z).view(batch, 1, self.att_dim)

        # dot with gvec
        # utt x frame x att_dim -> utt x frame
        # NOTE consider zero padding when compute w.
        e = linear_tensor(self.gvec, torch.tanh(
            att_conv + self.pre_compute_enc_h + dec_z_tiled)).squeeze(2)

        w = F.softmax(scaling * e, dim=1)

        # weighted sum over flames
        # utt x hdim
        # NOTE use bmm instead of sum(*)
        c = torch.sum(self.enc_h * w.view(batch, self.h_length, 1), dim=1)

        # update att_prev: B x att_win x Tmax -> B x att_win+1 x Tmax -> B x att_win x Tmax
        att_prev = torch.cat([att_prev, w.unsqueeze(1)], dim=1)
        att_prev = att_prev[:, 1:]

        return c, att_prev


class AttLocRec(torch.nn.Module):
    '''location-aware recurrent attention

    This attention is an extended version of location aware attention.
    With the use of RNN, it take the effect of the history of attention weights into account.

    :param int eprojs: # projection-units of encoder
    :param int dunits: # units of decoder
    :param int att_dim: attention dimension
    :param int aconv_chans: # channels of attention convolution
    :param int aconv_filts: filter size of attention convolution
    '''

    def __init__(self, eprojs, dunits, att_dim, aconv_chans, aconv_filts):
        super(AttLocRec, self).__init__()
        self.mlp_enc = torch.nn.Linear(eprojs, att_dim)
        self.mlp_dec = torch.nn.Linear(dunits, att_dim, bias=False)
        self.loc_conv = torch.nn.Conv2d(
            1, aconv_chans, (1, 2 * aconv_filts + 1), padding=(0, aconv_filts), bias=False)
        self.att_lstm = torch.nn.LSTMCell(aconv_chans, att_dim, bias=False)
        self.gvec = torch.nn.Linear(att_dim, 1)

        self.dunits = dunits
        self.eprojs = eprojs
        self.att_dim = att_dim
        self.h_length = None
        self.enc_h = None
        self.pre_compute_enc_h = None

    def reset(self):
        '''reset states'''
        self.h_length = None
        self.enc_h = None
        self.pre_compute_enc_h = None

    def forward(self, enc_hs_pad, enc_hs_len, dec_z, att_prev_states, scaling=2.0):
        '''AttLocRec forward

        :param Variable enc_hs_pad: padded encoder hidden state (B x T_max x D_enc)
        :param list enc_h_len: padded encoder hidden state lenght (B)
        :param Variable dec_z: docoder hidden state (B x D_dec)
        :param tuple att_prev_states: previous attetion weight and lstm states
                                      ((B, T_max), ((B, att_dim), (B, att_dim)))
        :param float scaling: scaling parameter before applying softmax
        :return: attentioin weighted encoder state (B, D_enc)
        :rtype: Variable
        :return: previous attention weights and lstm states (w, (hx, cx))
                 ((B, T_max), ((B, att_dim), (B, att_dim)))
        :rtype: tuple
        '''

        batch = len(enc_hs_pad)
        # pre-compute all h outside the decoder loop
        if self.pre_compute_enc_h is None:
            self.enc_h = enc_hs_pad  # utt x frame x hdim
            self.h_length = self.enc_h.size(1)
            # utt x frame x att_dim
            self.pre_compute_enc_h = linear_tensor(self.mlp_enc, self.enc_h)

        if dec_z is None:
            dec_z = Variable(enc_hs_pad.data.new(batch, self.dunits).zero_())
        else:
            dec_z = dec_z.view(batch, self.dunits)

        if att_prev_states is None:
            # initialize attention weight with uniform dist.
            att_prev = [Variable(
                enc_hs_pad.data.new(l).fill_(1.0 / l)) for l in enc_hs_len]
            # if no bias, 0 0-pad goes 0
            att_prev = pad_list(att_prev, 0)

            # initialize lstm states
            att_h = Variable(enc_hs_pad.data.new(batch, self.att_dim).zero_())
            att_c = Variable(enc_hs_pad.data.new(batch, self.att_dim).zero_())
            att_states = (att_h, att_c)
        else:
            att_prev = att_prev_states[0]
            att_states = att_prev_states[1]

        # B x 1 x 1 x T -> B x C x 1 x T
        att_conv = self.loc_conv(att_prev.view(batch, 1, 1, self.h_length))
        # apply non-linear
        att_conv = F.relu(att_conv)
        # B x C x 1 x T -> B x C x 1 x 1 -> B x C
        att_conv = F.max_pool2d(att_conv, (1, att_conv.size(3))).view(batch, -1)

        att_h, att_c = self.att_lstm(att_conv, att_states)

        # dec_z_tiled: utt x frame x att_dim
        dec_z_tiled = self.mlp_dec(dec_z).view(batch, 1, self.att_dim)

        # dot with gvec
        # utt x frame x att_dim -> utt x frame
        # NOTE consider zero padding when compute w.
        e = linear_tensor(self.gvec, torch.tanh(
            att_h.unsqueeze(1) + self.pre_compute_enc_h + dec_z_tiled)).squeeze(2)

        w = F.softmax(scaling * e, dim=1)

        # weighted sum over flames
        # utt x hdim
        # NOTE use bmm instead of sum(*)
        c = torch.sum(self.enc_h * w.view(batch, self.h_length, 1), dim=1)

        return c, (w, (att_h, att_c))


class AttCovLoc(torch.nn.Module):
    '''Coverage mechanism location aware attention

    This attention is a combination of coverage and location-aware attentions.

    :param int eprojs: # projection-units of encoder
    :param int dunits: # units of decoder
    :param int att_dim: attention dimension
    :param int aconv_chans: # channels of attention convolution
    :param int aconv_filts: filter size of attention convolution
    '''

    def __init__(self, eprojs, dunits, att_dim, aconv_chans, aconv_filts):
        super(AttCovLoc, self).__init__()
        self.mlp_enc = torch.nn.Linear(eprojs, att_dim)
        self.mlp_dec = torch.nn.Linear(dunits, att_dim, bias=False)
        self.mlp_att = torch.nn.Linear(aconv_chans, att_dim, bias=False)
        self.loc_conv = torch.nn.Conv2d(
            1, aconv_chans, (1, 2 * aconv_filts + 1), padding=(0, aconv_filts), bias=False)
        self.gvec = torch.nn.Linear(att_dim, 1)

        self.dunits = dunits
        self.eprojs = eprojs
        self.att_dim = att_dim
        self.h_length = None
        self.enc_h = None
        self.pre_compute_enc_h = None
        self.aconv_chans = aconv_chans

    def reset(self):
        '''reset states'''
        self.h_length = None
        self.enc_h = None
        self.pre_compute_enc_h = None

    def forward(self, enc_hs_pad, enc_hs_len, dec_z, att_prev_list, scaling=2.0):
        '''AttCovLoc forward

        :param Variable enc_hs_pad: padded encoder hidden state (B x T_max x D_enc)
        :param list enc_h_len: padded encoder hidden state lenght (B)
        :param Variable dec_z: docoder hidden state (B x D_dec)
        :param list att_prev_list: list of previous attetion weight
        :param float scaling: scaling parameter before applying softmax
        :return: attentioin weighted encoder state (B, D_enc)
        :rtype: Variable
        :return: list of previous attentioin weights
        :rtype: list
        '''

        batch = len(enc_hs_pad)
        # pre-compute all h outside the decoder loop
        if self.pre_compute_enc_h is None:
            self.enc_h = enc_hs_pad  # utt x frame x hdim
            self.h_length = self.enc_h.size(1)
            # utt x frame x att_dim
            self.pre_compute_enc_h = linear_tensor(self.mlp_enc, self.enc_h)

        if dec_z is None:
            dec_z = Variable(enc_hs_pad.data.new(batch, self.dunits).zero_())
        else:
            dec_z = dec_z.view(batch, self.dunits)

        # initialize attention weight with uniform dist.
        if att_prev_list is None:
            att_prev = [Variable(enc_hs_pad.data.new(
                l).zero_() + (1.0 / l)) for l in enc_hs_len]
            # if no bias, 0 0-pad goes 0
            att_prev_list = [pad_list(att_prev, 0)]

        # att_prev_list: L' * [B x T] => cov_vec B x T
        cov_vec = sum(att_prev_list)

        # cov_vec: B x T -> B x 1 x 1 x T -> B x C x 1 x T
        att_conv = self.loc_conv(cov_vec.view(batch, 1, 1, self.h_length))
        # att_conv: utt x att_conv_chans x 1 x frame -> utt x frame x att_conv_chans
        att_conv = att_conv.squeeze(2).transpose(1, 2)
        # att_conv: utt x frame x att_conv_chans -> utt x frame x att_dim
        att_conv = linear_tensor(self.mlp_att, att_conv)

        # dec_z_tiled: utt x frame x att_dim
        dec_z_tiled = self.mlp_dec(dec_z).view(batch, 1, self.att_dim)

        # dot with gvec
        # utt x frame x att_dim -> utt x frame
        # NOTE consider zero padding when compute w.
        e = linear_tensor(self.gvec, torch.tanh(
            att_conv + self.pre_compute_enc_h + dec_z_tiled)).squeeze(2)

        w = F.softmax(scaling * e, dim=1)
        att_prev_list += [w]

        # weighted sum over flames
        # utt x hdim
        # NOTE use bmm instead of sum(*)
        c = torch.sum(self.enc_h * w.view(batch, self.h_length, 1), dim=1)

        return c, att_prev_list


class AttMultiHeadDot(torch.nn.Module):
    '''Multi head dot product attention

    Reference: Attention is all you need
        (https://arxiv.org/abs/1706.03762)

    :param int eprojs: # projection-units of encoder
    :param int dunits: # units of decoder
    :param int ahead: # heads of multi head attention
    :param int att_dim_k: dimension k in multi head attention
    :param int att_dim_v: dimension v in multi head attention
    '''

    def __init__(self, eprojs, dunits, aheads, att_dim_k, att_dim_v):
        super(AttMultiHeadDot, self).__init__()
        self.mlp_q = torch.nn.ModuleList()
        self.mlp_k = torch.nn.ModuleList()
        self.mlp_v = torch.nn.ModuleList()
        for h in six.moves.range(aheads):
            self.mlp_q += [torch.nn.Linear(dunits, att_dim_k)]
            self.mlp_k += [torch.nn.Linear(eprojs, att_dim_k, bias=False)]
            self.mlp_v += [torch.nn.Linear(eprojs, att_dim_v, bias=False)]
        self.mlp_o = torch.nn.Linear(aheads * att_dim_v, eprojs, bias=False)
        self.dunits = dunits
        self.eprojs = eprojs
        self.aheads = aheads
        self.att_dim_k = att_dim_k
        self.att_dim_v = att_dim_v
        self.scaling = 1.0 / math.sqrt(att_dim_k)
        self.h_length = None
        self.enc_h = None
        self.pre_compute_k = None
        self.pre_compute_v = None

    def reset(self):
        '''reset states'''
        self.h_length = None
        self.enc_h = None
        self.pre_compute_k = None
        self.pre_compute_v = None

    def forward(self, enc_hs_pad, enc_hs_len, dec_z, att_prev):
        '''AttMultiHeadDot forward

        :param Variable enc_hs_pad: padded encoder hidden state (B x T_max x D_enc)
        :param list enc_h_len: padded encoder hidden state lenght (B)
        :param Variable dec_z: decoder hidden state (B x D_dec)
        :param Variable att_prev: dummy (does not use)
        :param float scaling: scaling parameter before applying softmax
        :return: attentioin weighted encoder state (B x D_enc)
        :rtype: Variable
        :return: list of previous attentioin weight (B x T_max) * aheads
        :rtype: list
        '''

        batch = enc_hs_pad.size(0)
        # pre-compute all k and v outside the decoder loop
        if self.pre_compute_k is None:
            self.enc_h = enc_hs_pad  # utt x frame x hdim
            self.h_length = self.enc_h.size(1)
            # utt x frame x att_dim
            self.pre_compute_k = [
                torch.tanh(linear_tensor(self.mlp_k[h], self.enc_h)) for h in six.moves.range(self.aheads)]

        if self.pre_compute_v is None:
            self.enc_h = enc_hs_pad  # utt x frame x hdim
            self.h_length = self.enc_h.size(1)
            # utt x frame x att_dim
            self.pre_compute_v = [
                linear_tensor(self.mlp_v[h], self.enc_h) for h in six.moves.range(self.aheads)]

        if dec_z is None:
            dec_z = Variable(enc_hs_pad.data.new(batch, self.dunits).zero_())
        else:
            dec_z = dec_z.view(batch, self.dunits)

        c = []
        w = []
        for h in six.moves.range(self.aheads):
            e = torch.sum(self.pre_compute_k[h] * torch.tanh(self.mlp_q[h](dec_z)).view(
                batch, 1, self.att_dim_k), dim=2)  # utt x frame
            w += [F.softmax(self.scaling * e, dim=1)]

            # weighted sum over flames
            # utt x hdim
            # NOTE use bmm instead of sum(*)
            c += [torch.sum(self.pre_compute_v[h] * w[h].view(batch, self.h_length, 1), dim=1)]

        # concat all of c
        c = self.mlp_o(torch.cat(c, dim=1))

        return c, w


class AttMultiHeadAdd(torch.nn.Module):
    '''Multi head additive attention

    Reference: Attention is all you need
        (https://arxiv.org/abs/1706.03762)

    This attention is multi head attention using additive attention for each head.

    :param int eprojs: # projection-units of encoder
    :param int dunits: # units of decoder
    :param int ahead: # heads of multi head attention
    :param int att_dim_k: dimension k in multi head attention
    :param int att_dim_v: dimension v in multi head attention
    '''

    def __init__(self, eprojs, dunits, aheads, att_dim_k, att_dim_v):
        super(AttMultiHeadAdd, self).__init__()
        self.mlp_q = torch.nn.ModuleList()
        self.mlp_k = torch.nn.ModuleList()
        self.mlp_v = torch.nn.ModuleList()
        self.gvec = torch.nn.ModuleList()
        for h in six.moves.range(aheads):
            self.mlp_q += [torch.nn.Linear(dunits, att_dim_k)]
            self.mlp_k += [torch.nn.Linear(eprojs, att_dim_k, bias=False)]
            self.mlp_v += [torch.nn.Linear(eprojs, att_dim_v, bias=False)]
            self.gvec += [torch.nn.Linear(att_dim_k, 1)]
        self.mlp_o = torch.nn.Linear(aheads * att_dim_v, eprojs, bias=False)
        self.dunits = dunits
        self.eprojs = eprojs
        self.aheads = aheads
        self.att_dim_k = att_dim_k
        self.att_dim_v = att_dim_v
        self.scaling = 1.0 / math.sqrt(att_dim_k)
        self.h_length = None
        self.enc_h = None
        self.pre_compute_k = None
        self.pre_compute_v = None

    def reset(self):
        '''reset states'''
        self.h_length = None
        self.enc_h = None
        self.pre_compute_k = None
        self.pre_compute_v = None

    def forward(self, enc_hs_pad, enc_hs_len, dec_z, att_prev):
        '''AttMultiHeadAdd forward

        :param Variable enc_hs_pad: padded encoder hidden state (B x T_max x D_enc)
        :param list enc_h_len: padded encoder hidden state lenght (B)
        :param Variable dec_z: decoder hidden state (B x D_dec)
        :param Variable att_prev: dummy (does not use)
        :param float scaling: scaling parameter before applying softmax
        :return: attentioin weighted encoder state (B, D_enc)
        :rtype: Variable
        :return: list of previous attentioin weight (B x T_max) * aheads
        :rtype: list
        '''

        batch = enc_hs_pad.size(0)
        # pre-compute all k and v outside the decoder loop
        if self.pre_compute_k is None:
            self.enc_h = enc_hs_pad  # utt x frame x hdim
            self.h_length = self.enc_h.size(1)
            # utt x frame x att_dim
            self.pre_compute_k = [
                linear_tensor(self.mlp_k[h], self.enc_h) for h in six.moves.range(self.aheads)]

        if self.pre_compute_v is None:
            self.enc_h = enc_hs_pad  # utt x frame x hdim
            self.h_length = self.enc_h.size(1)
            # utt x frame x att_dim
            self.pre_compute_v = [
                linear_tensor(self.mlp_v[h], self.enc_h) for h in six.moves.range(self.aheads)]

        if dec_z is None:
            dec_z = Variable(enc_hs_pad.data.new(batch, self.dunits).zero_())
        else:
            dec_z = dec_z.view(batch, self.dunits)

        c = []
        w = []
        for h in six.moves.range(self.aheads):
            e = linear_tensor(
                self.gvec[h],
                torch.tanh(
                    self.pre_compute_k[h] + self.mlp_q[h](dec_z).view(batch, 1, self.att_dim_k))).squeeze(2)
            w += [F.softmax(self.scaling * e, dim=1)]

            # weighted sum over flames
            # utt x hdim
            # NOTE use bmm instead of sum(*)
            c += [torch.sum(self.pre_compute_v[h] * w[h].view(batch, self.h_length, 1), dim=1)]

        # concat all of c
        c = self.mlp_o(torch.cat(c, dim=1))

        return c, w


class AttMultiHeadLoc(torch.nn.Module):
    '''Multi head location based attention

    Reference: Attention is all you need
        (https://arxiv.org/abs/1706.03762)

    This attention is multi head attention using location-aware attention for each head.

    :param int eprojs: # projection-units of encoder
    :param int dunits: # units of decoder
    :param int aheads: # heads of multi head attention
    :param int att_dim_k: dimension k in multi head attention
    :param int att_dim_v: dimension v in multi head attention
    :param int aconv_chans: # channels of attention convolution
    :param int aconv_filts: filter size of attention convolution
    '''

    def __init__(self, eprojs, dunits, aheads, att_dim_k, att_dim_v, aconv_chans, aconv_filts):
        super(AttMultiHeadLoc, self).__init__()
        self.mlp_q = torch.nn.ModuleList()
        self.mlp_k = torch.nn.ModuleList()
        self.mlp_v = torch.nn.ModuleList()
        self.gvec = torch.nn.ModuleList()
        self.loc_conv = torch.nn.ModuleList()
        self.mlp_att = torch.nn.ModuleList()
        for h in six.moves.range(aheads):
            self.mlp_q += [torch.nn.Linear(dunits, att_dim_k)]
            self.mlp_k += [torch.nn.Linear(eprojs, att_dim_k, bias=False)]
            self.mlp_v += [torch.nn.Linear(eprojs, att_dim_v, bias=False)]
            self.gvec += [torch.nn.Linear(att_dim_k, 1)]
            self.loc_conv += [torch.nn.Conv2d(
                1, aconv_chans, (1, 2 * aconv_filts + 1), padding=(0, aconv_filts), bias=False)]
            self.mlp_att += [torch.nn.Linear(aconv_chans, att_dim_k, bias=False)]
        self.mlp_o = torch.nn.Linear(aheads * att_dim_v, eprojs, bias=False)
        self.dunits = dunits
        self.eprojs = eprojs
        self.aheads = aheads
        self.att_dim_k = att_dim_k
        self.att_dim_v = att_dim_v
        self.scaling = 1.0 / math.sqrt(att_dim_k)
        self.h_length = None
        self.enc_h = None
        self.pre_compute_k = None
        self.pre_compute_v = None

    def reset(self):
        '''reset states'''
        self.h_length = None
        self.enc_h = None
        self.pre_compute_k = None
        self.pre_compute_v = None

    def forward(self, enc_hs_pad, enc_hs_len, dec_z, att_prev, scaling=2.0):
        '''AttMultiHeadLoc forward

        :param Variable enc_hs_pad: padded encoder hidden state (B x T_max x D_enc)
        :param list enc_h_len: padded encoder hidden state lenght (B)
        :param Variable dec_z: decoder hidden state (B x D_dec)
        :param Variable att_prev: list of previous attentioin weight (B x T_max) * aheads
        :param float scaling: scaling parameter before applying softmax
        :return: attentioin weighted encoder state (B x D_enc)
        :rtype: Variable
        :return: list of previous attentioin weight (B x T_max) * aheads
        :rtype: list
        '''

        batch = enc_hs_pad.size(0)
        # pre-compute all k and v outside the decoder loop
        if self.pre_compute_k is None:
            self.enc_h = enc_hs_pad  # utt x frame x hdim
            self.h_length = self.enc_h.size(1)
            # utt x frame x att_dim
            self.pre_compute_k = [
                linear_tensor(self.mlp_k[h], self.enc_h) for h in six.moves.range(self.aheads)]

        if self.pre_compute_v is None:
            self.enc_h = enc_hs_pad  # utt x frame x hdim
            self.h_length = self.enc_h.size(1)
            # utt x frame x att_dim
            self.pre_compute_v = [
                linear_tensor(self.mlp_v[h], self.enc_h) for h in six.moves.range(self.aheads)]

        if dec_z is None:
            dec_z = Variable(enc_hs_pad.data.new(batch, self.dunits).zero_())
        else:
            dec_z = dec_z.view(batch, self.dunits)

        if att_prev is None:
            att_prev = []
            for h in six.moves.range(self.aheads):
                att_prev += [[Variable(enc_hs_pad.data.new(
                    l).zero_() + (1.0 / l)) for l in enc_hs_len]]
                # if no bias, 0 0-pad goes 0
                att_prev[h] = pad_list(att_prev[h], 0)

        c = []
        w = []
        for h in six.moves.range(self.aheads):
            att_conv = self.loc_conv[h](att_prev[h].view(batch, 1, 1, self.h_length))
            att_conv = att_conv.squeeze(2).transpose(1, 2)
            att_conv = linear_tensor(self.mlp_att[h], att_conv)

            e = linear_tensor(
                self.gvec[h],
                torch.tanh(
                    self.pre_compute_k[h] + att_conv + self.mlp_q[h](dec_z).view(
                        batch, 1, self.att_dim_k))).squeeze(2)
            w += [F.softmax(scaling * e, dim=1)]

            # weighted sum over flames
            # utt x hdim
            # NOTE use bmm instead of sum(*)
            c += [torch.sum(self.pre_compute_v[h] * w[h].view(batch, self.h_length, 1), dim=1)]

        # concat all of c
        c = self.mlp_o(torch.cat(c, dim=1))

        return c, w


class AttMultiHeadMultiResLoc(torch.nn.Module):
    '''Multi head multi resolution location based attention

    Reference: Attention is all you need
        (https://arxiv.org/abs/1706.03762)

    This attention is multi head attention using location-aware attention for each head.
    Furthermore, it uses different filter size for each head.

    :param int eprojs: # projection-units of encoder
    :param int dunits: # units of decoder
    :param int aheads: # heads of multi head attention
    :param int att_dim_k: dimension k in multi head attention
    :param int att_dim_v: dimension v in multi head attention
    :param int aconv_chans: maximum # channels of attention convolution
        each head use #ch = aconv_chans * (head + 1) / aheads
        e.g. aheads=4, aconv_chans=100 => filter size = 25, 50, 75, 100
    :param int aconv_filts: filter size of attention convolution
    '''

    def __init__(self, eprojs, dunits, aheads, att_dim_k, att_dim_v, aconv_chans, aconv_filts):
        super(AttMultiHeadMultiResLoc, self).__init__()
        self.mlp_q = torch.nn.ModuleList()
        self.mlp_k = torch.nn.ModuleList()
        self.mlp_v = torch.nn.ModuleList()
        self.gvec = torch.nn.ModuleList()
        self.loc_conv = torch.nn.ModuleList()
        self.mlp_att = torch.nn.ModuleList()
        for h in six.moves.range(aheads):
            self.mlp_q += [torch.nn.Linear(dunits, att_dim_k)]
            self.mlp_k += [torch.nn.Linear(eprojs, att_dim_k, bias=False)]
            self.mlp_v += [torch.nn.Linear(eprojs, att_dim_v, bias=False)]
            self.gvec += [torch.nn.Linear(att_dim_k, 1)]
            afilts = aconv_filts * (h + 1) // aheads
            self.loc_conv += [torch.nn.Conv2d(
                1, aconv_chans, (1, 2 * afilts + 1), padding=(0, afilts), bias=False)]
            self.mlp_att += [torch.nn.Linear(aconv_chans, att_dim_k, bias=False)]
        self.mlp_o = torch.nn.Linear(aheads * att_dim_v, eprojs, bias=False)
        self.dunits = dunits
        self.eprojs = eprojs
        self.aheads = aheads
        self.att_dim_k = att_dim_k
        self.att_dim_v = att_dim_v
        self.scaling = 1.0 / math.sqrt(att_dim_k)
        self.h_length = None
        self.enc_h = None
        self.pre_compute_k = None
        self.pre_compute_v = None

    def reset(self):
        '''reset states'''
        self.h_length = None
        self.enc_h = None
        self.pre_compute_k = None
        self.pre_compute_v = None

    def forward(self, enc_hs_pad, enc_hs_len, dec_z, att_prev):
        '''AttMultiHeadMultiResLoc forward

        :param Variable enc_hs_pad: padded encoder hidden state (B x T_max x D_enc)
        :param list enc_h_len: padded encoder hidden state lenght (B)
        :param Variable dec_z: decoder hidden state (B x D_dec)
        :param Variable att_prev: list of previous attentioin weight (B x T_max) * aheads
        :param float scaling: scaling parameter before applying softmax
        :return: attentioin weighted encoder state (B x D_enc)
        :rtype: Variable
        :return: list of previous attentioin weight (B x T_max) * aheads
        :rtype: list
        '''

        batch = enc_hs_pad.size(0)
        # pre-compute all k and v outside the decoder loop
        if self.pre_compute_k is None:
            self.enc_h = enc_hs_pad  # utt x frame x hdim
            self.h_length = self.enc_h.size(1)
            # utt x frame x att_dim
            self.pre_compute_k = [
                linear_tensor(self.mlp_k[h], self.enc_h) for h in six.moves.range(self.aheads)]

        if self.pre_compute_v is None:
            self.enc_h = enc_hs_pad  # utt x frame x hdim
            self.h_length = self.enc_h.size(1)
            # utt x frame x att_dim
            self.pre_compute_v = [
                linear_tensor(self.mlp_v[h], self.enc_h) for h in six.moves.range(self.aheads)]

        if dec_z is None:
            dec_z = Variable(enc_hs_pad.data.new(batch, self.dunits).zero_())
        else:
            dec_z = dec_z.view(batch, self.dunits)

        if att_prev is None:
            att_prev = []
            for h in six.moves.range(self.aheads):
                att_prev += [[Variable(enc_hs_pad.data.new(
                    l).zero_() + (1.0 / l)) for l in enc_hs_len]]
                # if no bias, 0 0-pad goes 0
                att_prev[h] = pad_list(att_prev[h], 0)

        c = []
        w = []
        for h in six.moves.range(self.aheads):
            att_conv = self.loc_conv[h](att_prev[h].view(batch, 1, 1, self.h_length))
            att_conv = att_conv.squeeze(2).transpose(1, 2)
            att_conv = linear_tensor(self.mlp_att[h], att_conv)

            e = linear_tensor(
                self.gvec[h],
                torch.tanh(
                    self.pre_compute_k[h] + att_conv + self.mlp_q[h](dec_z).view(
                        batch, 1, self.att_dim_k))).squeeze(2)
            w += [F.softmax(self.scaling * e, dim=1)]

            # weighted sum over flames
            # utt x hdim
            # NOTE use bmm instead of sum(*)
            c += [torch.sum(self.pre_compute_v[h] * w[h].view(batch, self.h_length, 1), dim=1)]

        # concat all of c
        c = self.mlp_o(torch.cat(c, dim=1))

        return c, w


def th_accuracy(y_all, pad_target, ignore_label):
    pad_pred = y_all.data.view(pad_target.size(
        0), pad_target.size(1), y_all.size(1)).max(2)[1]
    mask = pad_target.data != ignore_label
    numerator = torch.sum(pad_pred.masked_select(
        mask) == pad_target.data.masked_select(mask))
    denominator = torch.sum(mask)
    return float(numerator) / float(denominator)


# ------------- Decoder Network ----------------------------------------------------------------------------------------
class Decoder(torch.nn.Module):
    def __init__(self, eprojs, odim, dlayers, dunits, sos, eos, att, verbose=0,
                 char_list=None, labeldist=None, lsm_weight=0.):
        super(Decoder, self).__init__()
        self.dunits = dunits
        self.dlayers = dlayers
        self.embed = torch.nn.Embedding(odim, dunits)
        self.decoder = torch.nn.ModuleList()
        self.decoder += [torch.nn.LSTMCell(dunits + eprojs, dunits)]
        for l in six.moves.range(1, self.dlayers):
            self.decoder += [torch.nn.LSTMCell(dunits, dunits)]
        self.ignore_id = -1
        self.output = torch.nn.Linear(dunits, odim)

        self.loss = None
        self.att = att
        self.dunits = dunits
        self.sos = sos
        self.eos = eos
        self.verbose = verbose
        self.char_list = char_list
        # for label smoothing
        self.labeldist = labeldist
        self.vlabeldist = None
        self.lsm_weight = lsm_weight

    def zero_state(self, hpad):
        return Variable(hpad.data.new(hpad.size(0), self.dunits).zero_())

    def forward(self, hpad, hlen, ys):
        '''Decoder forward

        :param hs:
        :param ys:
        :return:
        '''
        hpad = mask_by_length(hpad, hlen, 0)
        hlen = list(map(int, hlen))

        self.loss = None
        # prepare input and output word sequences with sos/eos IDs
        eos = Variable(ys[0].data.new([self.eos]))
        sos = Variable(ys[0].data.new([self.sos]))
        ys_in = [torch.cat([sos, y], dim=0) for y in ys]
        ys_out = [torch.cat([y, eos], dim=0) for y in ys]

        # padding for ys with -1
        # pys: utt x olen
        pad_ys_in = pad_list(ys_in, self.eos)
        pad_ys_out = pad_list(ys_out, self.ignore_id)

        # get dim, length info
        batch = pad_ys_out.size(0)
        olength = pad_ys_out.size(1)
        logging.info(self.__class__.__name__ + ' input lengths:  ' + str(hlen))
        logging.info(self.__class__.__name__ + ' output lengths: ' + str([y.size(0) for y in ys_out]))

        # initialization
        c_list = [self.zero_state(hpad)]
        z_list = [self.zero_state(hpad)]
        for l in six.moves.range(1, self.dlayers):
            c_list.append(self.zero_state(hpad))
            z_list.append(self.zero_state(hpad))
        att_w = None
        z_all = []
        self.att.reset()  # reset pre-computation of h

        # pre-computation of embedding
        eys = self.embed(pad_ys_in)  # utt x olen x zdim

        # loop for an output sequence
        for i in six.moves.range(olength):
            att_c, att_w = self.att(hpad, hlen, z_list[0], att_w)
            ey = torch.cat((eys[:, i, :], att_c), dim=1)  # utt x (zdim + hdim)
            z_list[0], c_list[0] = self.decoder[0](ey, (z_list[0], c_list[0]))
            for l in six.moves.range(1, self.dlayers):
                z_list[l], c_list[l] = self.decoder[l](
                    z_list[l - 1], (z_list[l], c_list[l]))
            z_all.append(z_list[-1])

        z_all = torch.stack(z_all, dim=1).view(batch * olength, self.dunits)
        # compute loss
        y_all = self.output(z_all)
        self.loss = F.cross_entropy(y_all, pad_ys_out.view(-1),
                                    ignore_index=self.ignore_id,
                                    size_average=True)
        # -1: eos, which is removed in the loss computation
        self.loss *= (np.mean([len(x) for x in ys_in]) - 1)
        acc = th_accuracy(y_all, pad_ys_out, ignore_label=self.ignore_id)
        logging.info('att loss:' + ''.join(str(self.loss.data).split('\n')))

        # show predicted character sequence for debug
        if self.verbose > 0 and self.char_list is not None:
            y_hat = y_all.view(batch, olength, -1)
            y_true = pad_ys_out
            for (i, y_hat_), y_true_ in zip(enumerate(y_hat.data.cpu().numpy()),
                                            y_true.data.cpu().numpy()):
                if i == MAX_DECODER_OUTPUT:
                    break
                idx_hat = np.argmax(y_hat_[y_true_ != self.ignore_id], axis=1)
                idx_true = y_true_[y_true_ != self.ignore_id]
                seq_hat = [self.char_list[int(idx)] for idx in idx_hat]
                seq_true = [self.char_list[int(idx)] for idx in idx_true]
                seq_hat = "".join(seq_hat)
                seq_true = "".join(seq_true)
                logging.info("groundtruth[%d]: " % i + seq_true)
                logging.info("prediction [%d]: " % i + seq_hat)

        if self.labeldist is not None:
            if self.vlabeldist is None:
                self.vlabeldist = to_cuda(self, Variable(torch.from_numpy(self.labeldist)))
            loss_reg = - torch.sum((F.log_softmax(y_all, dim=1) * self.vlabeldist).view(-1), dim=0) / len(ys_in)
            self.loss = (1. - self.lsm_weight) * self.loss + self.lsm_weight * loss_reg

        return self.loss, acc

    def recognize_beam(self, h, lpz, recog_args, char_list, rnnlm=None):
        '''beam search implementation

        :param Variable h:
        :param Namespace recog_args:
        :param char_list:
        :return:
        '''
        logging.info('input lengths: ' + str(h.size(0)))
        # initialization
        c_list = [self.zero_state(h.unsqueeze(0))]
        z_list = [self.zero_state(h.unsqueeze(0))]
        for l in six.moves.range(1, self.dlayers):
            c_list.append(self.zero_state(h.unsqueeze(0)))
            z_list.append(self.zero_state(h.unsqueeze(0)))
        a = None
        self.att.reset()  # reset pre-computation of h

        # search parms
        beam = recog_args.beam_size
        penalty = recog_args.penalty
        ctc_weight = recog_args.ctc_weight

        # preprate sos
        y = self.sos
        if torch_is_old:
            vy = Variable(h.data.new(1).zero_().long(), volatile=True)
        else:
            torch.set_grad_enabled(False)
            vy = h.new_zeros(1).long()

        if recog_args.maxlenratio == 0:
            maxlen = h.shape[0]
        else:
            # maxlen >= 1
            maxlen = max(1, int(recog_args.maxlenratio * h.size(0)))
        minlen = int(recog_args.minlenratio * h.size(0))
        logging.info('max output length: ' + str(maxlen))
        logging.info('min output length: ' + str(minlen))

        # initialize hypothesis
        if rnnlm:
            hyp = {'score': 0.0, 'yseq': [y], 'c_prev': c_list,
                   'z_prev': z_list, 'a_prev': a, 'rnnlm_prev': None}
        else:
            hyp = {'score': 0.0, 'yseq': [y], 'c_prev': c_list, 'z_prev': z_list, 'a_prev': a}
        if lpz is not None:
            ctc_prefix_score = CTCPrefixScore(lpz.numpy(), 0, self.eos, np)
            hyp['ctc_state_prev'] = ctc_prefix_score.initial_state()
            hyp['ctc_score_prev'] = 0.0
            if ctc_weight != 1.0:
                # pre-pruning based on attention scores
                ctc_beam = min(lpz.shape[-1], int(beam * CTC_SCORING_RATIO))
            else:
                ctc_beam = lpz.shape[-1]
        hyps = [hyp]
        ended_hyps = []

        for i in six.moves.range(maxlen):
            logging.debug('position ' + str(i))

            hyps_best_kept = []
            for hyp in hyps:
                vy.unsqueeze(1)
                vy[0] = hyp['yseq'][i]
                ey = self.embed(vy)           # utt list (1) x zdim
                ey.unsqueeze(0)
                att_c, att_w = self.att(h.unsqueeze(0), [h.size(0)], hyp['z_prev'][0], hyp['a_prev'])
                ey = torch.cat((ey, att_c), dim=1)   # utt(1) x (zdim + hdim)
                z_list[0], c_list[0] = self.decoder[0](ey, (hyp['z_prev'][0], hyp['c_prev'][0]))
                for l in six.moves.range(1, self.dlayers):
                    z_list[l], c_list[l] = self.decoder[l](
                        z_list[l - 1], (hyp['z_prev'][l], hyp['c_prev'][l]))

                # get nbest local scores and their ids
                local_att_scores = F.log_softmax(self.output(z_list[-1]), dim=1).data
                if rnnlm:
                    rnnlm_state, local_lm_scores = rnnlm.predict(hyp['rnnlm_prev'], vy)
                    local_scores = local_att_scores + recog_args.lm_weight * local_lm_scores
                else:
                    local_scores = local_att_scores

                if lpz is not None:
                    local_best_scores, local_best_ids = torch.topk(
                        local_att_scores, ctc_beam, dim=1)
                    ctc_scores, ctc_states = ctc_prefix_score(
                        hyp['yseq'], local_best_ids[0], hyp['ctc_state_prev'])
                    local_scores = \
                        (1.0 - ctc_weight) * local_att_scores[:, local_best_ids[0]] \
                        + ctc_weight * torch.from_numpy(ctc_scores - hyp['ctc_score_prev'])
                    if rnnlm:
                        local_scores += recog_args.lm_weight * local_lm_scores[:, local_best_ids[0]]
                    local_best_scores, joint_best_ids = torch.topk(local_scores, beam, dim=1)
                    local_best_ids = local_best_ids[:, joint_best_ids[0]]
                else:
                    local_best_scores, local_best_ids = torch.topk(local_scores, beam, dim=1)

                for j in six.moves.range(beam):
                    new_hyp = {}
                    # [:] is needed!
                    new_hyp['z_prev'] = z_list[:]
                    new_hyp['c_prev'] = c_list[:]
                    new_hyp['a_prev'] = att_w[:]
                    new_hyp['score'] = hyp['score'] + local_best_scores[0, j]
                    new_hyp['yseq'] = [0] * (1 + len(hyp['yseq']))
                    new_hyp['yseq'][:len(hyp['yseq'])] = hyp['yseq']
                    new_hyp['yseq'][len(hyp['yseq'])] = int(local_best_ids[0, j])
                    if rnnlm:
                        new_hyp['rnnlm_prev'] = rnnlm_state
                    if lpz is not None:
                        new_hyp['ctc_state_prev'] = ctc_states[joint_best_ids[0, j]]
                        new_hyp['ctc_score_prev'] = ctc_scores[joint_best_ids[0, j]]
                    # will be (2 x beam) hyps at most
                    hyps_best_kept.append(new_hyp)

                hyps_best_kept = sorted(
                    hyps_best_kept, key=lambda x: x['score'], reverse=True)[:beam]

            # sort and get nbest
            hyps = hyps_best_kept
            logging.debug('number of pruned hypothes: ' + str(len(hyps)))
            logging.debug(
                'best hypo: ' + ''.join([char_list[int(x)] for x in hyps[0]['yseq'][1:]]))

            # add eos in the final loop to avoid that there are no ended hyps
            if i == maxlen - 1:
                logging.info('adding <eos> in the last postion in the loop')
                for hyp in hyps:
                    hyp['yseq'].append(self.eos)

            # add ended hypothes to a final list, and removed them from current hypothes
            # (this will be a probmlem, number of hyps < beam)
            remained_hyps = []
            for hyp in hyps:
                if hyp['yseq'][-1] == self.eos:
                    # only store the sequence that has more than minlen outputs
                    # also add penalty
                    if len(hyp['yseq']) > minlen:
                        hyp['score'] += (i + 1) * penalty
                        ended_hyps.append(hyp)
                else:
                    remained_hyps.append(hyp)

            # end detection
            if end_detect(ended_hyps, i) and recog_args.maxlenratio == 0.0:
                logging.info('end detected at %d', i)
                break

            hyps = remained_hyps
            if len(hyps) > 0:
                logging.debug('remeined hypothes: ' + str(len(hyps)))
            else:
                logging.info('no hypothesis. Finish decoding.')
                break

            for hyp in hyps:
                logging.debug(
                    'hypo: ' + ''.join([char_list[int(x)] for x in hyp['yseq'][1:]]))

            logging.debug('number of ended hypothes: ' + str(len(ended_hyps)))

        nbest_hyps = sorted(
            ended_hyps, key=lambda x: x['score'], reverse=True)[:min(len(ended_hyps), recog_args.nbest)]
        logging.info('total log probability: ' + str(nbest_hyps[0]['score']))
        logging.info('normalized log probability: ' + str(nbest_hyps[0]['score'] / len(nbest_hyps[0]['yseq'])))

        # remove sos
        return nbest_hyps

    def calculate_all_attentions(self, hpad, hlen, ys):
        '''Calculate all of attentions

        :return: numpy array format attentions
        '''
        hlen = list(map(int, hlen))
        hpad = mask_by_length(hpad, hlen, 0)
        self.loss = None
        # prepare input and output word sequences with sos/eos IDs
        eos = Variable(ys[0].data.new([self.eos]))
        sos = Variable(ys[0].data.new([self.sos]))
        ys_in = [torch.cat([sos, y], dim=0) for y in ys]
        ys_out = [torch.cat([y, eos], dim=0) for y in ys]

        # padding for ys with -1
        # pys: utt x olen
        pad_ys_in = pad_list(ys_in, self.eos)
        pad_ys_out = pad_list(ys_out, self.ignore_id)

        # get length info
        olength = pad_ys_out.size(1)

        # initialization
        c_list = [self.zero_state(hpad)]
        z_list = [self.zero_state(hpad)]
        for l in six.moves.range(1, self.dlayers):
            c_list.append(self.zero_state(hpad))
            z_list.append(self.zero_state(hpad))
        att_w = None
        att_ws = []
        self.att.reset()  # reset pre-computation of h

        # pre-computation of embedding
        eys = self.embed(pad_ys_in)  # utt x olen x zdim

        # loop for an output sequence
        for i in six.moves.range(olength):
            att_c, att_w = self.att(hpad, hlen, z_list[0], att_w)
            ey = torch.cat((eys[:, i, :], att_c), dim=1)  # utt x (zdim + hdim)
            z_list[0], c_list[0] = self.decoder[0](ey, (z_list[0], c_list[0]))
            for l in six.moves.range(1, self.dlayers):
                z_list[l], c_list[l] = self.decoder[l](
                    z_list[l - 1], (z_list[l], c_list[l]))
            att_ws.append(att_w)

        # convert to numpy array with the shape (B, Lmax, Tmax)
        if isinstance(self.att, AttLoc2D):
            # att_ws => list of previous concate attentions
            att_ws = torch.stack([aw[:, -1] for aw in att_ws], dim=1).data.cpu().numpy()
        elif isinstance(self.att, (AttCov, AttCovLoc)):
            # att_ws => list of list of previous attentions
            att_ws = torch.stack([aw[-1] for aw in att_ws], dim=1).data.cpu().numpy()
        elif isinstance(self.att, AttLocRec):
            # att_ws => list of tuple of attention and hidden states
            att_ws = torch.stack([aw[0] for aw in att_ws], dim=1).data.cpu().numpy()
        elif isinstance(self.att, (AttMultiHeadDot, AttMultiHeadAdd, AttMultiHeadLoc, AttMultiHeadMultiResLoc)):
            # att_ws => list of list of each head attetion
            n_heads = len(att_ws[0])
            att_ws_sorted_by_head = []
            for h in six.moves.range(n_heads):
                att_ws_head = torch.stack([aw[h] for aw in att_ws], dim=1)
                att_ws_sorted_by_head += [att_ws_head]
            att_ws = torch.stack(att_ws_sorted_by_head, dim=1).data.cpu().numpy()
        else:
            # att_ws => list of attetions
            att_ws = torch.stack(att_ws, dim=1).data.cpu().numpy()
        return att_ws


# ------------- Encoder Network ----------------------------------------------------------------------------------------
class Encoder(torch.nn.Module):
    '''ENCODER NETWORK CLASS

    This is the example of docstring.

    :param str etype: type of encoder network
    :param int idim: number of dimensions of encoder network
    :param int elayers: number of layers of encoder network
    :param int eunits: number of lstm units of encoder network
    :param int epojs: number of projection units of encoder network
    :param str subsample: subsampling number e.g. 1_2_2_2_1
    :param float dropout: dropout rate
    :return:

    '''

    def __init__(self, etype, idim, elayers, eunits, eprojs, subsample, dropout, in_channel=1):
        super(Encoder, self).__init__()

        if etype == 'blstm':
            self.enc1 = BLSTM(idim, elayers, eunits, eprojs, dropout)
            logging.info('BLSTM without projection for encoder')
        elif etype == 'blstmp':
            self.enc1 = BLSTMP(idim, elayers, eunits,
                               eprojs, subsample, dropout)
            logging.info('BLSTM with every-layer projection for encoder')
        elif etype == 'vggblstmp':
            self.enc1 = VGG2L(in_channel)
            self.enc2 = BLSTMP(_get_vgg2l_odim(idim, in_channel=in_channel),
                               elayers, eunits, eprojs,
                               subsample, dropout)
            logging.info('Use CNN-VGG + BLSTMP for encoder')
        elif etype == 'vggblstm':
            self.enc1 = VGG2L(in_channel)
            self.enc2 = BLSTM(_get_vgg2l_odim(idim, in_channel=in_channel),
                              elayers, eunits, eprojs, dropout)
            logging.info('Use CNN-VGG + BLSTM for encoder')
        else:
            logging.error(
                "Error: need to specify an appropriate encoder archtecture")
            sys.exit()

        self.etype = etype

    def forward(self, xs, ilens):
        '''Encoder forward

        :param xs:
        :param ilens:
        :return:
        '''
        if self.etype == 'blstm':
            xs, ilens = self.enc1(xs, ilens)
        elif self.etype == 'blstmp':
            xs, ilens = self.enc1(xs, ilens)
        elif self.etype == 'vggblstmp':
            xs, ilens = self.enc1(xs, ilens)
            xs, ilens = self.enc2(xs, ilens)
        elif self.etype == 'vggblstm':
            xs, ilens = self.enc1(xs, ilens)
            xs, ilens = self.enc2(xs, ilens)
        else:
            logging.error(
                "Error: need to specify an appropriate encoder archtecture")
            sys.exit()
        return xs, ilens


class AugmentEncoder(Encoder):
    def __init__(self, aug_vocab_size, etype, idim, elayers, eunits, eprojs, dropout, in_channel=1):
        super(AugmentEncoder, self).__init__(etype, idim, elayers,
                                             eunits, eprojs, [1] * (1 + elayers), dropout, in_channel=1)
        assert in_channel == 1
        self.embedding = torch.nn.Embedding(aug_vocab_size, idim)

    def forward(self, xs, ilens, do_embed=True):
        if do_embed:
            xs = self.embedding(xs)
        if self.etype == 'blstm':
            xs, ilens = self.enc1(xs, ilens)
        elif self.etype == 'blstmp':
            xs, ilens = self.enc1(xs, ilens)
        elif self.etype == 'vggblstmp':
            xs, ilens = self.enc1(xs, ilens)
            xs, ilens = self.enc2(xs, ilens)
        elif self.etype == 'vggblstm':
            xs, ilens = self.enc1(xs, ilens)
            xs, ilens = self.enc2(xs, ilens)
        else:
            logging.error(
                "Error: need to specify an appropriate encoder architecture")
            sys.exit()
        return xs, ilens


class BLSTMP(torch.nn.Module):
    def __init__(self, idim, elayers, cdim, hdim, subsample, dropout):
        super(BLSTMP, self).__init__()
        self.dropout_rate = dropout
        for i in six.moves.range(elayers):
            if i == 0:
                inputdim = idim
            else:
                inputdim = hdim
            setattr(self, "bilstm%d" % i, torch.nn.LSTM(inputdim, cdim, dropout=dropout,
                                                        num_layers=1, bidirectional=True, batch_first=True))
            # bottleneck layer to merge
            setattr(self, "bt%d" % i, torch.nn.Linear(2 * cdim, hdim))

        self.elayers = elayers
        self.cdim = cdim
        self.subsample = subsample

    def forward(self, xpad, ilens):
        '''BLSTMP forward

        :param xs:
        :param ilens:
        :return:
        '''
        # logging.info(self.__class__.__name__ + ' input lengths: ' + str(ilens))
        for layer in six.moves.range(self.elayers):
            xpack = pack_padded_sequence(xpad, ilens, batch_first=True)
            bilstm = getattr(self, 'bilstm' + str(layer))
            bilstm.flatten_parameters()
            ys, (hy, cy) = bilstm(xpack)
            # ys: utt list of frame x cdim x 2 (2: means bidirectional)
            ypad, ilens = pad_packed_sequence(ys, batch_first=True)
            sub = self.subsample[layer + 1]
            if sub > 1:
                ypad = ypad[:, ::sub]
                ilens = [int(i + 1) // sub for i in ilens]
            # (sum _utt frame_utt) x dim
            projected = getattr(self, 'bt' + str(layer)
                                )(ypad.contiguous().view(-1, ypad.size(2)))
            projected = F.dropout(projected, p=self.dropout_rate)
            xpad = torch.tanh(projected.view(ypad.size(0), ypad.size(1), -1))
            del hy, cy

        return xpad, ilens  # x: utt list of frame x dim


class BLSTM(torch.nn.Module):
    def __init__(self, idim, elayers, cdim, hdim, dropout):
        super(BLSTM, self).__init__()
        self.nblstm = torch.nn.LSTM(idim, cdim, elayers, batch_first=True,
                                    dropout=dropout, bidirectional=True)
        self.l_last = torch.nn.Linear(cdim * 2, hdim)

    def forward(self, xpad, ilens):
        '''BLSTM forward

        :param xs:
        :param ilens:
        :return:
        '''
        logging.info(self.__class__.__name__ + ' input lengths: ' + str(ilens))
        xpack = pack_padded_sequence(xpad, ilens, batch_first=True)
        ys, (hy, cy) = self.nblstm(xpack)
        del hy, cy
        # ys: utt list of frame x cdim x 2 (2: means bidirectional)
        ypad, ilens = pad_packed_sequence(ys, batch_first=True)
        # (sum _utt frame_utt) x dim
        projected = torch.tanh(self.l_last(
            ypad.contiguous().view(-1, ypad.size(2))))
        xpad = projected.view(ypad.size(0), ypad.size(1), -1)
        return xpad, ilens  # x: utt list of frame x dim


class VGG2L(torch.nn.Module):
    def __init__(self, in_channel=1):
        super(VGG2L, self).__init__()
        # CNN layer (VGG motivated)
        self.conv1_1 = torch.nn.Conv2d(in_channel, 64, 3, stride=1, padding=1)
        self.conv1_2 = torch.nn.Conv2d(64, 64, 3, stride=1, padding=1)
        self.conv2_1 = torch.nn.Conv2d(64, 128, 3, stride=1, padding=1)
        self.conv2_2 = torch.nn.Conv2d(128, 128, 3, stride=1, padding=1)

        self.in_channel = in_channel

    def forward(self, xs, ilens):
        '''VGG2L forward

        :param xs:
        :param ilens:
        :return:
        '''
        logging.info(self.__class__.__name__ + ' input lengths: ' + str(ilens))

        # x: utt x frame x dim
        # xs = F.pad_sequence(xs)

        # x: utt x 1 (input channel num) x frame x dim
        xs = xs.view(xs.size(0), xs.size(1), self.in_channel,
                     xs.size(2) // self.in_channel).transpose(1, 2)

        # NOTE: max_pool1d ?
        xs = F.relu(self.conv1_1(xs))
        xs = F.relu(self.conv1_2(xs))
        xs = F.max_pool2d(xs, 2, stride=2, ceil_mode=True)

        xs = F.relu(self.conv2_1(xs))
        xs = F.relu(self.conv2_2(xs))
        xs = F.max_pool2d(xs, 2, stride=2, ceil_mode=True)
        # change ilens accordingly
        # ilens = [_get_max_pooled_size(i) for i in ilens]
        ilens = np.array(
            np.ceil(np.array(ilens, dtype=np.float32) / 2), dtype=np.int64)
        ilens = np.array(
            np.ceil(np.array(ilens, dtype=np.float32) / 2), dtype=np.int64).tolist()

        # x: utt_list of frame (remove zeropaded frames) x (input channel num x dim)
        xs = xs.transpose(1, 2)
        xs = xs.contiguous().view(
            xs.size(0), xs.size(1), xs.size(2) * xs.size(3))
        xs = [xs[i, :ilens[i]] for i in range(len(ilens))]
        xs = pad_list(xs, 0.0)
        return xs, ilens<|MERGE_RESOLUTION|>--- conflicted
+++ resolved
@@ -26,12 +26,8 @@
 from e2e_asr_common import end_detect
 from e2e_asr_common import label_smoothing_dist
 
-<<<<<<< HEAD
 import pdb
-=======
-
-torch_is_old = torch.__version__.startswith("0.3.")
->>>>>>> db5fa123
+
 
 CTC_LOSS_THRESHOLD = 10000
 CTC_SCORING_RATIO = 1.5
@@ -349,7 +345,6 @@
         else:
             ys = [to_cuda(self, torch.from_numpy(y)) for y in ys]
 
-<<<<<<< HEAD
         if is_aug:
             # Augment Encoder
             xs = [torch.from_numpy(xx) for xx in xs]
@@ -369,20 +364,10 @@
             # subsample frame
             xs = [xx[::self.subsample[0], :] for xx in xs]
             ilens = np.fromiter((xx.shape[0] for xx in xs), dtype=np.int64)
-            if self.training:
-                hs = [to_cuda(self, Variable(torch.from_numpy(xx))) for xx in xs]
+            if torch_is_old:
+                hs = [to_cuda(self, Variable(torch.from_numpy(xx), volatile=not self.training)) for xx in xs]
             else:
-                hs = [to_cuda(self, Variable(torch.from_numpy(xx), volatile=True)) for xx in xs]
-=======
-        # subsample frame
-        xs = [xx[::self.subsample[0], :] for xx in xs]
-        ilens = np.fromiter((xx.shape[0] for xx in xs), dtype=np.int64)
-        if torch_is_old:
-            hs = [to_cuda(self, Variable(torch.from_numpy(xx), volatile=not self.training)) for xx in xs]
-        else:
-            hs = [to_cuda(self, torch.from_numpy(xx)) for xx in xs]
->>>>>>> db5fa123
-
+                hs = [to_cuda(self, torch.from_numpy(xx)) for xx in xs]
             # 1. encoder
             xpad = pad_list(hs)
             hpad, hlens = self.enc(xpad, ilens)
