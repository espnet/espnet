#!/usr/bin/env python

# Copyright 2017 Johns Hopkins University (Shinji Watanabe)
#  Apache 2.0  (http://www.apache.org/licenses/LICENSE-2.0)


from __future__ import division

import logging
import math
import sys

import chainer
import numpy as np
import six
import torch
import torch.nn.functional as F
import warpctc_pytorch as warp_ctc

from chainer import reporter
from torch.nn.utils.rnn import pack_padded_sequence
from torch.nn.utils.rnn import pad_packed_sequence

from ctc_prefix_score import CTCPrefixScore
from e2e_asr_common import end_detect
from e2e_asr_common import label_smoothing_dist

CTC_LOSS_THRESHOLD = 10000
CTC_SCORING_RATIO = 1.5
MAX_DECODER_OUTPUT = 5


def to_cuda(m, x):
    assert isinstance(m, torch.nn.Module)
    device_id = torch.cuda.device_of(next(m.parameters()).data).idx
    if device_id == -1:
        return x
    return x.cuda(device_id)


def lecun_normal_init_parameters(module):
    for p in module.parameters():
        data = p.data
        if data.dim() == 1:
            # bias
            data.zero_()
        elif data.dim() == 2:
            # linear weight
            n = data.size(1)
            stdv = 1. / math.sqrt(n)
            data.normal_(0, stdv)
        elif data.dim() == 4:
            # conv weight
            n = data.size(1)
            for k in data.size()[2:]:
                n *= k
            stdv = 1. / math.sqrt(n)
            data.normal_(0, stdv)
        else:
            raise NotImplementedError


# get output dim for latter BLSTM
def _get_vgg2l_odim(idim, in_channel=3, out_channel=128):
    idim = idim / in_channel
    idim = np.ceil(np.array(idim, dtype=np.float32) / 2)  # 1st max pooling
    idim = np.ceil(np.array(idim, dtype=np.float32) / 2)  # 2nd max pooling
    return int(idim) * out_channel  # numer of channels


# get output dim for latter BLSTM
def _get_max_pooled_size(idim, out_channel=128, n_layers=2, ksize=2, stride=2):
    for _ in range(n_layers):
        idim = math.floor((idim - (ksize - 1) - 1) / stride)
    return idim  # numer of channels


def linear_tensor(linear, x):
    '''Apply linear matrix operation only for the last dimension of a tensor

    :param Link linear: Linear link (M x N matrix)
    :param Tensor x: Tensor (D_1 x D_2 x ... x M matrix)
    :return:
    :param Tensor x: Tensor (D_1 x D_2 x ... x N matrix)
    '''
    y = linear(x.contiguous().view((-1, x.size()[-1])))
    return y.view((x.size()[:-1] + (-1,)))


class Reporter(chainer.Chain):
    def report(self, loss_ctc, loss_att, acc, mtl_loss):
        reporter.report({'loss_ctc': loss_ctc}, self)
        reporter.report({'loss_att': loss_att}, self)
        reporter.report({'acc': acc}, self)
        logging.info('mtl loss:' + str(mtl_loss))
        reporter.report({'loss': mtl_loss}, self)


# TODO(watanabe) merge Loss and E2E: there is no need to make these separately
class Loss(torch.nn.Module):
    def __init__(self, predictor, mtlalpha):
        super(Loss, self).__init__()
        self.mtlalpha = mtlalpha
        self.loss = None
        self.accuracy = None
        self.predictor = predictor
        self.reporter = Reporter()

    def forward(self, x):
        '''Loss forward

        :param x:
        :return:
        '''
        self.loss = None
        loss_ctc, loss_att, acc = self.predictor(x)
        alpha = self.mtlalpha
        if alpha == 0:
            self.loss = loss_att
            loss_att_data = loss_att.item()
            loss_ctc_data = None
        elif alpha == 1:
            self.loss = loss_ctc
            loss_att_data = None
            loss_ctc_data = loss_ctc.item()
        else:
            self.loss = alpha * loss_ctc + (1 - alpha) * loss_att
            loss_att_data = loss_att.item()
            loss_ctc_data = loss_ctc.item()

        if self.loss.item() < CTC_LOSS_THRESHOLD and not math.isnan(self.loss.item()):
            self.reporter.report(loss_ctc_data, loss_att_data, acc.item(), self.loss.item())
        else:
            logging.warning('loss (=%f) is not correct', self.loss.item())

        return self.loss


<<<<<<< HEAD
def pad_list(xs, pad_value=float("nan")):
    assert isinstance(xs[0], Variable)
    n_batch = len(xs)
    max_len = max(x.size(0) for x in xs)
    pad = Variable(
        xs[0].data.new(
            n_batch, max_len, * xs[0].size()[1:]).zero_() + pad_value,
        volatile=xs[0].volatile)
    for i in range(n_batch):
        pad[i, :xs[i].size(0)] = xs[i]
    return pad
=======
def pad_list(batch, pad_value=float("nan")):
    """FUNCTION TO PAD VALUE

    :param list batch: list of the sequences [(T_1, D), (T_2, D), ..., (T_B, D)]
    :param float pad_value: value to pad
    :return: padded batch with the shape (B, Tmax, D)
    """
    bs = len(batch)
    if isinstance(batch[0], torch.Tensor):
        # for pytorch variable
        maxlen = max(b.size(0) for b in batch)
        batch_pad = batch[0].new_zeros(bs, maxlen, *batch[0].size()[1:]).fill_(pad_value)
        for i, b in enumerate(batch):
            batch_pad[i, :b.size(0)] = b
    else:
        # for numpy ndarray
        maxlen = max([b.shape[0] for b in batch])
        if len(batch[0].shape) >= 2:
            batch_pad = np.zeros((bs, maxlen) + batch[0].shape[1:])
        else:
            batch_pad = np.zeros((bs, maxlen))
        batch_pad.fill(pad_value)
        for i, b in enumerate(batch):
            batch_pad[i, :b.shape[0]] = b

    return batch_pad
>>>>>>> 92dfc31c


def set_forget_bias_to_one(bias):
    n = bias.size(0)
    start, end = n // 4, n // 2
    bias.data[start:end].fill_(1.)


class E2E(torch.nn.Module):
    def __init__(self, idim, odim, args):
        super(E2E, self).__init__()
        self.etype = args.etype
        self.verbose = args.verbose
        self.char_list = args.char_list
        self.outdir = args.outdir
        self.mtlalpha = args.mtlalpha
        self.input_layer_idx = args.input_layer_idx if hasattr(args, "input_layer_idx") else 0
        if self.input_layer_idx == -1:
            self.input_layer_idx = args.elayers

        # below means the last number becomes eos/sos ID
        # note that sos/eos IDs are identical
        self.sos = odim - 1
        self.eos = odim - 1

        # subsample info
        # +1 means input (+1) and layers outputs (args.elayer)
        subsample = np.ones(args.elayers + 1, dtype=np.int)
        if args.etype == 'blstmp':
            ss = args.subsample.split("_")
            for j in range(min(args.elayers + 1, len(ss))):
                subsample[j] = int(ss[j])
        else:
            logging.warning(
                'Subsampling is not performed for vgg*. It is performed in max pooling layers at CNN.')
        logging.info('subsample: ' + ' '.join([str(x) for x in subsample]))
        self.subsample = subsample

        # label smoothing info
        if args.lsm_type:
            logging.info("Use label smoothing with " + args.lsm_type)
            labeldist = label_smoothing_dist(odim, args.lsm_type, transcript=args.train_json)
        else:
            labeldist = None

        # encoder
        self.enc = Encoder(args.etype, idim, args.elayers, args.eunits, args.eprojs,
                           self.subsample, args.dropout_rate)
        # ctc
        self.ctc = CTC(odim, args.eprojs, args.dropout_rate)
        # attention
        if args.atype == 'noatt':
            self.att = NoAtt()
        elif args.atype == 'dot':
            self.att = AttDot(args.eprojs, args.dunits, args.adim)
        elif args.atype == 'add':
            self.att = AttAdd(args.eprojs, args.dunits, args.adim)
        elif args.atype == 'location':
            self.att = AttLoc(args.eprojs, args.dunits,
                              args.adim, args.aconv_chans, args.aconv_filts)
        elif args.atype == 'location2d':
            self.att = AttLoc2D(args.eprojs, args.dunits,
                                args.adim, args.awin, args.aconv_chans, args.aconv_filts)
        elif args.atype == 'location_recurrent':
            self.att = AttLocRec(args.eprojs, args.dunits,
                                 args.adim, args.aconv_chans, args.aconv_filts)
        elif args.atype == 'coverage':
            self.att = AttCov(args.eprojs, args.dunits, args.adim)
        elif args.atype == 'coverage_location':
            self.att = AttCovLoc(args.eprojs, args.dunits, args.adim,
                                 args.aconv_chans, args.aconv_filts)
        elif args.atype == 'multi_head_dot':
            self.att = AttMultiHeadDot(args.eprojs, args.dunits,
                                       args.aheads, args.adim, args.adim)
        elif args.atype == 'multi_head_add':
            self.att = AttMultiHeadAdd(args.eprojs, args.dunits,
                                       args.aheads, args.adim, args.adim)
        elif args.atype == 'multi_head_loc':
            self.att = AttMultiHeadLoc(args.eprojs, args.dunits,
                                       args.aheads, args.adim, args.adim,
                                       args.aconv_chans, args.aconv_filts)
        elif args.atype == 'multi_head_multi_res_loc':
            self.att = AttMultiHeadMultiResLoc(args.eprojs, args.dunits,
                                               args.aheads, args.adim, args.adim,
                                               args.aconv_chans, args.aconv_filts)
        else:
            logging.error(
                "Error: need to specify an appropriate attention archtecture")
            sys.exit()
        # decoder
        self.dec = Decoder(args.eprojs, odim, args.dlayers, args.dunits,
                           self.sos, self.eos, self.att, self.verbose, self.char_list,
                           labeldist, args.lsm_weight)

        # weight initialization
        self.init_like_chainer()
        # additional forget-bias init in encoder ?
        # for m in self.modules():
        #     if isinstance(m, torch.nn.LSTM):
        #         for name, p in m.named_parameters():
        #             if "bias_ih" in name:
        #                 set_forget_bias_to_one(p)

    def init_like_chainer(self):
        """Initialize weight like chainer

        chainer basically uses LeCun way: W ~ Normal(0, fan_in ** -0.5), b = 0
        pytorch basically uses W, b ~ Uniform(-fan_in**-0.5, fan_in**-0.5)

        however, there are two exceptions as far as I know.
        - EmbedID.W ~ Normal(0, 1)
        - LSTM.upward.b[forget_gate_range] = 1 (but not used in NStepLSTM)
        """
        lecun_normal_init_parameters(self)

        # exceptions
        # embed weight ~ Normal(0, 1)
        self.dec.embed.weight.data.normal_(0, 1)
        # forget-bias = 1.0
        # https://discuss.pytorch.org/t/set-forget-gate-bias-of-lstm/1745
        for l in six.moves.range(len(self.dec.decoder)):
            set_forget_bias_to_one(self.dec.decoder[l].bias_ih)

    # x[i]: ('utt_id', {'ilen':'xxx',...}})
    def forward(self, data):
        '''E2E forward

        :param data:
        :return:
        '''
        # utt list of frame x dim
        xs = [d[1]['feat'] for d in data]
        # remove 0-output-length utterances
        tids = [d[1]['output'][0]['tokenid'].split() for d in data]
        filtered_index = filter(lambda i: len(tids[i]) > 0, range(len(xs)))
        sorted_index = sorted(filtered_index, key=lambda i: -len(xs[i]))
        if len(sorted_index) != len(xs):
            logging.warning('Target sequences include empty tokenid (batch %d -> %d).' % (
                len(xs), len(sorted_index)))
        xs = [xs[i] for i in sorted_index]
        # utt list of olen
        ys = [np.fromiter(map(int, tids[i]), dtype=np.int64)
              for i in sorted_index]
<<<<<<< HEAD
        if self.training:
            ys = [to_cuda(self, Variable(torch.from_numpy(y))) for y in ys]
        else:
            ys = [to_cuda(self, Variable(torch.from_numpy(y), volatile=True)) for y in ys]
=======
        ys = [to_cuda(self, torch.from_numpy(y)) for y in ys]
>>>>>>> 92dfc31c

        # subsample frame
        if self.input_layer_idx == 0:
            xs = [xx[::self.subsample[0], :] for xx in xs]
        ilens = np.fromiter((xx.shape[0] for xx in xs), dtype=np.int64)
<<<<<<< HEAD
        if self.training:
            hs = [to_cuda(self, Variable(torch.from_numpy(xx))) for xx in xs]
        else:
            hs = [to_cuda(self, Variable(torch.from_numpy(xx), volatile=True)) for xx in xs]
=======
        hs = [to_cuda(self, torch.from_numpy(xx)) for xx in xs]
>>>>>>> 92dfc31c

        # 1. encoder
        xpad = pad_list(hs)
        if self.training:
            hpad, hlens = self.enc(xpad, ilens, self.input_layer_idx)
        else:
            hpad, hlens = self.enc(xpad, ilens)

        # # 3. CTC loss
        if self.mtlalpha == 0:
            loss_ctc = None
        else:
            loss_ctc = self.ctc(hpad, hlens, ys)

        # 4. attention loss
        if self.mtlalpha == 1:
            loss_att = None
            acc = None
        else:
            loss_att, acc = self.dec(hpad, hlens, ys)

        return loss_ctc, loss_att, acc

    def recognize(self, x, recog_args, char_list, rnnlm=None):
        '''E2E beam search

        :param x:
        :param recog_args:
        :param char_list:
        :return:
        '''
        prev = self.training
        self.eval()
        # subsample frame
        x = x[::self.subsample[0], :]
        ilen = [x.shape[0]]
        h = to_cuda(self, torch.from_numpy(np.array(x, dtype=np.float32)))

        # 1. encoder
        # make a utt list (1) to use the same interface for encoder
        h, _ = self.enc(h.unsqueeze(0), ilen)

        # calculate log P(z_t|X) for CTC scores
        if recog_args.ctc_weight > 0.0:
            lpz = self.ctc.log_softmax(h)[0]
        else:
            lpz = None

        # 2. decoder
        # decode the first utterance
        y = self.dec.recognize_beam(h[0], lpz, recog_args, char_list, rnnlm)

        if prev:
            self.train()
        return y

    def calculate_all_attentions(self, data):
        '''E2E attention calculation

        :param list data: list of dicts of the input (B)
        :return: attention weights with the following shape,
            1) multi-head case => attention weights (B, H, Lmax, Tmax),
            2) other case => attention weights (B, Lmax, Tmax).
         :rtype: float ndarray
        '''
        # utt list of frame x dim
        xs = [d[1]['feat'] for d in data]

        # remove 0-output-length utterances
        tids = [d[1]['output'][0]['tokenid'].split() for d in data]
        filtered_index = filter(lambda i: len(tids[i]) > 0, range(len(xs)))
        sorted_index = sorted(filtered_index, key=lambda i: -len(xs[i]))
        if len(sorted_index) != len(xs):
            logging.warning('Target sequences include empty tokenid (batch %d -> %d).' % (
                len(xs), len(sorted_index)))
        xs = [xs[i] for i in sorted_index]

        # utt list of olen
        ys = [np.fromiter(map(int, tids[i]), dtype=np.int64)
              for i in sorted_index]
        ys = [to_cuda(self, Variable(torch.from_numpy(y), volatile=True)) for y in ys]

        # subsample frame
        xs = [xx[::self.subsample[0], :] for xx in xs]
        ilens = np.fromiter((xx.shape[0] for xx in xs), dtype=np.int64)
        hs = [to_cuda(self, Variable(torch.from_numpy(xx), volatile=True)) for xx in xs]

        # encoder
        xpad = pad_list(hs)
        hpad, hlens = self.enc(xpad, ilens)

        # decoder
        att_ws = self.dec.calculate_all_attentions(hpad, hlens, ys)

        return att_ws


# ------------- CTC Network --------------------------------------------------------------------------------------------
class _ChainerLikeCTC(warp_ctc._CTC):
    @staticmethod
    def forward(ctx, acts, labels, act_lens, label_lens):
        is_cuda = True if acts.is_cuda else False
        acts = acts.contiguous()
        loss_func = warp_ctc.gpu_ctc if is_cuda else warp_ctc.cpu_ctc
        grads = torch.zeros(acts.size()).type_as(acts)
        minibatch_size = acts.size(1)
        costs = torch.zeros(minibatch_size).cpu()
        loss_func(acts,
                  grads,
                  labels,
                  label_lens,
                  act_lens,
                  minibatch_size,
                  costs)
        # modified only here from original
        costs = torch.FloatTensor([costs.sum()]) / acts.size(1)
        ctx.grads = grads
        ctx.grads /= ctx.grads.size(1)

        return costs


def chainer_like_ctc_loss(acts, labels, act_lens, label_lens):
    """Chainer like CTC Loss

    acts: Tensor of (seqLength x batch x outputDim) containing output from network
    labels: 1 dimensional Tensor containing all the targets of the batch in one sequence
    act_lens: Tensor of size (batch) containing size of each output sequence from the network
    act_lens: Tensor of (batch) containing label length of each example
    """
    assert len(labels.size()) == 1  # labels must be 1 dimensional
    from torch.nn.modules.loss import _assert_no_grad
    _assert_no_grad(labels)
    _assert_no_grad(act_lens)
    _assert_no_grad(label_lens)
    return _ChainerLikeCTC.apply(acts, labels, act_lens, label_lens)


class CTC(torch.nn.Module):
    def __init__(self, odim, eprojs, dropout_rate):
        super(CTC, self).__init__()
        self.dropout_rate = dropout_rate
        self.loss = None
        self.ctc_lo = torch.nn.Linear(eprojs, odim)
        self.loss_fn = chainer_like_ctc_loss  # CTCLoss()

    def forward(self, hpad, ilens, ys):
        '''CTC forward

        :param hs:
        :param ys:
        :return:
        '''
        self.loss = None
        ilens = torch.from_numpy(np.fromiter(ilens, dtype=np.int32))
        olens = torch.from_numpy(np.fromiter(
            (x.size(0) for x in ys), dtype=np.int32))

        # zero padding for hs
        y_hat = linear_tensor(
            self.ctc_lo, F.dropout(hpad, p=self.dropout_rate))

        # zero padding for ys
        y_true = torch.cat(ys).cpu().int()  # batch x olen

        # get length info
        logging.info(self.__class__.__name__ + ' input lengths:  ' + ''.join(str(ilens).split('\n')))
        logging.info(self.__class__.__name__ + ' output lengths: ' + ''.join(str(olens).split('\n')))

        # get ctc loss
        # expected shape of seqLength x batchSize x alphabet_size
        y_hat = y_hat.transpose(0, 1)
        self.loss = to_cuda(self, self.loss_fn(y_hat, y_true, ilens, olens))
        logging.info('ctc loss:' + str(self.loss.item()))

        return self.loss

    def log_softmax(self, hpad):
        '''log_softmax of frame activations

        :param hs:
        :return:
        '''
        return F.log_softmax(linear_tensor(self.ctc_lo, hpad), dim=2)


def mask_by_length(xs, length, fill=0):
    assert xs.size(0) == len(length)
    ret = xs.new_zeros(*xs.size()).fill_(fill)
    for i, l in enumerate(length):
        ret[i, :l] = xs[i, :l]
    return ret


# ------------- Attention Network --------------------------------------------------------------------------------------
class NoAtt(torch.nn.Module):
    '''No attention'''

    def __init__(self):
        super(NoAtt, self).__init__()
        self.h_length = None
        self.enc_h = None
        self.pre_compute_enc_h = None
        self.c = None

    def reset(self):
        '''reset states'''
        self.h_length = None
        self.enc_h = None
        self.pre_compute_enc_h = None
        self.c = None

    def forward(self, enc_hs_pad, enc_hs_len, dec_z, att_prev):
        '''NoAtt forward

        :param Tensor enc_hs_pad: padded encoder hidden state (B x T_max x D_enc)
        :param list enc_h_len: padded encoder hidden state lenght (B)
        :param Tensor dec_z: dummy (does not use)
        :param Tensor att_prev: dummy (does not use)
        :return: attentioin weighted encoder state (B, D_enc)
        :rtype: Tensor
        :return: previous attentioin weights
        :rtype: Tensor
        '''

        batch = len(enc_hs_pad)
        # pre-compute all h outside the decoder loop
        if self.pre_compute_enc_h is None:
            self.enc_h = enc_hs_pad  # utt x frame x hdim
            self.h_length = self.enc_h.size(1)

        # initialize attention weight with uniform dist.
        if att_prev is None:
            att_prev = [enc_hs_pad.new_zeros(l).fill_(1.0 / l) for l in enc_hs_len]
            # if no bias, 0 0-pad goes 0
            att_prev = pad_list(att_prev, 0)
            self.c = torch.sum(self.enc_h * att_prev.view(batch, self.h_length, 1), dim=1)

        return self.c, att_prev


class AttDot(torch.nn.Module):
    '''Dot product attention

    :param int eprojs: # projection-units of encoder
    :param int dunits: # units of decoder
    :param int att_dim: attention dimension
    '''

    def __init__(self, eprojs, dunits, att_dim):
        super(AttDot, self).__init__()
        self.mlp_enc = torch.nn.Linear(eprojs, att_dim)
        self.mlp_dec = torch.nn.Linear(dunits, att_dim)

        self.dunits = dunits
        self.eprojs = eprojs
        self.att_dim = att_dim
        self.h_length = None
        self.enc_h = None
        self.pre_compute_enc_h = None

    def reset(self):
        '''reset states'''
        self.h_length = None
        self.enc_h = None
        self.pre_compute_enc_h = None

    def forward(self, enc_hs_pad, enc_hs_len, dec_z, att_prev, scaling=2.0):
        '''AttDot forward

        :param Tensor enc_hs_pad: padded encoder hidden state (B x T_max x D_enc)
        :param list enc_h_len: padded encoder hidden state lenght (B)
        :param Tensor dec_z: dummy (does not use)
        :param Tensor att_prev: dummy (does not use)
        :param float scaling: scaling parameter before applying softmax
        :return: attentioin weighted encoder state (B, D_enc)
        :rtype: Tensor
        :return: previous attentioin weight (B x T_max)
        :rtype: Tensor
        '''

        batch = enc_hs_pad.size(0)
        # pre-compute all h outside the decoder loop
        if self.pre_compute_enc_h is None:
            self.enc_h = enc_hs_pad  # utt x frame x hdim
            self.h_length = self.enc_h.size(1)
            # utt x frame x att_dim
            self.pre_compute_enc_h = torch.tanh(
                linear_tensor(self.mlp_enc, self.enc_h))

        if dec_z is None:
            dec_z = enc_hs_pad.new_zeros(batch, self.dunits)
        else:
            dec_z = dec_z.view(batch, self.dunits)

        e = torch.sum(self.pre_compute_enc_h * torch.tanh(self.mlp_dec(dec_z)).view(batch, 1, self.att_dim),
                      dim=2)  # utt x frame
        w = F.softmax(scaling * e, dim=1)

        # weighted sum over flames
        # utt x hdim
        # NOTE use bmm instead of sum(*)
        c = torch.sum(self.enc_h * w.view(batch, self.h_length, 1), dim=1)
        return c, w


class AttAdd(torch.nn.Module):
    '''Additive attention

    :param int eprojs: # projection-units of encoder
    :param int dunits: # units of decoder
    :param int att_dim: attention dimension
    '''

    def __init__(self, eprojs, dunits, att_dim):
        super(AttAdd, self).__init__()
        self.mlp_enc = torch.nn.Linear(eprojs, att_dim)
        self.mlp_dec = torch.nn.Linear(dunits, att_dim, bias=False)
        self.gvec = torch.nn.Linear(att_dim, 1)
        self.dunits = dunits
        self.eprojs = eprojs
        self.att_dim = att_dim
        self.h_length = None
        self.enc_h = None
        self.pre_compute_enc_h = None

    def reset(self):
        '''reset states'''
        self.h_length = None
        self.enc_h = None
        self.pre_compute_enc_h = None

    def forward(self, enc_hs_pad, enc_hs_len, dec_z, att_prev, scaling=2.0):
        '''AttLoc forward

        :param Tensor enc_hs_pad: padded encoder hidden state (B x T_max x D_enc)
        :param list enc_h_len: padded encoder hidden state lenght (B)
        :param Tensor dec_z: docoder hidden state (B x D_dec)
        :param Tensor att_prev: dummy (does not use)
        :param float scaling: scaling parameter before applying softmax
        :return: attentioin weighted encoder state (B, D_enc)
        :rtype: Tensor
        :return: previous attentioin weights (B x T_max)
        :rtype: Tensor
        '''

        batch = len(enc_hs_pad)
        # pre-compute all h outside the decoder loop
        if self.pre_compute_enc_h is None:
            self.enc_h = enc_hs_pad  # utt x frame x hdim
            self.h_length = self.enc_h.size(1)
            # utt x frame x att_dim
            self.pre_compute_enc_h = linear_tensor(self.mlp_enc, self.enc_h)

        if dec_z is None:
            dec_z = enc_hs_pad.new_zeros(batch, self.dunits)
        else:
            dec_z = dec_z.view(batch, self.dunits)

        # dec_z_tiled: utt x frame x att_dim
        dec_z_tiled = self.mlp_dec(dec_z).view(batch, 1, self.att_dim)

        # dot with gvec
        # utt x frame x att_dim -> utt x frame
        # NOTE consider zero padding when compute w.
        e = linear_tensor(self.gvec, torch.tanh(
            self.pre_compute_enc_h + dec_z_tiled)).squeeze(2)
        w = F.softmax(scaling * e, dim=1)

        # weighted sum over flames
        # utt x hdim
        # NOTE use bmm instead of sum(*)
        c = torch.sum(self.enc_h * w.view(batch, self.h_length, 1), dim=1)

        return c, w


class AttLoc(torch.nn.Module):
    '''location-aware attention

    Reference: Attention-Based Models for Speech Recognition
        (https://arxiv.org/pdf/1506.07503.pdf)

    :param int eprojs: # projection-units of encoder
    :param int dunits: # units of decoder
    :param int att_dim: attention dimension
    :param int aconv_chans: # channels of attention convolution
    :param int aconv_filts: filter size of attention convolution
    '''

    def __init__(self, eprojs, dunits, att_dim, aconv_chans, aconv_filts):
        super(AttLoc, self).__init__()
        self.mlp_enc = torch.nn.Linear(eprojs, att_dim)
        self.mlp_dec = torch.nn.Linear(dunits, att_dim, bias=False)
        self.mlp_att = torch.nn.Linear(aconv_chans, att_dim, bias=False)
        self.loc_conv = torch.nn.Conv2d(
            1, aconv_chans, (1, 2 * aconv_filts + 1), padding=(0, aconv_filts), bias=False)
        self.gvec = torch.nn.Linear(att_dim, 1)

        self.dunits = dunits
        self.eprojs = eprojs
        self.att_dim = att_dim
        self.h_length = None
        self.enc_h = None
        self.pre_compute_enc_h = None
        self.aconv_chans = aconv_chans

    def reset(self):
        '''reset states'''
        self.h_length = None
        self.enc_h = None
        self.pre_compute_enc_h = None

    def forward(self, enc_hs_pad, enc_hs_len, dec_z, att_prev, scaling=2.0):
        '''AttLoc forward

        :param Tensor enc_hs_pad: padded encoder hidden state (B x T_max x D_enc)
        :param list enc_h_len: padded encoder hidden state lenght (B)
        :param Tensor dec_z: docoder hidden state (B x D_dec)
        :param Tensor att_prev: previous attetion weight (B x T_max)
        :param float scaling: scaling parameter before applying softmax
        :return: attentioin weighted encoder state (B, D_enc)
        :rtype: Tensor
        :return: previous attentioin weights (B x T_max)
        :rtype: Tensor
        '''

        batch = len(enc_hs_pad)
        # pre-compute all h outside the decoder loop
        if self.pre_compute_enc_h is None:
            self.enc_h = enc_hs_pad  # utt x frame x hdim
            self.h_length = self.enc_h.size(1)
            # utt x frame x att_dim
            self.pre_compute_enc_h = linear_tensor(self.mlp_enc, self.enc_h)

        if dec_z is None:
            dec_z = enc_hs_pad.new_zeros(batch, self.dunits)
        else:
            dec_z = dec_z.view(batch, self.dunits)

        # initialize attention weight with uniform dist.
        if att_prev is None:
            att_prev = [enc_hs_pad.new_zeros(l).fill_(1.0 / l) for l in enc_hs_len]
            # if no bias, 0 0-pad goes 0
            att_prev = pad_list(att_prev, 0)

        # att_prev: utt x frame -> utt x 1 x 1 x frame -> utt x att_conv_chans x 1 x frame
        att_conv = self.loc_conv(att_prev.view(batch, 1, 1, self.h_length))
        # att_conv: utt x att_conv_chans x 1 x frame -> utt x frame x att_conv_chans
        att_conv = att_conv.squeeze(2).transpose(1, 2)
        # att_conv: utt x frame x att_conv_chans -> utt x frame x att_dim
        att_conv = linear_tensor(self.mlp_att, att_conv)

        # dec_z_tiled: utt x frame x att_dim
        dec_z_tiled = self.mlp_dec(dec_z).view(batch, 1, self.att_dim)

        # dot with gvec
        # utt x frame x att_dim -> utt x frame
        # NOTE consider zero padding when compute w.
        e = linear_tensor(self.gvec, torch.tanh(
            att_conv + self.pre_compute_enc_h + dec_z_tiled)).squeeze(2)
        w = F.softmax(scaling * e, dim=1)

        # weighted sum over flames
        # utt x hdim
        # NOTE use bmm instead of sum(*)
        c = torch.sum(self.enc_h * w.view(batch, self.h_length, 1), dim=1)

        return c, w


class AttCov(torch.nn.Module):
    '''Coverage mechanism attention

    Reference: Get To The Point: Summarization with Pointer-Generator Network
       (https://arxiv.org/abs/1704.04368)

    :param int eprojs: # projection-units of encoder
    :param int dunits: # units of decoder
    :param int att_dim: attention dimension
    '''

    def __init__(self, eprojs, dunits, att_dim):
        super(AttCov, self).__init__()
        self.mlp_enc = torch.nn.Linear(eprojs, att_dim)
        self.mlp_dec = torch.nn.Linear(dunits, att_dim, bias=False)
        self.wvec = torch.nn.Linear(1, att_dim)
        self.gvec = torch.nn.Linear(att_dim, 1)

        self.dunits = dunits
        self.eprojs = eprojs
        self.att_dim = att_dim
        self.h_length = None
        self.enc_h = None
        self.pre_compute_enc_h = None

    def reset(self):
        '''reset states'''
        self.h_length = None
        self.enc_h = None
        self.pre_compute_enc_h = None

    def forward(self, enc_hs_pad, enc_hs_len, dec_z, att_prev_list, scaling=2.0):
        '''AttCov forward

        :param Tensor enc_hs_pad: padded encoder hidden state (B x T_max x D_enc)
        :param list enc_h_len: padded encoder hidden state lenght (B)
        :param Tensor dec_z: docoder hidden state (B x D_dec)
        :param list att_prev_list: list of previous attetion weight
        :param float scaling: scaling parameter before applying softmax
        :return: attentioin weighted encoder state (B, D_enc)
        :rtype: Tensor
        :return: list of previous attentioin weights
        :rtype: list
        '''

        batch = len(enc_hs_pad)
        # pre-compute all h outside the decoder loop
        if self.pre_compute_enc_h is None:
            self.enc_h = enc_hs_pad  # utt x frame x hdim
            self.h_length = self.enc_h.size(1)
            # utt x frame x att_dim
            self.pre_compute_enc_h = linear_tensor(self.mlp_enc, self.enc_h)

        if dec_z is None:
            dec_z = enc_hs_pad.new_zeros(batch, self.dunits)
        else:
            dec_z = dec_z.view(batch, self.dunits)

        # initialize attention weight with uniform dist.
        if att_prev_list is None:
            att_prev = [enc_hs_pad.new_zeros(l).fill_(1.0 / l) for l in enc_hs_len]
            # if no bias, 0 0-pad goes 0
            att_prev_list = [pad_list(att_prev, 0)]

        # att_prev_list: L' * [B x T] => cov_vec B x T
        cov_vec = sum(att_prev_list)
        # cov_vec: B x T => B x T x 1 => B x T x att_dim
        cov_vec = linear_tensor(self.wvec, cov_vec.unsqueeze(-1))

        # dec_z_tiled: utt x frame x att_dim
        dec_z_tiled = self.mlp_dec(dec_z).view(batch, 1, self.att_dim)

        # dot with gvec
        # utt x frame x att_dim -> utt x frame
        # NOTE consider zero padding when compute w.
        e = linear_tensor(self.gvec, torch.tanh(
            cov_vec + self.pre_compute_enc_h + dec_z_tiled)).squeeze(2)

        w = F.softmax(scaling * e, dim=1)
        att_prev_list += [w]

        # weighted sum over flames
        # utt x hdim
        # NOTE use bmm instead of sum(*)
        c = torch.sum(self.enc_h * w.view(batch, self.h_length, 1), dim=1)

        return c, att_prev_list


class AttLoc2D(torch.nn.Module):
    '''2D location-aware attention

    This attention is an extended version of location aware attention.
    It take not only one frame before attention weights, but also earlier frames into account.

    :param int eprojs: # projection-units of encoder
    :param int dunits: # units of decoder
    :param int att_dim: attention dimension
    :param int aconv_chans: # channels of attention convolution
    :param int aconv_filts: filter size of attention convolution
    :param int att_win: attention window size (default=5)
    '''

    def __init__(self, eprojs, dunits, att_dim, att_win, aconv_chans, aconv_filts):
        super(AttLoc2D, self).__init__()
        self.mlp_enc = torch.nn.Linear(eprojs, att_dim)
        self.mlp_dec = torch.nn.Linear(dunits, att_dim, bias=False)
        self.mlp_att = torch.nn.Linear(aconv_chans, att_dim, bias=False)
        self.loc_conv = torch.nn.Conv2d(
            1, aconv_chans, (att_win, 2 * aconv_filts + 1), padding=(0, aconv_filts), bias=False)
        self.gvec = torch.nn.Linear(att_dim, 1)

        self.dunits = dunits
        self.eprojs = eprojs
        self.att_dim = att_dim
        self.h_length = None
        self.enc_h = None
        self.pre_compute_enc_h = None
        self.aconv_chans = aconv_chans
        self.att_win = att_win

    def reset(self):
        '''reset states'''
        self.h_length = None
        self.enc_h = None
        self.pre_compute_enc_h = None

    def forward(self, enc_hs_pad, enc_hs_len, dec_z, att_prev, scaling=2.0):
        '''AttLoc2D forward

        :param Tensor enc_hs_pad: padded encoder hidden state (B x T_max x D_enc)
        :param list enc_h_len: padded encoder hidden state lenght (B)
        :param Tensor dec_z: docoder hidden state (B x D_dec)
        :param Tensor att_prev: previous attetion weight (B x att_win x T_max)
        :param float scaling: scaling parameter before applying softmax
        :return: attentioin weighted encoder state (B, D_enc)
        :rtype: Tensor
        :return: previous attentioin weights (B x att_win x T_max)
        :rtype: Tensor
        '''

        batch = len(enc_hs_pad)
        # pre-compute all h outside the decoder loop
        if self.pre_compute_enc_h is None:
            self.enc_h = enc_hs_pad  # utt x frame x hdim
            self.h_length = self.enc_h.size(1)
            # utt x frame x att_dim
            self.pre_compute_enc_h = linear_tensor(self.mlp_enc, self.enc_h)

        if dec_z is None:
            dec_z = enc_hs_pad.new_zeros(batch, self.dunits)
        else:
            dec_z = dec_z.view(batch, self.dunits)

        # initialize attention weight with uniform dist.
        if att_prev is None:
            # B * [Li x att_win]
            att_prev = [enc_hs_pad.new_zeros(l, self.att_win).fill_(1.0 / l) for l in enc_hs_len]
            # if no bias, 0 0-pad goes 0
            att_prev = pad_list(att_prev, 0).transpose(1, 2)

        # att_prev: B x att_win x Tmax -> B x 1 x att_win x Tmax -> B x C x 1 x Tmax
        att_conv = self.loc_conv(att_prev.unsqueeze(1))
        # att_conv: B x C x 1 x Tmax -> B x Tmax x C
        att_conv = att_conv.squeeze(2).transpose(1, 2)
        # att_conv: utt x frame x att_conv_chans -> utt x frame x att_dim
        att_conv = linear_tensor(self.mlp_att, att_conv)

        # dec_z_tiled: utt x frame x att_dim
        dec_z_tiled = self.mlp_dec(dec_z).view(batch, 1, self.att_dim)

        # dot with gvec
        # utt x frame x att_dim -> utt x frame
        # NOTE consider zero padding when compute w.
        e = linear_tensor(self.gvec, torch.tanh(
            att_conv + self.pre_compute_enc_h + dec_z_tiled)).squeeze(2)

        w = F.softmax(scaling * e, dim=1)

        # weighted sum over flames
        # utt x hdim
        # NOTE use bmm instead of sum(*)
        c = torch.sum(self.enc_h * w.view(batch, self.h_length, 1), dim=1)

        # update att_prev: B x att_win x Tmax -> B x att_win+1 x Tmax -> B x att_win x Tmax
        att_prev = torch.cat([att_prev, w.unsqueeze(1)], dim=1)
        att_prev = att_prev[:, 1:]

        return c, att_prev


class AttLocRec(torch.nn.Module):
    '''location-aware recurrent attention

    This attention is an extended version of location aware attention.
    With the use of RNN, it take the effect of the history of attention weights into account.

    :param int eprojs: # projection-units of encoder
    :param int dunits: # units of decoder
    :param int att_dim: attention dimension
    :param int aconv_chans: # channels of attention convolution
    :param int aconv_filts: filter size of attention convolution
    '''

    def __init__(self, eprojs, dunits, att_dim, aconv_chans, aconv_filts):
        super(AttLocRec, self).__init__()
        self.mlp_enc = torch.nn.Linear(eprojs, att_dim)
        self.mlp_dec = torch.nn.Linear(dunits, att_dim, bias=False)
        self.loc_conv = torch.nn.Conv2d(
            1, aconv_chans, (1, 2 * aconv_filts + 1), padding=(0, aconv_filts), bias=False)
        self.att_lstm = torch.nn.LSTMCell(aconv_chans, att_dim, bias=False)
        self.gvec = torch.nn.Linear(att_dim, 1)

        self.dunits = dunits
        self.eprojs = eprojs
        self.att_dim = att_dim
        self.h_length = None
        self.enc_h = None
        self.pre_compute_enc_h = None

    def reset(self):
        '''reset states'''
        self.h_length = None
        self.enc_h = None
        self.pre_compute_enc_h = None

    def forward(self, enc_hs_pad, enc_hs_len, dec_z, att_prev_states, scaling=2.0):
        '''AttLocRec forward

        :param Tensor enc_hs_pad: padded encoder hidden state (B x T_max x D_enc)
        :param list enc_h_len: padded encoder hidden state lenght (B)
        :param Tensor dec_z: docoder hidden state (B x D_dec)
        :param tuple att_prev_states: previous attetion weight and lstm states
                                      ((B, T_max), ((B, att_dim), (B, att_dim)))
        :param float scaling: scaling parameter before applying softmax
        :return: attentioin weighted encoder state (B, D_enc)
        :rtype: Tensor
        :return: previous attention weights and lstm states (w, (hx, cx))
                 ((B, T_max), ((B, att_dim), (B, att_dim)))
        :rtype: tuple
        '''

        batch = len(enc_hs_pad)
        # pre-compute all h outside the decoder loop
        if self.pre_compute_enc_h is None:
            self.enc_h = enc_hs_pad  # utt x frame x hdim
            self.h_length = self.enc_h.size(1)
            # utt x frame x att_dim
            self.pre_compute_enc_h = linear_tensor(self.mlp_enc, self.enc_h)

        if dec_z is None:
            dec_z = enc_hs_pad.new_zeros(batch, self.dunits)
        else:
            dec_z = dec_z.view(batch, self.dunits)

        if att_prev_states is None:
            # initialize attention weight with uniform dist.
            att_prev = [enc_hs_pad.new_zeros(l).fill_(1.0 / l) for l in enc_hs_len]
            # if no bias, 0 0-pad goes 0
            att_prev = pad_list(att_prev, 0)

            # initialize lstm states
            att_h = enc_hs_pad.new_zeros(batch, self.att_dim)
            att_c = enc_hs_pad.new_zeros(batch, self.att_dim)
            att_states = (att_h, att_c)
        else:
            att_prev = att_prev_states[0]
            att_states = att_prev_states[1]

        # B x 1 x 1 x T -> B x C x 1 x T
        att_conv = self.loc_conv(att_prev.view(batch, 1, 1, self.h_length))
        # apply non-linear
        att_conv = F.relu(att_conv)
        # B x C x 1 x T -> B x C x 1 x 1 -> B x C
        att_conv = F.max_pool2d(att_conv, (1, att_conv.size(3))).view(batch, -1)

        att_h, att_c = self.att_lstm(att_conv, att_states)

        # dec_z_tiled: utt x frame x att_dim
        dec_z_tiled = self.mlp_dec(dec_z).view(batch, 1, self.att_dim)

        # dot with gvec
        # utt x frame x att_dim -> utt x frame
        # NOTE consider zero padding when compute w.
        e = linear_tensor(self.gvec, torch.tanh(
            att_h.unsqueeze(1) + self.pre_compute_enc_h + dec_z_tiled)).squeeze(2)

        w = F.softmax(scaling * e, dim=1)

        # weighted sum over flames
        # utt x hdim
        # NOTE use bmm instead of sum(*)
        c = torch.sum(self.enc_h * w.view(batch, self.h_length, 1), dim=1)

        return c, (w, (att_h, att_c))


class AttCovLoc(torch.nn.Module):
    '''Coverage mechanism location aware attention

    This attention is a combination of coverage and location-aware attentions.

    :param int eprojs: # projection-units of encoder
    :param int dunits: # units of decoder
    :param int att_dim: attention dimension
    :param int aconv_chans: # channels of attention convolution
    :param int aconv_filts: filter size of attention convolution
    '''

    def __init__(self, eprojs, dunits, att_dim, aconv_chans, aconv_filts):
        super(AttCovLoc, self).__init__()
        self.mlp_enc = torch.nn.Linear(eprojs, att_dim)
        self.mlp_dec = torch.nn.Linear(dunits, att_dim, bias=False)
        self.mlp_att = torch.nn.Linear(aconv_chans, att_dim, bias=False)
        self.loc_conv = torch.nn.Conv2d(
            1, aconv_chans, (1, 2 * aconv_filts + 1), padding=(0, aconv_filts), bias=False)
        self.gvec = torch.nn.Linear(att_dim, 1)

        self.dunits = dunits
        self.eprojs = eprojs
        self.att_dim = att_dim
        self.h_length = None
        self.enc_h = None
        self.pre_compute_enc_h = None
        self.aconv_chans = aconv_chans

    def reset(self):
        '''reset states'''
        self.h_length = None
        self.enc_h = None
        self.pre_compute_enc_h = None

    def forward(self, enc_hs_pad, enc_hs_len, dec_z, att_prev_list, scaling=2.0):
        '''AttCovLoc forward

        :param Tensor enc_hs_pad: padded encoder hidden state (B x T_max x D_enc)
        :param list enc_h_len: padded encoder hidden state lenght (B)
        :param Tensor dec_z: docoder hidden state (B x D_dec)
        :param list att_prev_list: list of previous attetion weight
        :param float scaling: scaling parameter before applying softmax
        :return: attentioin weighted encoder state (B, D_enc)
        :rtype: Tensor
        :return: list of previous attentioin weights
        :rtype: list
        '''

        batch = len(enc_hs_pad)
        # pre-compute all h outside the decoder loop
        if self.pre_compute_enc_h is None:
            self.enc_h = enc_hs_pad  # utt x frame x hdim
            self.h_length = self.enc_h.size(1)
            # utt x frame x att_dim
            self.pre_compute_enc_h = linear_tensor(self.mlp_enc, self.enc_h)

        if dec_z is None:
            dec_z = enc_hs_pad.new_zeros(batch, self.dunits)
        else:
            dec_z = dec_z.view(batch, self.dunits)

        # initialize attention weight with uniform dist.
        if att_prev_list is None:
            att_prev = [enc_hs_pad.new_zeros(l).fill_(1.0 / l) for l in enc_hs_len]
            # if no bias, 0 0-pad goes 0
            att_prev_list = [pad_list(att_prev, 0)]

        # att_prev_list: L' * [B x T] => cov_vec B x T
        cov_vec = sum(att_prev_list)

        # cov_vec: B x T -> B x 1 x 1 x T -> B x C x 1 x T
        att_conv = self.loc_conv(cov_vec.view(batch, 1, 1, self.h_length))
        # att_conv: utt x att_conv_chans x 1 x frame -> utt x frame x att_conv_chans
        att_conv = att_conv.squeeze(2).transpose(1, 2)
        # att_conv: utt x frame x att_conv_chans -> utt x frame x att_dim
        att_conv = linear_tensor(self.mlp_att, att_conv)

        # dec_z_tiled: utt x frame x att_dim
        dec_z_tiled = self.mlp_dec(dec_z).view(batch, 1, self.att_dim)

        # dot with gvec
        # utt x frame x att_dim -> utt x frame
        # NOTE consider zero padding when compute w.
        e = linear_tensor(self.gvec, torch.tanh(
            att_conv + self.pre_compute_enc_h + dec_z_tiled)).squeeze(2)

        w = F.softmax(scaling * e, dim=1)
        att_prev_list += [w]

        # weighted sum over flames
        # utt x hdim
        # NOTE use bmm instead of sum(*)
        c = torch.sum(self.enc_h * w.view(batch, self.h_length, 1), dim=1)

        return c, att_prev_list


class AttMultiHeadDot(torch.nn.Module):
    '''Multi head dot product attention

    Reference: Attention is all you need
        (https://arxiv.org/abs/1706.03762)

    :param int eprojs: # projection-units of encoder
    :param int dunits: # units of decoder
    :param int ahead: # heads of multi head attention
    :param int att_dim_k: dimension k in multi head attention
    :param int att_dim_v: dimension v in multi head attention
    '''

    def __init__(self, eprojs, dunits, aheads, att_dim_k, att_dim_v):
        super(AttMultiHeadDot, self).__init__()
        self.mlp_q = torch.nn.ModuleList()
        self.mlp_k = torch.nn.ModuleList()
        self.mlp_v = torch.nn.ModuleList()
        for h in six.moves.range(aheads):
            self.mlp_q += [torch.nn.Linear(dunits, att_dim_k)]
            self.mlp_k += [torch.nn.Linear(eprojs, att_dim_k, bias=False)]
            self.mlp_v += [torch.nn.Linear(eprojs, att_dim_v, bias=False)]
        self.mlp_o = torch.nn.Linear(aheads * att_dim_v, eprojs, bias=False)
        self.dunits = dunits
        self.eprojs = eprojs
        self.aheads = aheads
        self.att_dim_k = att_dim_k
        self.att_dim_v = att_dim_v
        self.scaling = 1.0 / math.sqrt(att_dim_k)
        self.h_length = None
        self.enc_h = None
        self.pre_compute_k = None
        self.pre_compute_v = None

    def reset(self):
        '''reset states'''
        self.h_length = None
        self.enc_h = None
        self.pre_compute_k = None
        self.pre_compute_v = None

    def forward(self, enc_hs_pad, enc_hs_len, dec_z, att_prev):
        '''AttMultiHeadDot forward

        :param Tensor enc_hs_pad: padded encoder hidden state (B x T_max x D_enc)
        :param list enc_h_len: padded encoder hidden state lenght (B)
        :param Tensor dec_z: decoder hidden state (B x D_dec)
        :param Tensor att_prev: dummy (does not use)
        :param float scaling: scaling parameter before applying softmax
        :return: attentioin weighted encoder state (B x D_enc)
        :rtype: Tensor
        :return: list of previous attentioin weight (B x T_max) * aheads
        :rtype: list
        '''

        batch = enc_hs_pad.size(0)
        # pre-compute all k and v outside the decoder loop
        if self.pre_compute_k is None:
            self.enc_h = enc_hs_pad  # utt x frame x hdim
            self.h_length = self.enc_h.size(1)
            # utt x frame x att_dim
            self.pre_compute_k = [
                torch.tanh(linear_tensor(self.mlp_k[h], self.enc_h)) for h in six.moves.range(self.aheads)]

        if self.pre_compute_v is None:
            self.enc_h = enc_hs_pad  # utt x frame x hdim
            self.h_length = self.enc_h.size(1)
            # utt x frame x att_dim
            self.pre_compute_v = [
                linear_tensor(self.mlp_v[h], self.enc_h) for h in six.moves.range(self.aheads)]

        if dec_z is None:
            dec_z = enc_hs_pad.new_zeros(batch, self.dunits)
        else:
            dec_z = dec_z.view(batch, self.dunits)

        c = []
        w = []
        for h in six.moves.range(self.aheads):
            e = torch.sum(self.pre_compute_k[h] * torch.tanh(self.mlp_q[h](dec_z)).view(
                batch, 1, self.att_dim_k), dim=2)  # utt x frame
            w += [F.softmax(self.scaling * e, dim=1)]

            # weighted sum over flames
            # utt x hdim
            # NOTE use bmm instead of sum(*)
            c += [torch.sum(self.pre_compute_v[h] * w[h].view(batch, self.h_length, 1), dim=1)]

        # concat all of c
        c = self.mlp_o(torch.cat(c, dim=1))

        return c, w


class AttMultiHeadAdd(torch.nn.Module):
    '''Multi head additive attention

    Reference: Attention is all you need
        (https://arxiv.org/abs/1706.03762)

    This attention is multi head attention using additive attention for each head.

    :param int eprojs: # projection-units of encoder
    :param int dunits: # units of decoder
    :param int ahead: # heads of multi head attention
    :param int att_dim_k: dimension k in multi head attention
    :param int att_dim_v: dimension v in multi head attention
    '''

    def __init__(self, eprojs, dunits, aheads, att_dim_k, att_dim_v):
        super(AttMultiHeadAdd, self).__init__()
        self.mlp_q = torch.nn.ModuleList()
        self.mlp_k = torch.nn.ModuleList()
        self.mlp_v = torch.nn.ModuleList()
        self.gvec = torch.nn.ModuleList()
        for h in six.moves.range(aheads):
            self.mlp_q += [torch.nn.Linear(dunits, att_dim_k)]
            self.mlp_k += [torch.nn.Linear(eprojs, att_dim_k, bias=False)]
            self.mlp_v += [torch.nn.Linear(eprojs, att_dim_v, bias=False)]
            self.gvec += [torch.nn.Linear(att_dim_k, 1)]
        self.mlp_o = torch.nn.Linear(aheads * att_dim_v, eprojs, bias=False)
        self.dunits = dunits
        self.eprojs = eprojs
        self.aheads = aheads
        self.att_dim_k = att_dim_k
        self.att_dim_v = att_dim_v
        self.scaling = 1.0 / math.sqrt(att_dim_k)
        self.h_length = None
        self.enc_h = None
        self.pre_compute_k = None
        self.pre_compute_v = None

    def reset(self):
        '''reset states'''
        self.h_length = None
        self.enc_h = None
        self.pre_compute_k = None
        self.pre_compute_v = None

    def forward(self, enc_hs_pad, enc_hs_len, dec_z, att_prev):
        '''AttMultiHeadAdd forward

        :param Tensor enc_hs_pad: padded encoder hidden state (B x T_max x D_enc)
        :param list enc_h_len: padded encoder hidden state lenght (B)
        :param Tensor dec_z: decoder hidden state (B x D_dec)
        :param Tensor att_prev: dummy (does not use)
        :param float scaling: scaling parameter before applying softmax
        :return: attentioin weighted encoder state (B, D_enc)
        :rtype: Tensor
        :return: list of previous attentioin weight (B x T_max) * aheads
        :rtype: list
        '''

        batch = enc_hs_pad.size(0)
        # pre-compute all k and v outside the decoder loop
        if self.pre_compute_k is None:
            self.enc_h = enc_hs_pad  # utt x frame x hdim
            self.h_length = self.enc_h.size(1)
            # utt x frame x att_dim
            self.pre_compute_k = [
                linear_tensor(self.mlp_k[h], self.enc_h) for h in six.moves.range(self.aheads)]

        if self.pre_compute_v is None:
            self.enc_h = enc_hs_pad  # utt x frame x hdim
            self.h_length = self.enc_h.size(1)
            # utt x frame x att_dim
            self.pre_compute_v = [
                linear_tensor(self.mlp_v[h], self.enc_h) for h in six.moves.range(self.aheads)]

        if dec_z is None:
            dec_z = enc_hs_pad.new_zeros(batch, self.dunits).zero_()
        else:
            dec_z = dec_z.view(batch, self.dunits)

        c = []
        w = []
        for h in six.moves.range(self.aheads):
            e = linear_tensor(
                self.gvec[h],
                torch.tanh(
                    self.pre_compute_k[h] + self.mlp_q[h](dec_z).view(batch, 1, self.att_dim_k))).squeeze(2)
            w += [F.softmax(self.scaling * e, dim=1)]

            # weighted sum over flames
            # utt x hdim
            # NOTE use bmm instead of sum(*)
            c += [torch.sum(self.pre_compute_v[h] * w[h].view(batch, self.h_length, 1), dim=1)]

        # concat all of c
        c = self.mlp_o(torch.cat(c, dim=1))

        return c, w


class AttMultiHeadLoc(torch.nn.Module):
    '''Multi head location based attention

    Reference: Attention is all you need
        (https://arxiv.org/abs/1706.03762)

    This attention is multi head attention using location-aware attention for each head.

    :param int eprojs: # projection-units of encoder
    :param int dunits: # units of decoder
    :param int aheads: # heads of multi head attention
    :param int att_dim_k: dimension k in multi head attention
    :param int att_dim_v: dimension v in multi head attention
    :param int aconv_chans: # channels of attention convolution
    :param int aconv_filts: filter size of attention convolution
    '''

    def __init__(self, eprojs, dunits, aheads, att_dim_k, att_dim_v, aconv_chans, aconv_filts):
        super(AttMultiHeadLoc, self).__init__()
        self.mlp_q = torch.nn.ModuleList()
        self.mlp_k = torch.nn.ModuleList()
        self.mlp_v = torch.nn.ModuleList()
        self.gvec = torch.nn.ModuleList()
        self.loc_conv = torch.nn.ModuleList()
        self.mlp_att = torch.nn.ModuleList()
        for h in six.moves.range(aheads):
            self.mlp_q += [torch.nn.Linear(dunits, att_dim_k)]
            self.mlp_k += [torch.nn.Linear(eprojs, att_dim_k, bias=False)]
            self.mlp_v += [torch.nn.Linear(eprojs, att_dim_v, bias=False)]
            self.gvec += [torch.nn.Linear(att_dim_k, 1)]
            self.loc_conv += [torch.nn.Conv2d(
                1, aconv_chans, (1, 2 * aconv_filts + 1), padding=(0, aconv_filts), bias=False)]
            self.mlp_att += [torch.nn.Linear(aconv_chans, att_dim_k, bias=False)]
        self.mlp_o = torch.nn.Linear(aheads * att_dim_v, eprojs, bias=False)
        self.dunits = dunits
        self.eprojs = eprojs
        self.aheads = aheads
        self.att_dim_k = att_dim_k
        self.att_dim_v = att_dim_v
        self.scaling = 1.0 / math.sqrt(att_dim_k)
        self.h_length = None
        self.enc_h = None
        self.pre_compute_k = None
        self.pre_compute_v = None

    def reset(self):
        '''reset states'''
        self.h_length = None
        self.enc_h = None
        self.pre_compute_k = None
        self.pre_compute_v = None

    def forward(self, enc_hs_pad, enc_hs_len, dec_z, att_prev, scaling=2.0):
        '''AttMultiHeadLoc forward

        :param Tensor enc_hs_pad: padded encoder hidden state (B x T_max x D_enc)
        :param list enc_h_len: padded encoder hidden state lenght (B)
        :param Tensor dec_z: decoder hidden state (B x D_dec)
        :param Tensor att_prev: list of previous attentioin weight (B x T_max) * aheads
        :param float scaling: scaling parameter before applying softmax
        :return: attentioin weighted encoder state (B x D_enc)
        :rtype: Tensor
        :return: list of previous attentioin weight (B x T_max) * aheads
        :rtype: list
        '''

        batch = enc_hs_pad.size(0)
        # pre-compute all k and v outside the decoder loop
        if self.pre_compute_k is None:
            self.enc_h = enc_hs_pad  # utt x frame x hdim
            self.h_length = self.enc_h.size(1)
            # utt x frame x att_dim
            self.pre_compute_k = [
                linear_tensor(self.mlp_k[h], self.enc_h) for h in six.moves.range(self.aheads)]

        if self.pre_compute_v is None:
            self.enc_h = enc_hs_pad  # utt x frame x hdim
            self.h_length = self.enc_h.size(1)
            # utt x frame x att_dim
            self.pre_compute_v = [
                linear_tensor(self.mlp_v[h], self.enc_h) for h in six.moves.range(self.aheads)]

        if dec_z is None:
            dec_z = enc_hs_pad.new_zeros(batch, self.dunits)
        else:
            dec_z = dec_z.view(batch, self.dunits)

        if att_prev is None:
            att_prev = []
            for h in six.moves.range(self.aheads):
                att_prev += [[enc_hs_pad.new_zeros(l).fill_(1.0 / l) for l in enc_hs_len]]
                # if no bias, 0 0-pad goes 0
                att_prev[h] = pad_list(att_prev[h], 0)

        c = []
        w = []
        for h in six.moves.range(self.aheads):
            att_conv = self.loc_conv[h](att_prev[h].view(batch, 1, 1, self.h_length))
            att_conv = att_conv.squeeze(2).transpose(1, 2)
            att_conv = linear_tensor(self.mlp_att[h], att_conv)

            e = linear_tensor(
                self.gvec[h],
                torch.tanh(
                    self.pre_compute_k[h] + att_conv + self.mlp_q[h](dec_z).view(
                        batch, 1, self.att_dim_k))).squeeze(2)
            w += [F.softmax(scaling * e, dim=1)]

            # weighted sum over flames
            # utt x hdim
            # NOTE use bmm instead of sum(*)
            c += [torch.sum(self.pre_compute_v[h] * w[h].view(batch, self.h_length, 1), dim=1)]

        # concat all of c
        c = self.mlp_o(torch.cat(c, dim=1))

        return c, w


class AttMultiHeadMultiResLoc(torch.nn.Module):
    '''Multi head multi resolution location based attention

    Reference: Attention is all you need
        (https://arxiv.org/abs/1706.03762)

    This attention is multi head attention using location-aware attention for each head.
    Furthermore, it uses different filter size for each head.

    :param int eprojs: # projection-units of encoder
    :param int dunits: # units of decoder
    :param int aheads: # heads of multi head attention
    :param int att_dim_k: dimension k in multi head attention
    :param int att_dim_v: dimension v in multi head attention
    :param int aconv_chans: maximum # channels of attention convolution
        each head use #ch = aconv_chans * (head + 1) / aheads
        e.g. aheads=4, aconv_chans=100 => filter size = 25, 50, 75, 100
    :param int aconv_filts: filter size of attention convolution
    '''

    def __init__(self, eprojs, dunits, aheads, att_dim_k, att_dim_v, aconv_chans, aconv_filts):
        super(AttMultiHeadMultiResLoc, self).__init__()
        self.mlp_q = torch.nn.ModuleList()
        self.mlp_k = torch.nn.ModuleList()
        self.mlp_v = torch.nn.ModuleList()
        self.gvec = torch.nn.ModuleList()
        self.loc_conv = torch.nn.ModuleList()
        self.mlp_att = torch.nn.ModuleList()
        for h in six.moves.range(aheads):
            self.mlp_q += [torch.nn.Linear(dunits, att_dim_k)]
            self.mlp_k += [torch.nn.Linear(eprojs, att_dim_k, bias=False)]
            self.mlp_v += [torch.nn.Linear(eprojs, att_dim_v, bias=False)]
            self.gvec += [torch.nn.Linear(att_dim_k, 1)]
            afilts = aconv_filts * (h + 1) // aheads
            self.loc_conv += [torch.nn.Conv2d(
                1, aconv_chans, (1, 2 * afilts + 1), padding=(0, afilts), bias=False)]
            self.mlp_att += [torch.nn.Linear(aconv_chans, att_dim_k, bias=False)]
        self.mlp_o = torch.nn.Linear(aheads * att_dim_v, eprojs, bias=False)
        self.dunits = dunits
        self.eprojs = eprojs
        self.aheads = aheads
        self.att_dim_k = att_dim_k
        self.att_dim_v = att_dim_v
        self.scaling = 1.0 / math.sqrt(att_dim_k)
        self.h_length = None
        self.enc_h = None
        self.pre_compute_k = None
        self.pre_compute_v = None

    def reset(self):
        '''reset states'''
        self.h_length = None
        self.enc_h = None
        self.pre_compute_k = None
        self.pre_compute_v = None

    def forward(self, enc_hs_pad, enc_hs_len, dec_z, att_prev):
        '''AttMultiHeadMultiResLoc forward

        :param Tensor enc_hs_pad: padded encoder hidden state (B x T_max x D_enc)
        :param list enc_h_len: padded encoder hidden state lenght (B)
        :param Tensor dec_z: decoder hidden state (B x D_dec)
        :param Tensor att_prev: list of previous attentioin weight (B x T_max) * aheads
        :param float scaling: scaling parameter before applying softmax
        :return: attentioin weighted encoder state (B x D_enc)
        :rtype: Tensor
        :return: list of previous attentioin weight (B x T_max) * aheads
        :rtype: list
        '''

        batch = enc_hs_pad.size(0)
        # pre-compute all k and v outside the decoder loop
        if self.pre_compute_k is None:
            self.enc_h = enc_hs_pad  # utt x frame x hdim
            self.h_length = self.enc_h.size(1)
            # utt x frame x att_dim
            self.pre_compute_k = [
                linear_tensor(self.mlp_k[h], self.enc_h) for h in six.moves.range(self.aheads)]

        if self.pre_compute_v is None:
            self.enc_h = enc_hs_pad  # utt x frame x hdim
            self.h_length = self.enc_h.size(1)
            # utt x frame x att_dim
            self.pre_compute_v = [
                linear_tensor(self.mlp_v[h], self.enc_h) for h in six.moves.range(self.aheads)]

        if dec_z is None:
            dec_z = enc_hs_pad.new_zeros(batch, self.dunits)
        else:
            dec_z = dec_z.view(batch, self.dunits)

        if att_prev is None:
            att_prev = []
            for h in six.moves.range(self.aheads):
                att_prev += [[enc_hs_pad.new_zeros(l).fill_(1.0 / l) for l in enc_hs_len]]
                # if no bias, 0 0-pad goes 0
                att_prev[h] = pad_list(att_prev[h], 0)

        c = []
        w = []
        for h in six.moves.range(self.aheads):
            att_conv = self.loc_conv[h](att_prev[h].view(batch, 1, 1, self.h_length))
            att_conv = att_conv.squeeze(2).transpose(1, 2)
            att_conv = linear_tensor(self.mlp_att[h], att_conv)

            e = linear_tensor(
                self.gvec[h],
                torch.tanh(
                    self.pre_compute_k[h] + att_conv + self.mlp_q[h](dec_z).view(
                        batch, 1, self.att_dim_k))).squeeze(2)
            w += [F.softmax(self.scaling * e, dim=1)]

            # weighted sum over flames
            # utt x hdim
            # NOTE use bmm instead of sum(*)
            c += [torch.sum(self.pre_compute_v[h] * w[h].view(batch, self.h_length, 1), dim=1)]

        # concat all of c
        c = self.mlp_o(torch.cat(c, dim=1))

        return c, w


def th_accuracy(y_all, pad_target, ignore_label):
    pad_pred = y_all.view(pad_target.size(0), pad_target.size(1), y_all.size(1)).argmax(2)
    mask = pad_target != ignore_label
    numerator = torch.sum(pad_pred.masked_select(mask) == pad_target.masked_select(mask))
    denominator = torch.sum(mask)
    return numerator.float() / denominator.float()


# ------------- Decoder Network ----------------------------------------------------------------------------------------
class Decoder(torch.nn.Module):
    def __init__(self, eprojs, odim, dlayers, dunits, sos, eos, att, verbose=0,
                 char_list=None, labeldist=None, lsm_weight=0.):
        super(Decoder, self).__init__()
        self.dunits = dunits
        self.dlayers = dlayers
        self.embed = torch.nn.Embedding(odim, dunits)
        self.decoder = torch.nn.ModuleList()
        self.decoder += [torch.nn.LSTMCell(dunits + eprojs, dunits)]
        for l in six.moves.range(1, self.dlayers):
            self.decoder += [torch.nn.LSTMCell(dunits, dunits)]
        self.ignore_id = 0  # NOTE: 0 for CTC?
        self.output = torch.nn.Linear(dunits, odim)

        self.loss = None
        self.att = att
        self.dunits = dunits
        self.sos = sos
        self.eos = eos
        self.verbose = verbose
        self.char_list = char_list
        # for label smoothing
        self.labeldist = labeldist
        self.vlabeldist = None
        self.lsm_weight = lsm_weight

    def zero_state(self, hpad):
        return hpad.new_zeros(hpad.size(0), self.dunits)

    def forward(self, hpad, hlen, ys):
        '''Decoder forward

        :param hs:
        :param ys:
        :return:
        '''
        hpad = mask_by_length(hpad, hlen, 0)
        self.loss = None
        # prepare input and output word sequences with sos/eos IDs
        eos = ys[0].new([self.eos])
        sos = ys[0].new([self.sos])
        ys_in = [torch.cat([sos, y], dim=0) for y in ys]
        ys_out = [torch.cat([y, eos], dim=0) for y in ys]

        # padding for ys with -1
        # pys: utt x olen
        pad_ys_in = pad_list(ys_in, self.eos)
        pad_ys_out = pad_list(ys_out, self.ignore_id)

        # get dim, length info
        batch = pad_ys_out.size(0)
        olength = pad_ys_out.size(1)
        logging.info(self.__class__.__name__ + ' input lengths:  ' + str(hlen))
        logging.info(self.__class__.__name__ + ' output lengths: ' + str([y.size(0) for y in ys_out]))

        # initialization
        c_list = [self.zero_state(hpad)]
        z_list = [self.zero_state(hpad)]
        for l in six.moves.range(1, self.dlayers):
            c_list.append(self.zero_state(hpad))
            z_list.append(self.zero_state(hpad))
        att_w = None
        z_all = []
        self.att.reset()  # reset pre-computation of h

        # pre-computation of embedding
        eys = self.embed(pad_ys_in)  # utt x olen x zdim

        # loop for an output sequence
        for i in six.moves.range(olength):
            att_c, att_w = self.att(hpad, hlen, z_list[0], att_w)
            ey = torch.cat((eys[:, i, :], att_c), dim=1)  # utt x (zdim + hdim)
            z_list[0], c_list[0] = self.decoder[0](ey, (z_list[0], c_list[0]))
            for l in six.moves.range(1, self.dlayers):
                z_list[l], c_list[l] = self.decoder[l](
                    z_list[l - 1], (z_list[l], c_list[l]))
            z_all.append(z_list[-1])

        z_all = torch.stack(z_all, dim=1).view(batch * olength, self.dunits)
        # compute loss
        y_all = self.output(z_all)
        self.loss = F.cross_entropy(y_all, pad_ys_out.view(-1),
                                    ignore_index=self.ignore_id,
                                    size_average=True)
        # -1: eos, which is removed in the loss computation
        self.loss *= (np.mean([len(x) for x in ys_in]) - 1)
        acc = th_accuracy(y_all, pad_ys_out, ignore_label=self.ignore_id)
<<<<<<< HEAD
        logging.info('att loss:' + ''.join(str(self.loss.data).split('\n')))
=======
        logging.info('att acc:' + str(acc.item()))
        logging.info('att loss:' + str(self.loss.item()))
>>>>>>> 92dfc31c

        # show predicted character sequence for debug
        if self.verbose > 0 and self.char_list is not None:
            y_hat = y_all.view(batch, olength, -1)
            y_true = pad_ys_out
            for (i, y_hat_), y_true_ in zip(enumerate(y_hat.detach().cpu().numpy()), y_true.detach().cpu().numpy()):
                if i == MAX_DECODER_OUTPUT:
                    break
                idx_hat = np.argmax(y_hat_[y_true_ != self.ignore_id], axis=1)
                idx_true = y_true_[y_true_ != self.ignore_id]
                seq_hat = [self.char_list[int(idx)] for idx in idx_hat]
                seq_true = [self.char_list[int(idx)] for idx in idx_true]
                seq_hat = "".join(seq_hat)
                seq_true = "".join(seq_true)
                logging.info("groundtruth[%d]: " % i + seq_true)
                logging.info("prediction [%d]: " % i + seq_hat)

        if self.labeldist is not None:
            if self.vlabeldist is None:
                self.vlabeldist = to_cuda(self, torch.from_numpy(self.labeldist))
            loss_reg = - torch.sum((F.log_softmax(y_all, dim=1) * self.vlabeldist).view(-1), dim=0) / len(ys_in)
            self.loss = (1. - self.lsm_weight) * self.loss + self.lsm_weight * loss_reg

        return self.loss, acc

    def recognize_beam(self, h, lpz, recog_args, char_list, rnnlm=None):
        '''beam search implementation

        :param Tensor h:
        :param Namespace recog_args:
        :param char_list:
        :return:
        '''
        logging.info('input lengths: ' + str(h.size(0)))
        # initialization
        c_list = [self.zero_state(h.unsqueeze(0))]
        z_list = [self.zero_state(h.unsqueeze(0))]
        for l in six.moves.range(1, self.dlayers):
            c_list.append(self.zero_state(h.unsqueeze(0)))
            z_list.append(self.zero_state(h.unsqueeze(0)))
        a = None
        self.att.reset()  # reset pre-computation of h

        # search parms
        beam = recog_args.beam_size
        penalty = recog_args.penalty
        ctc_weight = recog_args.ctc_weight

        # preprate sos
        y = self.sos
        vy = h.new_zeros(1).long()
        if recog_args.maxlenratio == 0:
            maxlen = h.shape[0]
        else:
            # maxlen >= 1
            maxlen = max(1, int(recog_args.maxlenratio * h.size(0)))
        minlen = int(recog_args.minlenratio * h.size(0))
        logging.info('max output length: ' + str(maxlen))
        logging.info('min output length: ' + str(minlen))

        # initialize hypothesis
        if rnnlm:
            hyp = {'score': 0.0, 'yseq': [y], 'c_prev': c_list,
                   'z_prev': z_list, 'a_prev': a, 'rnnlm_prev': None}
        else:
            hyp = {'score': 0.0, 'yseq': [y], 'c_prev': c_list, 'z_prev': z_list, 'a_prev': a}
        if lpz is not None:
            ctc_prefix_score = CTCPrefixScore(lpz.numpy(), 0, self.eos, np)
            hyp['ctc_state_prev'] = ctc_prefix_score.initial_state()
            hyp['ctc_score_prev'] = 0.0
            if ctc_weight != 1.0:
                # pre-pruning based on attention scores
                ctc_beam = min(lpz.shape[-1], int(beam * CTC_SCORING_RATIO))
            else:
                ctc_beam = lpz.shape[-1]
        hyps = [hyp]
        ended_hyps = []

        for i in six.moves.range(maxlen):
            logging.debug('position ' + str(i))

            hyps_best_kept = []
            for hyp in hyps:
                vy.unsqueeze(1)
                vy[0] = hyp['yseq'][i]
                ey = self.embed(vy)           # utt list (1) x zdim
                ey.unsqueeze(0)
                att_c, att_w = self.att(h.unsqueeze(0), [h.size(0)], hyp['z_prev'][0], hyp['a_prev'])
                ey = torch.cat((ey, att_c), dim=1)   # utt(1) x (zdim + hdim)
                z_list[0], c_list[0] = self.decoder[0](ey, (hyp['z_prev'][0], hyp['c_prev'][0]))
                for l in six.moves.range(1, self.dlayers):
                    z_list[l], c_list[l] = self.decoder[l](
                        z_list[l - 1], (hyp['z_prev'][l], hyp['c_prev'][l]))

                # get nbest local scores and their ids
                local_att_scores = F.log_softmax(self.output(z_list[-1]), dim=1)
                if rnnlm:
                    rnnlm_state, z_rnnlm = rnnlm.predictor(hyp['rnnlm_prev'], vy)
                    local_lm_scores = F.log_softmax(z_rnnlm, dim=1)
                    local_scores = local_att_scores + recog_args.lm_weight * local_lm_scores
                else:
                    local_scores = local_att_scores

                if lpz is not None:
                    local_best_scores, local_best_ids = torch.topk(
                        local_att_scores, ctc_beam, dim=1)
                    ctc_scores, ctc_states = ctc_prefix_score(
                        hyp['yseq'], local_best_ids[0], hyp['ctc_state_prev'])
                    local_scores = \
                        (1.0 - ctc_weight) * local_att_scores[:, local_best_ids[0]] \
                        + ctc_weight * torch.from_numpy(ctc_scores - hyp['ctc_score_prev'])
                    if rnnlm:
                        local_scores += recog_args.lm_weight * local_lm_scores[:, local_best_ids[0]]
                    local_best_scores, joint_best_ids = torch.topk(local_scores, beam, dim=1)
                    local_best_ids = local_best_ids[:, joint_best_ids[0]]
                else:
                    local_best_scores, local_best_ids = torch.topk(local_scores, beam, dim=1)

                for j in six.moves.range(beam):
                    new_hyp = {}
                    # [:] is needed!
                    new_hyp['z_prev'] = z_list[:]
                    new_hyp['c_prev'] = c_list[:]
                    new_hyp['a_prev'] = att_w[:]
                    new_hyp['score'] = hyp['score'] + local_best_scores[0, j]
                    new_hyp['yseq'] = [0] * (1 + len(hyp['yseq']))
                    new_hyp['yseq'][:len(hyp['yseq'])] = hyp['yseq']
                    new_hyp['yseq'][len(hyp['yseq'])] = local_best_ids[0, j]
                    if rnnlm:
                        new_hyp['rnnlm_prev'] = rnnlm_state
                    if lpz is not None:
                        new_hyp['ctc_state_prev'] = ctc_states[joint_best_ids[0, j]]
                        new_hyp['ctc_score_prev'] = ctc_scores[joint_best_ids[0, j]]
                    # will be (2 x beam) hyps at most
                    hyps_best_kept.append(new_hyp)

                hyps_best_kept = sorted(
                    hyps_best_kept, key=lambda x: x['score'], reverse=True)[:beam]

            # sort and get nbest
            hyps = hyps_best_kept
            logging.debug('number of pruned hypothes: ' + str(len(hyps)))
            logging.debug(
                'best hypo: ' + ''.join([char_list[int(x)] for x in hyps[0]['yseq'][1:]]))

            # add eos in the final loop to avoid that there are no ended hyps
            if i == maxlen - 1:
                logging.info('adding <eos> in the last postion in the loop')
                for hyp in hyps:
                    hyp['yseq'].append(self.eos)

            # add ended hypothes to a final list, and removed them from current hypothes
            # (this will be a probmlem, number of hyps < beam)
            remained_hyps = []
            for hyp in hyps:
                if hyp['yseq'][-1] == self.eos:
                    # only store the sequence that has more than minlen outputs
                    # also add penalty
                    if len(hyp['yseq']) > minlen:
                        hyp['score'] += (i + 1) * penalty
                        ended_hyps.append(hyp)
                else:
                    remained_hyps.append(hyp)

            # end detection
            if end_detect(ended_hyps, i) and recog_args.maxlenratio == 0.0:
                logging.info('end detected at %d', i)
                break

            hyps = remained_hyps
            if len(hyps) > 0:
                logging.debug('remeined hypothes: ' + str(len(hyps)))
            else:
                logging.info('no hypothesis. Finish decoding.')
                break

            for hyp in hyps:
                logging.debug(
                    'hypo: ' + ''.join([char_list[int(x)] for x in hyp['yseq'][1:]]))

            logging.debug('number of ended hypothes: ' + str(len(ended_hyps)))

        nbest_hyps = sorted(
            ended_hyps, key=lambda x: x['score'], reverse=True)[:min(len(ended_hyps), recog_args.nbest)]
        logging.info('total log probability: ' + str(nbest_hyps[0]['score']))
        logging.info('normalized log probability: ' + str(nbest_hyps[0]['score'] / len(nbest_hyps[0]['yseq'])))

        # remove sos
        return nbest_hyps

    def calculate_all_attentions(self, hpad, hlen, ys):
        '''Calculate all of attentions

        :return: numpy array format attentions
        '''
        hpad = mask_by_length(hpad, hlen, 0)
        self.loss = None
        # prepare input and output word sequences with sos/eos IDs
        eos = Variable(ys[0].data.new([self.eos]))
        sos = Variable(ys[0].data.new([self.sos]))
        ys_in = [torch.cat([sos, y], dim=0) for y in ys]
        ys_out = [torch.cat([y, eos], dim=0) for y in ys]

        # padding for ys with -1
        # pys: utt x olen
        pad_ys_in = pad_list(ys_in, self.eos)
        pad_ys_out = pad_list(ys_out, self.ignore_id)

        # get length info
        olength = pad_ys_out.size(1)

        # initialization
        c_list = [self.zero_state(hpad)]
        z_list = [self.zero_state(hpad)]
        for l in six.moves.range(1, self.dlayers):
            c_list.append(self.zero_state(hpad))
            z_list.append(self.zero_state(hpad))
        att_w = None
        att_ws = []
        self.att.reset()  # reset pre-computation of h

        # pre-computation of embedding
        eys = self.embed(pad_ys_in)  # utt x olen x zdim

        # loop for an output sequence
        for i in six.moves.range(olength):
            att_c, att_w = self.att(hpad, hlen, z_list[0], att_w)
            ey = torch.cat((eys[:, i, :], att_c), dim=1)  # utt x (zdim + hdim)
            z_list[0], c_list[0] = self.decoder[0](ey, (z_list[0], c_list[0]))
            for l in six.moves.range(1, self.dlayers):
                z_list[l], c_list[l] = self.decoder[l](
                    z_list[l - 1], (z_list[l], c_list[l]))
            att_ws.append(att_w)

        # convert to numpy array with the shape (B, Lmax, Tmax)
        if isinstance(self.att, AttLoc2D):
            # att_ws => list of previous concate attentions
            att_ws = torch.stack([aw[:, -1] for aw in att_ws], dim=1).data.cpu().numpy()
        elif isinstance(self.att, (AttCov, AttCovLoc)):
            # att_ws => list of list of previous attentions
            att_ws = torch.stack([aw[-1] for aw in att_ws], dim=1).data.cpu().numpy()
        elif isinstance(self.att, AttLocRec):
            # att_ws => list of tuple of attention and hidden states
            att_ws = torch.stack([aw[0] for aw in att_ws], dim=1).data.cpu().numpy()
        elif isinstance(self.att, (AttMultiHeadDot, AttMultiHeadAdd, AttMultiHeadLoc, AttMultiHeadMultiResLoc)):
            # att_ws => list of list of each head attetion
            n_heads = len(att_ws[0])
            att_ws_sorted_by_head = []
            for h in six.moves.range(n_heads):
                att_ws_head = torch.stack([aw[h] for aw in att_ws], dim=1)
                att_ws_sorted_by_head += [att_ws_head]
            att_ws = torch.stack(att_ws_sorted_by_head, dim=1).data.cpu().numpy()
        else:
            # att_ws => list of attetions
            att_ws = torch.stack(att_ws, dim=1).data.cpu().numpy()
        return att_ws


# ------------- Encoder Network ----------------------------------------------------------------------------------------
class Encoder(torch.nn.Module):
    '''ENCODER NETWORK CLASS

    This is the example of docstring.

    :param str etype: type of encoder network
    :param int idim: number of dimensions of encoder network
    :param int elayers: number of layers of encoder network
    :param int eunits: number of lstm units of encoder network
    :param int epojs: number of projection units of encoder network
    :param str subsample: subsampling number e.g. 1_2_2_2_1
    :param float dropout: dropout rate
    :return:

    '''

    def __init__(self, etype, idim, elayers, eunits, eprojs, subsample, dropout, in_channel=1):
        super(Encoder, self).__init__()

        if etype == 'blstm':
            self.enc1 = BLSTM(idim, elayers, eunits, eprojs, dropout)
            logging.info('BLSTM without projection for encoder')
        elif etype == 'blstmp':
            self.enc1 = BLSTMP(idim, elayers, eunits,
                               eprojs, subsample, dropout)
            logging.info('BLSTM with every-layer projection for encoder')
        elif etype == 'vggblstmp':
            self.enc1 = VGG2L(in_channel)
            self.enc2 = BLSTMP(_get_vgg2l_odim(idim, in_channel=in_channel),
                               elayers, eunits, eprojs,
                               subsample, dropout)
            logging.info('Use CNN-VGG + BLSTMP for encoder')
        elif etype == 'vggblstm':
            self.enc1 = VGG2L(in_channel)
            self.enc2 = BLSTM(_get_vgg2l_odim(idim, in_channel=in_channel),
                              elayers, eunits, eprojs, dropout)
            logging.info('Use CNN-VGG + BLSTM for encoder')
        else:
            logging.error(
                "Error: need to specify an appropriate encoder archtecture")
            sys.exit()

        self.etype = etype

    def forward(self, xs, ilens, input_layer_idx=0):
        '''Encoder forward

        :param xs:
        :param ilens:
        :return:
        '''
        if self.etype == 'blstm':
            xs, ilens = self.enc1(xs, ilens, input_layer_idx)
        elif self.etype == 'blstmp':
            xs, ilens = self.enc1(xs, ilens, input_layer_idx)
        elif self.etype == 'vggblstmp':
            xs, ilens = self.enc1(xs, ilens)
            xs, ilens = self.enc2(xs, ilens, input_layer_idx)
        elif self.etype == 'vggblstm':
            xs, ilens = self.enc1(xs, ilens)
            xs, ilens = self.enc2(xs, ilens, input_layer_idx)
        else:
            logging.error(
                "Error: need to specify an appropriate encoder archtecture")
            sys.exit()

        if isinstance(ilens, torch.Tensor):
            ilens = ilens.cpu().numpy()

        return xs, ilens

    def extract(self, xs, ilens, extract_layer_idx=-1):
        '''Encoder forward

        :param xs:
        :param ilens:
        :param extract_layer_idx:
        :return:
        '''
        if self.etype == 'blstm':
            xs, ilens = self.enc1.extract(xs, ilens, extract_layer_idx)
        elif self.etype == 'blstmp':
            xs, ilens = self.enc1.extract(xs, ilens, extract_layer_idx)
        elif self.etype == 'vggblstmp':
            xs, ilens = self.enc1(xs, ilens)
            xs, ilens = self.enc2.extract(xs, ilens, extract_layer_idx)
        elif self.etype == 'vggblstm':
            xs, ilens = self.enc1(xs, ilens)
            xs, ilens = self.enc2.extract(xs, ilens, extract_layer_idx)
        else:
            logging.error(
                "Error: need to specify an appropriate encoder archtecture")
            sys.exit()

        if isinstance(ilens, torch.Tensor):
            ilens = ilens.cpu().numpy()

        return xs, ilens


class BLSTMP(torch.nn.Module):
    def __init__(self, idim, elayers, cdim, hdim, subsample, dropout):
        super(BLSTMP, self).__init__()
        for i in six.moves.range(elayers):
            if i == 0:
                inputdim = idim
            else:
                inputdim = hdim
            setattr(self, "bilstm%d" % i, torch.nn.LSTM(inputdim, cdim, dropout=dropout,
                                                        num_layers=1, bidirectional=True, batch_first=True))
            # bottleneck layer to merge
            setattr(self, "bt%d" % i, torch.nn.Linear(2 * cdim, hdim))

        self.elayers = elayers
        self.cdim = cdim
        self.subsample = subsample

    def forward(self, xpad, ilens, input_layer_idx=0):
        '''BLSTMP forward

        :param xs:
        :param ilens:
        :return:
        '''
        # logging.info(self.__class__.__name__ + ' input lengths: ' + str(ilens))
        if input_layer_idx == -1:
            input_layer_idx = self.elayers
        for layer in six.moves.range(input_layer_idx, self.elayers):
            xpack = pack_padded_sequence(xpad, ilens, batch_first=True)
            bilstm = getattr(self, 'bilstm' + str(layer))
            bilstm.flatten_parameters()
            ys, _ = bilstm(xpack)
            # ys: utt list of frame x cdim x 2 (2: means bidirectional)
            ypad, ilens = pad_packed_sequence(ys, batch_first=True)
            sub = self.subsample[layer + 1]
            if sub > 1:
                ypad = ypad[:, ::sub]
                ilens = [(i + 1) // sub for i in ilens]
            # (sum _utt frame_utt) x dim
            projected = getattr(self, 'bt' + str(layer)
                                )(ypad.contiguous().view(-1, ypad.size(2)))
            xpad = torch.tanh(projected.view(ypad.size(0), ypad.size(1), -1))

        return xpad, ilens  # x: utt list of frame x dim

    def extract(self, xpad, ilens, extract_layer_idx=-1):
        '''BLSTMP extract

        :param xs:
        :param ilens:
        :param layer_idx:
        :return:
        '''
        # check layer index
        if extract_layer_idx < 0 or extract_layer_idx > self.elayers:
            raise ValueError("layer index is out of range.")
        if extract_layer_idx == -1:
            extract_layer_idx = self.elayers
        for layer in six.moves.range(self.elayers):
            if layer == extract_layer_idx:
                break
            xpack = pack_padded_sequence(xpad, ilens, batch_first=True)
            bilstm = getattr(self, 'bilstm' + str(layer))
            bilstm.flatten_parameters()
            ys, _ = bilstm(xpack)
            # ys: utt list of frame x cdim x 2 (2: means bidirectional)
            ypad, ilens = pad_packed_sequence(ys, batch_first=True)
            sub = self.subsample[layer + 1]
            if sub > 1:
                ypad = ypad[:, ::sub]
                ilens = [(i + 1) // sub for i in ilens]
            # (sum _utt frame_utt) x dim
            projected = getattr(self, 'bt' + str(layer)
                                )(ypad.contiguous().view(-1, ypad.size(2)))
            xpad = torch.tanh(projected.view(ypad.size(0), ypad.size(1), -1))

        return xpad, ilens  # x: utt list of frame x dim


class BLSTM(torch.nn.Module):
    def __init__(self, idim, elayers, cdim, hdim, dropout):
        super(BLSTM, self).__init__()
        self.nblstm = torch.nn.LSTM(idim, cdim, elayers, batch_first=True,
                                    dropout=dropout, bidirectional=True)
        self.l_last = torch.nn.Linear(cdim * 2, hdim)

    def forward(self, xpad, ilens):
        '''BLSTM forward

        :param xs:
        :param ilens:
        :return:
        '''
        logging.info(self.__class__.__name__ + ' input lengths: ' + str(ilens))
        xpack = pack_padded_sequence(xpad, ilens, batch_first=True)
        ys, _ = self.nblstm(xpack)
        # ys: utt list of frame x cdim x 2 (2: means bidirectional)
        ypad, ilens = pad_packed_sequence(ys, batch_first=True)
        # (sum _utt frame_utt) x dim
        projected = torch.tanh(self.l_last(
            ypad.contiguous().view(-1, ypad.size(2))))
        xpad = projected.view(ypad.size(0), ypad.size(1), -1)
        return xpad, ilens  # x: utt list of frame x dim

    def extract(self, xpad, ilens, extract_layer_idx=-1):
        raise NotImplementedError()


class VGG2L(torch.nn.Module):
    def __init__(self, in_channel=1):
        super(VGG2L, self).__init__()
        # CNN layer (VGG motivated)
        self.conv1_1 = torch.nn.Conv2d(in_channel, 64, 3, stride=1, padding=1)
        self.conv1_2 = torch.nn.Conv2d(64, 64, 3, stride=1, padding=1)
        self.conv2_1 = torch.nn.Conv2d(64, 128, 3, stride=1, padding=1)
        self.conv2_2 = torch.nn.Conv2d(128, 128, 3, stride=1, padding=1)

        self.in_channel = in_channel

    def forward(self, xs, ilens):
        '''VGG2L forward

        :param xs:
        :param ilens:
        :return:
        '''
        logging.info(self.__class__.__name__ + ' input lengths: ' + str(ilens))

        # x: utt x frame x dim
        # xs = F.pad_sequence(xs)

        # x: utt x 1 (input channel num) x frame x dim
        xs = xs.view(xs.size(0), xs.size(1), self.in_channel,
                     xs.size(2) // self.in_channel).transpose(1, 2)

        # NOTE: max_pool1d ?
        xs = F.relu(self.conv1_1(xs))
        xs = F.relu(self.conv1_2(xs))
        xs = F.max_pool2d(xs, 2, stride=2, ceil_mode=True)

        xs = F.relu(self.conv2_1(xs))
        xs = F.relu(self.conv2_2(xs))
        xs = F.max_pool2d(xs, 2, stride=2, ceil_mode=True)
        # change ilens accordingly
        # ilens = [_get_max_pooled_size(i) for i in ilens]
        ilens = np.array(
            np.ceil(np.array(ilens, dtype=np.float32) / 2), dtype=np.int64)
        ilens = np.array(
            np.ceil(np.array(ilens, dtype=np.float32) / 2), dtype=np.int64).tolist()

        # x: utt_list of frame (remove zeropaded frames) x (input channel num x dim)
        xs = xs.transpose(1, 2)
        xs = xs.contiguous().view(
            xs.size(0), xs.size(1), xs.size(2) * xs.size(3))
        xs = [xs[i, :ilens[i]] for i in range(len(ilens))]
        xs = pad_list(xs, 0.0)
        return xs, ilens<|MERGE_RESOLUTION|>--- conflicted
+++ resolved
@@ -136,19 +136,6 @@
         return self.loss
 
 
-<<<<<<< HEAD
-def pad_list(xs, pad_value=float("nan")):
-    assert isinstance(xs[0], Variable)
-    n_batch = len(xs)
-    max_len = max(x.size(0) for x in xs)
-    pad = Variable(
-        xs[0].data.new(
-            n_batch, max_len, * xs[0].size()[1:]).zero_() + pad_value,
-        volatile=xs[0].volatile)
-    for i in range(n_batch):
-        pad[i, :xs[i].size(0)] = xs[i]
-    return pad
-=======
 def pad_list(batch, pad_value=float("nan")):
     """FUNCTION TO PAD VALUE
 
@@ -175,7 +162,6 @@
             batch_pad[i, :b.shape[0]] = b
 
     return batch_pad
->>>>>>> 92dfc31c
 
 
 def set_forget_bias_to_one(bias):
@@ -319,27 +305,13 @@
         # utt list of olen
         ys = [np.fromiter(map(int, tids[i]), dtype=np.int64)
               for i in sorted_index]
-<<<<<<< HEAD
-        if self.training:
-            ys = [to_cuda(self, Variable(torch.from_numpy(y))) for y in ys]
-        else:
-            ys = [to_cuda(self, Variable(torch.from_numpy(y), volatile=True)) for y in ys]
-=======
         ys = [to_cuda(self, torch.from_numpy(y)) for y in ys]
->>>>>>> 92dfc31c
 
         # subsample frame
         if self.input_layer_idx == 0:
             xs = [xx[::self.subsample[0], :] for xx in xs]
         ilens = np.fromiter((xx.shape[0] for xx in xs), dtype=np.int64)
-<<<<<<< HEAD
-        if self.training:
-            hs = [to_cuda(self, Variable(torch.from_numpy(xx))) for xx in xs]
-        else:
-            hs = [to_cuda(self, Variable(torch.from_numpy(xx), volatile=True)) for xx in xs]
-=======
         hs = [to_cuda(self, torch.from_numpy(xx)) for xx in xs]
->>>>>>> 92dfc31c
 
         # 1. encoder
         xpad = pad_list(hs)
@@ -1738,12 +1710,8 @@
         # -1: eos, which is removed in the loss computation
         self.loss *= (np.mean([len(x) for x in ys_in]) - 1)
         acc = th_accuracy(y_all, pad_ys_out, ignore_label=self.ignore_id)
-<<<<<<< HEAD
-        logging.info('att loss:' + ''.join(str(self.loss.data).split('\n')))
-=======
         logging.info('att acc:' + str(acc.item()))
         logging.info('att loss:' + str(self.loss.item()))
->>>>>>> 92dfc31c
 
         # show predicted character sequence for debug
         if self.verbose > 0 and self.char_list is not None:
