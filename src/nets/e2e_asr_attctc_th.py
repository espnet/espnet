--- conflicted
+++ resolved
@@ -174,11 +174,8 @@
         self.verbose = args.verbose
         self.char_list = args.char_list
         self.outdir = args.outdir
-<<<<<<< HEAD
         self.aug_arch = args.aug_arch
-=======
         self.mtlalpha = args.mtlalpha
->>>>>>> fb625bc0
 
         # below means the last number becomes eos/sos ID
         # note that sos/eos IDs are identical
@@ -324,8 +321,11 @@
         # utt list of olen
         ys = [np.fromiter(map(int, tids[i]), dtype=np.int64)
               for i in sorted_index]
-<<<<<<< HEAD
+        #if self.training:
         ys = [to_cuda(self, Variable(torch.from_numpy(y))) for y in ys]
+        #else:
+        #    ys = [to_cuda(self, Variable(torch.from_numpy(y), volatile=True)) for y in ys]
+
         if is_aug:
             # Augment Encoder
             ilens = np.fromiter((xx.shape[0] for xx in xs), dtype=np.int64)
@@ -338,52 +338,36 @@
                 xpad, ilens = self.aug_enc(xpad, ilens)
                 hpad, hlens = self.enc(xpad, ilens)
             elif self.aug_arch == 2:
-                hpad, hlens = self.aug_enc(xpad, ilens)
+                #hpad, hlens = self.aug_enc(xpad, ilens)
+                raise NotImplementedError("do not use arch 2")
             else:
                 raise NotImplementedError("unknown arch")
         else:
             # subsample frame
             xs = [xx[::self.subsample[0], :] for xx in xs]
             ilens = np.fromiter((xx.shape[0] for xx in xs), dtype=np.int64)
+            # if self.training:
             hs = [to_cuda(self, Variable(torch.from_numpy(xx))) for xx in xs]
+            #else:
+            #    hs = [to_cuda(self, Variable(torch.from_numpy(xx), volatile=True)) for xx in xs]
+
 
             # 1. encoder
             xpad = pad_list(hs)
-            print(xpad.shape, ilens, 'in non-aug 1')
             hpad, hlens = self.enc(xpad, ilens)
-            if self.aug_enc is not None and self.aug_arch == 2:
-                hpad, hlines = self.aug_enc(hpad, hlens, do_embed=False)
-=======
-        if self.training:
-            ys = [to_cuda(self, Variable(torch.from_numpy(y))) for y in ys]
-        else:
-            ys = [to_cuda(self, Variable(torch.from_numpy(y), volatile=True)) for y in ys]
-
-        # subsample frame
-        xs = [xx[::self.subsample[0], :] for xx in xs]
-        ilens = np.fromiter((xx.shape[0] for xx in xs), dtype=np.int64)
-        if self.training:
-            hs = [to_cuda(self, Variable(torch.from_numpy(xx))) for xx in xs]
-        else:
-            hs = [to_cuda(self, Variable(torch.from_numpy(xx), volatile=True)) for xx in xs]
-
-        # 1. encoder
-        xpad = pad_list(hs)
-        hpad, hlens = self.enc(xpad, ilens)
->>>>>>> fb625bc0
 
         # # 3. CTC loss
-        if self.mtlalpha == 0:
-            loss_ctc = None
-        else:
-            loss_ctc = self.ctc(hpad, hlens, ys)
+        #if self.mtlalpha == 0:
+        #    loss_ctc = None
+        #else:
+        loss_ctc = self.ctc(hpad, hlens, ys)
 
         # 4. attention loss
-        if self.mtlalpha == 1:
-            loss_att = None
-            acc = None
-        else:
-            loss_att, acc = self.dec(hpad, hlens, ys)
+        #if self.mtlalpha == 1:
+        #    loss_att = None
+        #    acc = None
+        #else:
+        loss_att, acc = self.dec(hpad, hlens, ys)
 
         return loss_ctc, loss_att, acc
 
@@ -2130,6 +2114,7 @@
 class BLSTMP(torch.nn.Module):
     def __init__(self, idim, elayers, cdim, hdim, subsample, dropout):
         super(BLSTMP, self).__init__()
+        self.dropout_rate = dropout
         for i in six.moves.range(elayers):
             if i == 0:
                 inputdim = idim
@@ -2166,6 +2151,7 @@
             # (sum _utt frame_utt) x dim
             projected = getattr(self, 'bt' + str(layer)
                                 )(ypad.contiguous().view(-1, ypad.size(2)))
+            projected = F.dropout(projected, p=self.dropout_rate)
             xpad = torch.tanh(projected.view(ypad.size(0), ypad.size(1), -1))
             del hy, cy
 
